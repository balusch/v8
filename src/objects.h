--- conflicted
+++ resolved
@@ -7742,13 +7742,9 @@
     // byte 3
     kDeserialized = kFunctionKind + 10,
     kIsAsmWasmBroken,
-<<<<<<< HEAD
-    kRequiresClassFieldInit,
-    kTypedFunction,
-=======
     kHasNoSideEffect,
     kComputedHasNoSideEffect,
->>>>>>> b5409ea2
+    kTypedFunction,
     kCompilerHintsCount,  // Pseudo entry
   };
   // kFunctionKind has to be byte-aligned
