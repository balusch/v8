--- conflicted
+++ resolved
@@ -481,14 +481,11 @@
   T(BadFunctionOrConstructorType,                                              \
     "Expecting '=>' in function or constructor type.")                         \
   T(BadIndexType, "Invalid index type: expected 'number' or 'string'")         \
-<<<<<<< HEAD
-=======
   T(BadAmbientDeclaration,                                                     \
     "Invalid ambient: expected variable, function or class declaration")       \
   T(IllegalDeclare,                                                            \
     "Unexpected 'declare', ambient declaration not allowed here")              \
   T(AmbientGetOrSet, "Unexpected 'get' or 'set' in ambient class declaration") \
->>>>>>> 6c72390c
   /* EvalError */                                                              \
   T(CodeGenFromStrings, "%")                                                   \
   /* URIError */                                                               \
