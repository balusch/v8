--- conflicted
+++ resolved
@@ -2688,13 +2688,10 @@
   // This Scope lives in the main zone. We'll migrate data into that zone later.
   DeclarationScope* scope = NewFunctionScope(kind);
   SetLanguageMode(scope, language_mode);
-<<<<<<< HEAD
   if (is_typed) scope->SetTyped();
-=======
 #ifdef DEBUG
   scope->SetScopeName(function_name);
 #endif
->>>>>>> e5b15226
 
   ZoneList<Statement*>* body = nullptr;
   int materialized_literal_count = -1;
@@ -2713,40 +2710,7 @@
   USE(type_parameters);  // TODO(nikolaos): really use them!
 
   Expect(Token::LPAREN, CHECK_OK);
-<<<<<<< HEAD
-  int start_position = scanner()->location().beg_pos;
-  this->scope()->set_start_position(start_position);
-  ParserFormalParameters formals(scope);
-  ParseFormalParameterList(&formals, kind != FunctionKind::kSetterFunction,
-                           CHECK_OK);
-  Expect(Token::RPAREN, CHECK_OK);
-  int formals_end_position = scanner()->location().end_pos;
-
-  CheckArityRestrictions(formals.arity, kind, formals.has_rest, start_position,
-                         formals_end_position, CHECK_OK);
-
-  // Parse optional type annotation.
-  typename TypeSystem::Type result_type = EmptyType();
-  if (typed() && !(type_flags & typesystem::kDisallowTypeAnnotation) &&
-      Check(Token::COLON)) {  // Braces required here.
-    result_type = ParseValidType(CHECK_OK);
-  }
-  USE(result_type);  // TODO(nikolaos): really use it!
-
-  // Allow or even enforce a function signature (i.e., literal without body),
-  // In that case, return a nullptr instead of a function literal.
-  if ((type_flags & typesystem::kDisallowBody) ||
-      (peek() != Token::LBRACE && typed() &&
-       (type_flags & typesystem::kAllowSignature))) {
-    ExpectSemicolon(CHECK_OK);
-    this->scope()->DiscardScope();
-    return nullptr;
-  }
-
-  Expect(Token::LBRACE, CHECK_OK);
-=======
   scope->set_start_position(scanner()->location().beg_pos);
->>>>>>> e5b15226
 
   {
     // Temporary zones can nest. When we migrate free variables (see below), we
@@ -2777,7 +2741,7 @@
           SkipFunction(kind, scope, &num_parameters, &function_length,
                        &has_duplicate_parameters, &materialized_literal_count,
                        &expected_property_count, is_lazy_inner_function,
-                       is_lazy_top_level_function, CHECK_OK);
+                       type_flags, is_lazy_top_level_function, CHECK_OK);
 
       if (result == kLazyParsingAborted) {
         DCHECK(is_lazy_top_level_function);
@@ -2797,10 +2761,14 @@
     }
 
     if (!is_lazy_top_level_function && !is_lazy_inner_function) {
-      body = ParseFunction(
-          function_name, pos, kind, function_type, scope, &num_parameters,
-          &function_length, &has_duplicate_parameters,
-          &materialized_literal_count, &expected_property_count, CHECK_OK);
+      body =
+          ParseFunction(function_name, pos, kind, function_type, scope,
+                        &num_parameters, &function_length,
+                        &has_duplicate_parameters, &materialized_literal_count,
+                        &expected_property_count, type_flags, CHECK_OK);
+      // In the case of a function signature (i.e., literal without body),
+      // return a nullptr instead of a function literal.
+      if (body == nullptr) return nullptr;
     }
 
     DCHECK(use_temp_zone || !is_lazy_top_level_function);
@@ -2859,7 +2827,8 @@
     FunctionKind kind, DeclarationScope* function_scope, int* num_parameters,
     int* function_length, bool* has_duplicate_parameters,
     int* materialized_literal_count, int* expected_property_count,
-    bool is_inner_function, bool may_abort, bool* ok) {
+    bool is_inner_function, typesystem::TypeFlags type_flags, bool may_abort,
+    bool* ok) {
   DCHECK_NE(kNoSourcePosition, function_scope->start_position());
   if (produce_cached_parse_data()) CHECK(log_);
 
@@ -2898,7 +2867,7 @@
   // With no cached data, we partially parse the function, without building an
   // AST. This gathers the data needed to build a lazy function.
   PreParser::PreParseResult result = ParseFunctionWithPreParser(
-      kind, function_scope, is_inner_function, may_abort);
+      kind, function_scope, is_inner_function, type_flags, may_abort);
 
   // Return immediately if pre-parser decided to abort parsing.
   if (result == PreParser::kPreParseAbort) return kLazyParsingAborted;
@@ -3209,7 +3178,7 @@
     FunctionLiteral::FunctionType function_type,
     DeclarationScope* function_scope, int* num_parameters, int* function_length,
     bool* has_duplicate_parameters, int* materialized_literal_count,
-    int* expected_property_count, bool* ok) {
+    int* expected_property_count, typesystem::TypeFlags type_flags, bool* ok) {
   FunctionState function_state(&function_state_, &scope_state_, function_scope);
 
   DuplicateFinder duplicate_finder(scanner()->unicode_cache());
@@ -3218,7 +3187,8 @@
   if (IsGeneratorFunction(kind)) PrepareGeneratorVariables(&function_state);
 
   ParserFormalParameters formals(function_scope);
-  ParseFormalParameterList(&formals, CHECK_OK);
+  ParseFormalParameterList(&formals, kind != FunctionKind::kSetterFunction,
+                           CHECK_OK);
   Expect(Token::RPAREN, CHECK_OK);
   int formals_end_position = scanner()->location().end_pos;
   *num_parameters = formals.num_parameters();
@@ -3227,6 +3197,25 @@
   CheckArityRestrictions(formals.arity, kind, formals.has_rest,
                          function_scope->start_position(), formals_end_position,
                          CHECK_OK);
+
+  // Parse optional type annotation.
+  typename TypeSystem::Type result_type = EmptyType();
+  if (typed() && !(type_flags & typesystem::kDisallowTypeAnnotation) &&
+      Check(Token::COLON)) {  // Braces required here.
+    result_type = ParseValidType(CHECK_OK);
+  }
+  USE(result_type);  // TODO(nikolaos): really use it!
+
+  // Allow or even enforce a function signature (i.e., literal without body),
+  // In that case, return a nullptr instead of a function body.
+  if ((type_flags & typesystem::kDisallowBody) ||
+      (peek() != Token::LBRACE && typed() &&
+       (type_flags & typesystem::kAllowSignature))) {
+    ExpectSemicolon(CHECK_OK);
+    scope()->DiscardScope();
+    return nullptr;
+  }
+
   Expect(Token::LBRACE, CHECK_OK);
 
   ZoneList<Statement*>* body = ParseEagerFunctionBody(
@@ -3409,7 +3398,7 @@
 
 PreParser::PreParseResult Parser::ParseFunctionWithPreParser(
     FunctionKind kind, DeclarationScope* function_scope, bool is_inner_function,
-    bool may_abort) {
+    typesystem::TypeFlags type_flags, bool may_abort) {
   TRACE_EVENT0(TRACE_DISABLED_BY_DEFAULT("v8.compile"), "V8.PreParse");
 
   if (reusable_preparser_ == NULL) {
@@ -3432,7 +3421,7 @@
 
   PreParser::PreParseResult result = reusable_preparser_->PreParseFunction(
       kind, function_scope, parsing_module_, is_inner_function, may_abort,
-      use_counts_);
+      use_counts_, type_flags);
   return result;
 }
 
