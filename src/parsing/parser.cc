// Copyright 2012 the V8 project authors. All rights reserved.
// Use of this source code is governed by a BSD-style license that can be
// found in the LICENSE file.

#include "src/parsing/parser.h"

#include <memory>

#include "src/api.h"
#include "src/ast/ast-expression-rewriter.h"
#include "src/ast/ast-literal-reindexer.h"
#include "src/ast/ast-traversal-visitor.h"
#include "src/ast/ast.h"
#include "src/bailout-reason.h"
#include "src/base/platform/platform.h"
#include "src/char-predicates-inl.h"
#include "src/messages.h"
#include "src/parsing/duplicate-finder.h"
#include "src/parsing/parameter-initializer-rewriter.h"
#include "src/parsing/parse-info.h"
#include "src/parsing/rewriter.h"
#include "src/parsing/scanner-character-streams.h"
#include "src/runtime/runtime.h"
#include "src/string-stream.h"
#include "src/tracing/trace-event.h"

namespace v8 {
namespace internal {

ScriptData::ScriptData(const byte* data, int length)
    : owns_data_(false), rejected_(false), data_(data), length_(length) {
  if (!IsAligned(reinterpret_cast<intptr_t>(data), kPointerAlignment)) {
    byte* copy = NewArray<byte>(length);
    DCHECK(IsAligned(reinterpret_cast<intptr_t>(copy), kPointerAlignment));
    CopyBytes(copy, data, length);
    data_ = copy;
    AcquireDataOwnership();
  }
}

FunctionEntry ParseData::GetFunctionEntry(int start) {
  // The current pre-data entry must be a FunctionEntry with the given
  // start position.
  if ((function_index_ + FunctionEntry::kSize <= Length()) &&
      (static_cast<int>(Data()[function_index_]) == start)) {
    int index = function_index_;
    function_index_ += FunctionEntry::kSize;
    Vector<unsigned> subvector(&(Data()[index]), FunctionEntry::kSize);
    return FunctionEntry(subvector);
  }
  return FunctionEntry();
}


int ParseData::FunctionCount() {
  int functions_size = FunctionsSize();
  if (functions_size < 0) return 0;
  if (functions_size % FunctionEntry::kSize != 0) return 0;
  return functions_size / FunctionEntry::kSize;
}


bool ParseData::IsSane() {
  if (!IsAligned(script_data_->length(), sizeof(unsigned))) return false;
  // Check that the header data is valid and doesn't specify
  // point to positions outside the store.
  int data_length = Length();
  if (data_length < PreparseDataConstants::kHeaderSize) return false;
  if (Magic() != PreparseDataConstants::kMagicNumber) return false;
  if (Version() != PreparseDataConstants::kCurrentVersion) return false;
  if (HasError()) return false;
  // Check that the space allocated for function entries is sane.
  int functions_size = FunctionsSize();
  if (functions_size < 0) return false;
  if (functions_size % FunctionEntry::kSize != 0) return false;
  // Check that the total size has room for header and function entries.
  int minimum_size =
      PreparseDataConstants::kHeaderSize + functions_size;
  if (data_length < minimum_size) return false;
  return true;
}


void ParseData::Initialize() {
  // Prepares state for use.
  int data_length = Length();
  if (data_length >= PreparseDataConstants::kHeaderSize) {
    function_index_ = PreparseDataConstants::kHeaderSize;
  }
}


bool ParseData::HasError() {
  return Data()[PreparseDataConstants::kHasErrorOffset];
}


unsigned ParseData::Magic() {
  return Data()[PreparseDataConstants::kMagicOffset];
}


unsigned ParseData::Version() {
  return Data()[PreparseDataConstants::kVersionOffset];
}


int ParseData::FunctionsSize() {
  return static_cast<int>(Data()[PreparseDataConstants::kFunctionsSizeOffset]);
}

// Helper for putting parts of the parse results into a temporary zone when
// parsing inner function bodies.
class DiscardableZoneScope {
 public:
  DiscardableZoneScope(Parser* parser, Zone* temp_zone, bool use_temp_zone)
      : ast_node_factory_scope_(parser->factory(), temp_zone, use_temp_zone),
        fni_(parser->ast_value_factory_, temp_zone),
        parser_(parser),
        prev_fni_(parser->fni_),
        prev_zone_(parser->zone_) {
    if (use_temp_zone) {
      parser_->fni_ = &fni_;
      parser_->zone_ = temp_zone;
      if (parser_->reusable_preparser_ != nullptr) {
        parser_->reusable_preparser_->zone_ = temp_zone;
      }
    }
  }
  void Reset() {
    parser_->fni_ = prev_fni_;
    parser_->zone_ = prev_zone_;
    if (parser_->reusable_preparser_ != nullptr) {
      parser_->reusable_preparser_->zone_ = prev_zone_;
    }
    ast_node_factory_scope_.Reset();
  }
  ~DiscardableZoneScope() { Reset(); }

 private:
  AstNodeFactory::BodyScope ast_node_factory_scope_;
  FuncNameInferrer fni_;
  Parser* parser_;
  FuncNameInferrer* prev_fni_;
  Zone* prev_zone_;

  DISALLOW_COPY_AND_ASSIGN(DiscardableZoneScope);
};

void Parser::SetCachedData(ParseInfo* info) {
  if (compile_options_ == ScriptCompiler::kNoCompileOptions) {
    cached_parse_data_ = NULL;
  } else {
    DCHECK(info->cached_data() != NULL);
    if (compile_options_ == ScriptCompiler::kConsumeParserCache) {
      cached_parse_data_ = ParseData::FromCachedData(*info->cached_data());
    }
  }
}

Expression* Parser::CallClassFieldInitializer(Scope* scope,
                                              Expression* this_expr) {
  // This produces the expression
  // `.class_field_intializer(this_expr)`, where '.class_field_intializer' is
  // the name
  // of a synthetic variable.
  // 'this_expr' will be 'this' in a base constructor and the result of calling
  // 'super' in a derived one.
  const AstRawString* init_fn_name =
      ast_value_factory()->dot_class_field_init_string();
  VariableProxy* init_fn_proxy = scope->NewUnresolved(factory(), init_fn_name);
  ZoneList<Expression*>* args = new (zone()) ZoneList<Expression*>(2, zone());
  args->Add(init_fn_proxy, zone());
  args->Add(this_expr, zone());
  return factory()->NewCallRuntime(Runtime::kInlineCall, args,
                                   kNoSourcePosition);
}

Expression* Parser::RewriteSuperCall(Expression* super_call) {
  // TODO(bakkot) find a way to avoid this for classes without fields.
  if (!allow_harmony_class_fields()) {
    return super_call;
  }
  // This turns a super call `super()` into a do expression of the form
  // do {
  //   tmp x = super();
  //   if (.class-field-init)
  //     .class-field-init(x)
  //   x; // This isn't actually present; our do-expression representation
  // allows specifying that the expression returns x directly.
  // }
  Variable* var_tmp =
      scope()->NewTemporary(ast_value_factory()->empty_string());
  Block* block = factory()->NewBlock(nullptr, 1, false, kNoSourcePosition);
  Assignment* assignment = factory()->NewAssignment(
      Token::ASSIGN, factory()->NewVariableProxy(var_tmp), super_call,
      kNoSourcePosition);
  block->statements()->Add(
      factory()->NewExpressionStatement(assignment, kNoSourcePosition), zone());
  const AstRawString* init_fn_name =
      ast_value_factory()->dot_class_field_init_string();
  VariableProxy* init_fn_proxy =
      scope()->NewUnresolved(factory(), init_fn_name);
  Expression* condition = init_fn_proxy;
  Statement* initialize = factory()->NewExpressionStatement(
      CallClassFieldInitializer(scope(), factory()->NewVariableProxy(var_tmp)),
      kNoSourcePosition);
  IfStatement* if_statement = factory()->NewIfStatement(
      condition, initialize, factory()->NewEmptyStatement(kNoSourcePosition),
      kNoSourcePosition);
  block->statements()->Add(if_statement, zone());
  return factory()->NewDoExpression(block, var_tmp, kNoSourcePosition);
}

FunctionLiteral* Parser::DefaultConstructor(const AstRawString* name,
                                            bool call_super,
                                            bool requires_class_field_init,
                                            int pos, int end_pos,
                                            LanguageMode language_mode) {
  int materialized_literal_count = -1;
  int expected_property_count = -1;
  int parameter_count = 0;
  if (name == nullptr) name = ast_value_factory()->empty_string();

  FunctionKind kind = call_super ? FunctionKind::kDefaultSubclassConstructor
                                 : FunctionKind::kDefaultBaseConstructor;
  DeclarationScope* function_scope = NewFunctionScope(kind);
  SetLanguageMode(function_scope,
                  static_cast<LanguageMode>(language_mode | STRICT));
  // Set start and end position to the same value
  function_scope->set_start_position(pos);
  function_scope->set_end_position(pos);
  ZoneList<Statement*>* body = NULL;

  {
    FunctionState function_state(&function_state_, &scope_state_,
                                 function_scope);

    body = new (zone()) ZoneList<Statement*>(call_super ? 2 : 1, zone());
    if (call_super) {
      // $super_constructor = %_GetSuperConstructor(<this-function>)
      // %reflect_construct(
      //     $super_constructor, InternalArray(...args), new.target)
      auto constructor_args_name = ast_value_factory()->empty_string();
      bool is_duplicate;
      bool is_rest = true;
      bool is_optional = false;
      Variable* constructor_args = function_scope->DeclareParameter(
          constructor_args_name, TEMPORARY, is_optional, is_rest, &is_duplicate,
          ast_value_factory());

      ZoneList<Expression*>* args =
          new (zone()) ZoneList<Expression*>(2, zone());
      VariableProxy* this_function_proxy =
          NewUnresolved(ast_value_factory()->this_function_string(), pos);
      ZoneList<Expression*>* tmp =
          new (zone()) ZoneList<Expression*>(1, zone());
      tmp->Add(this_function_proxy, zone());
      Expression* super_constructor = factory()->NewCallRuntime(
          Runtime::kInlineGetSuperConstructor, tmp, pos);
      args->Add(super_constructor, zone());
      Spread* spread_args = factory()->NewSpread(
          factory()->NewVariableProxy(constructor_args), pos, pos);
      ZoneList<Expression*>* spread_args_expr =
          new (zone()) ZoneList<Expression*>(1, zone());
      spread_args_expr->Add(spread_args, zone());
      args->AddAll(*PrepareSpreadArguments(spread_args_expr), zone());
      VariableProxy* new_target_proxy =
          NewUnresolved(ast_value_factory()->new_target_string(), pos);
      args->Add(new_target_proxy, zone());
      Expression* call = factory()->NewCallRuntime(
          Context::REFLECT_CONSTRUCT_INDEX, args, pos);
      if (requires_class_field_init) {
        call = CallClassFieldInitializer(scope(), call);
      }
      body->Add(factory()->NewReturnStatement(call, pos), zone());
    }

    materialized_literal_count = function_state.materialized_literal_count();
    expected_property_count = function_state.expected_property_count();
  }

  FunctionLiteral* function_literal = factory()->NewFunctionLiteral(
      name, function_scope, body, materialized_literal_count,
      expected_property_count, parameter_count,
      FunctionLiteral::kNoDuplicateParameters,
      FunctionLiteral::kAnonymousExpression,
      FunctionLiteral::kShouldLazyCompile, pos);

  function_literal->set_requires_class_field_init(requires_class_field_init);

  return function_literal;
}


// ----------------------------------------------------------------------------
// Target is a support class to facilitate manipulation of the
// Parser's target_stack_ (the stack of potential 'break' and
// 'continue' statement targets). Upon construction, a new target is
// added; it is removed upon destruction.

class ParserTarget BASE_EMBEDDED {
 public:
  ParserTarget(ParserBase<Parser>* parser, BreakableStatement* statement)
      : variable_(&parser->impl()->target_stack_),
        statement_(statement),
        previous_(parser->impl()->target_stack_) {
    parser->impl()->target_stack_ = this;
  }

  ~ParserTarget() { *variable_ = previous_; }

  ParserTarget* previous() { return previous_; }
  BreakableStatement* statement() { return statement_; }

 private:
  ParserTarget** variable_;
  BreakableStatement* statement_;
  ParserTarget* previous_;
};

class ParserTargetScope BASE_EMBEDDED {
 public:
  explicit ParserTargetScope(ParserBase<Parser>* parser)
      : variable_(&parser->impl()->target_stack_),
        previous_(parser->impl()->target_stack_) {
    parser->impl()->target_stack_ = nullptr;
  }

  ~ParserTargetScope() { *variable_ = previous_; }

 private:
  ParserTarget** variable_;
  ParserTarget* previous_;
};


// ----------------------------------------------------------------------------
// The CHECK_OK macro is a convenient macro to enforce error
// handling for functions that may fail (by returning !*ok).
//
// CAUTION: This macro appends extra statements after a call,
// thus it must never be used where only a single statement
// is correct (e.g. an if statement branch w/o braces)!

#define CHECK_OK_VALUE(x) ok); \
  if (!*ok) return x;          \
  ((void)0
#define DUMMY )  // to make indentation work
#undef DUMMY

#define CHECK_OK CHECK_OK_VALUE(nullptr)
#define CHECK_OK_VOID CHECK_OK_VALUE(this->Void())

#define CHECK_FAILED /**/);    \
  if (failed_) return nullptr; \
  ((void)0
#define DUMMY )  // to make indentation work
#undef DUMMY

// ----------------------------------------------------------------------------
// Implementation of Parser

bool Parser::ShortcutNumericLiteralBinaryExpression(Expression** x,
                                                    Expression* y,
                                                    Token::Value op, int pos) {
  if ((*x)->AsLiteral() && (*x)->AsLiteral()->raw_value()->IsNumber() &&
      y->AsLiteral() && y->AsLiteral()->raw_value()->IsNumber()) {
    double x_val = (*x)->AsLiteral()->raw_value()->AsNumber();
    double y_val = y->AsLiteral()->raw_value()->AsNumber();
    bool x_has_dot = (*x)->AsLiteral()->raw_value()->ContainsDot();
    bool y_has_dot = y->AsLiteral()->raw_value()->ContainsDot();
    bool has_dot = x_has_dot || y_has_dot;
    switch (op) {
      case Token::ADD:
        *x = factory()->NewNumberLiteral(x_val + y_val, pos, has_dot);
        return true;
      case Token::SUB:
        *x = factory()->NewNumberLiteral(x_val - y_val, pos, has_dot);
        return true;
      case Token::MUL:
        *x = factory()->NewNumberLiteral(x_val * y_val, pos, has_dot);
        return true;
      case Token::DIV:
        *x = factory()->NewNumberLiteral(x_val / y_val, pos, has_dot);
        return true;
      case Token::BIT_OR: {
        int value = DoubleToInt32(x_val) | DoubleToInt32(y_val);
        *x = factory()->NewNumberLiteral(value, pos, has_dot);
        return true;
      }
      case Token::BIT_AND: {
        int value = DoubleToInt32(x_val) & DoubleToInt32(y_val);
        *x = factory()->NewNumberLiteral(value, pos, has_dot);
        return true;
      }
      case Token::BIT_XOR: {
        int value = DoubleToInt32(x_val) ^ DoubleToInt32(y_val);
        *x = factory()->NewNumberLiteral(value, pos, has_dot);
        return true;
      }
      case Token::SHL: {
        int value = DoubleToInt32(x_val) << (DoubleToInt32(y_val) & 0x1f);
        *x = factory()->NewNumberLiteral(value, pos, has_dot);
        return true;
      }
      case Token::SHR: {
        uint32_t shift = DoubleToInt32(y_val) & 0x1f;
        uint32_t value = DoubleToUint32(x_val) >> shift;
        *x = factory()->NewNumberLiteral(value, pos, has_dot);
        return true;
      }
      case Token::SAR: {
        uint32_t shift = DoubleToInt32(y_val) & 0x1f;
        int value = ArithmeticShiftRight(DoubleToInt32(x_val), shift);
        *x = factory()->NewNumberLiteral(value, pos, has_dot);
        return true;
      }
      case Token::EXP: {
        double value = Pow(x_val, y_val);
        int int_value = static_cast<int>(value);
        *x = factory()->NewNumberLiteral(
            int_value == value && value != -0.0 ? int_value : value, pos,
            has_dot);
        return true;
      }
      default:
        break;
    }
  }
  return false;
}

Expression* Parser::BuildUnaryExpression(Expression* expression,
                                         Token::Value op, int pos) {
  DCHECK(expression != NULL);
  if (expression->IsLiteral()) {
    const AstValue* literal = expression->AsLiteral()->raw_value();
    if (op == Token::NOT) {
      // Convert the literal to a boolean condition and negate it.
      bool condition = literal->BooleanValue();
      return factory()->NewBooleanLiteral(!condition, pos);
    } else if (literal->IsNumber()) {
      // Compute some expressions involving only number literals.
      double value = literal->AsNumber();
      bool has_dot = literal->ContainsDot();
      switch (op) {
        case Token::ADD:
          return expression;
        case Token::SUB:
          return factory()->NewNumberLiteral(-value, pos, has_dot);
        case Token::BIT_NOT:
          return factory()->NewNumberLiteral(~DoubleToInt32(value), pos,
                                             has_dot);
        default:
          break;
      }
    }
  }
  // Desugar '+foo' => 'foo*1'
  if (op == Token::ADD) {
    return factory()->NewBinaryOperation(
        Token::MUL, expression, factory()->NewNumberLiteral(1, pos, true), pos);
  }
  // The same idea for '-foo' => 'foo*(-1)'.
  if (op == Token::SUB) {
    return factory()->NewBinaryOperation(
        Token::MUL, expression, factory()->NewNumberLiteral(-1, pos), pos);
  }
  // ...and one more time for '~foo' => 'foo^(~0)'.
  if (op == Token::BIT_NOT) {
    return factory()->NewBinaryOperation(
        Token::BIT_XOR, expression, factory()->NewNumberLiteral(~0, pos), pos);
  }
  return factory()->NewUnaryOperation(op, expression, pos);
}

Expression* Parser::BuildIteratorResult(Expression* value, bool done) {
  int pos = kNoSourcePosition;

  if (value == nullptr) value = factory()->NewUndefinedLiteral(pos);

  auto args = new (zone()) ZoneList<Expression*>(2, zone());
  args->Add(value, zone());
  args->Add(factory()->NewBooleanLiteral(done, pos), zone());

  return factory()->NewCallRuntime(Runtime::kInlineCreateIterResultObject, args,
                                   pos);
}

Expression* Parser::NewThrowError(Runtime::FunctionId id,
                                  MessageTemplate::Template message,
                                  const AstRawString* arg, int pos) {
  ZoneList<Expression*>* args = new (zone()) ZoneList<Expression*>(2, zone());
  args->Add(factory()->NewSmiLiteral(message, pos), zone());
  args->Add(factory()->NewStringLiteral(arg, pos), zone());
  CallRuntime* call_constructor = factory()->NewCallRuntime(id, args, pos);
  return factory()->NewThrow(call_constructor, pos);
}

Expression* Parser::NewSuperPropertyReference(int pos) {
  // this_function[home_object_symbol]
  VariableProxy* this_function_proxy =
      NewUnresolved(ast_value_factory()->this_function_string(), pos);
  Expression* home_object_symbol_literal =
      factory()->NewSymbolLiteral("home_object_symbol", kNoSourcePosition);
  Expression* home_object = factory()->NewProperty(
      this_function_proxy, home_object_symbol_literal, pos);
  return factory()->NewSuperPropertyReference(
      ThisExpression(pos)->AsVariableProxy(), home_object, pos);
}

Expression* Parser::NewSuperCallReference(int pos) {
  VariableProxy* new_target_proxy =
      NewUnresolved(ast_value_factory()->new_target_string(), pos);
  VariableProxy* this_function_proxy =
      NewUnresolved(ast_value_factory()->this_function_string(), pos);
  return factory()->NewSuperCallReference(
      ThisExpression(pos)->AsVariableProxy(), new_target_proxy,
      this_function_proxy, pos);
}

Expression* Parser::NewTargetExpression(int pos) {
  static const int kNewTargetStringLength = 10;
  auto proxy = NewUnresolved(ast_value_factory()->new_target_string(), pos,
                             pos + kNewTargetStringLength);
  proxy->set_is_new_target();
  return proxy;
}

Expression* Parser::FunctionSentExpression(int pos) {
  // We desugar function.sent into %_GeneratorGetInputOrDebugPos(generator).
  ZoneList<Expression*>* args = new (zone()) ZoneList<Expression*>(1, zone());
  VariableProxy* generator =
      factory()->NewVariableProxy(function_state_->generator_object_variable());
  args->Add(generator, zone());
  return factory()->NewCallRuntime(Runtime::kInlineGeneratorGetInputOrDebugPos,
                                   args, pos);
}

Literal* Parser::ExpressionFromLiteral(Token::Value token, int pos) {
  switch (token) {
    case Token::NULL_LITERAL:
      return factory()->NewNullLiteral(pos);
    case Token::TRUE_LITERAL:
      return factory()->NewBooleanLiteral(true, pos);
    case Token::FALSE_LITERAL:
      return factory()->NewBooleanLiteral(false, pos);
    case Token::SMI: {
      int value = scanner()->smi_value();
      return factory()->NewSmiLiteral(value, pos);
    }
    case Token::NUMBER: {
      bool has_dot = scanner()->ContainsDot();
      double value = scanner()->DoubleValue();
      return factory()->NewNumberLiteral(value, pos, has_dot);
    }
    default:
      DCHECK(false);
  }
  return NULL;
}

Expression* Parser::GetIterator(Expression* iterable, int pos) {
  Expression* iterator_symbol_literal =
      factory()->NewSymbolLiteral("iterator_symbol", kNoSourcePosition);
  Expression* prop =
      factory()->NewProperty(iterable, iterator_symbol_literal, pos);
  ZoneList<Expression*>* args = new (zone()) ZoneList<Expression*>(0, zone());
  return factory()->NewCall(prop, args, pos);
}

void Parser::MarkTailPosition(Expression* expression) {
  expression->MarkTail();
}

Expression* Parser::NewV8Intrinsic(const AstRawString* name,
                                   ZoneList<Expression*>* args, int pos,
                                   bool* ok) {
  if (extension_ != nullptr) {
    // The extension structures are only accessible while parsing the
    // very first time, not when reparsing because of lazy compilation.
    GetClosureScope()->ForceEagerCompilation();
  }

  DCHECK(name->is_one_byte());
  const Runtime::Function* function =
      Runtime::FunctionForName(name->raw_data(), name->length());

  if (function != nullptr) {
    // Check for possible name clash.
    DCHECK_EQ(Context::kNotFound,
              Context::IntrinsicIndexForName(name->raw_data(), name->length()));
    // Check for built-in IS_VAR macro.
    if (function->function_id == Runtime::kIS_VAR) {
      DCHECK_EQ(Runtime::RUNTIME, function->intrinsic_type);
      // %IS_VAR(x) evaluates to x if x is a variable,
      // leads to a parse error otherwise.  Could be implemented as an
      // inline function %_IS_VAR(x) to eliminate this special case.
      if (args->length() == 1 && args->at(0)->AsVariableProxy() != nullptr) {
        return args->at(0);
      } else {
        ReportMessage(MessageTemplate::kNotIsvar);
        *ok = false;
        return nullptr;
      }
    }

    // Check that the expected number of arguments are being passed.
    if (function->nargs != -1 && function->nargs != args->length()) {
      ReportMessage(MessageTemplate::kRuntimeWrongNumArgs);
      *ok = false;
      return nullptr;
    }

    return factory()->NewCallRuntime(function, args, pos);
  }

  int context_index =
      Context::IntrinsicIndexForName(name->raw_data(), name->length());

  // Check that the function is defined.
  if (context_index == Context::kNotFound) {
    ReportMessage(MessageTemplate::kNotDefined, name);
    *ok = false;
    return nullptr;
  }

  return factory()->NewCallRuntime(context_index, args, pos);
}

Parser::Parser(ParseInfo* info)
    : ParserBase<Parser>(info->zone(), &scanner_, info->stack_limit(),
                         info->extension(), info->ast_value_factory(), NULL),
      scanner_(info->unicode_cache()),
      reusable_preparser_(NULL),
      original_scope_(NULL),
      target_stack_(NULL),
      compile_options_(info->compile_options()),
      cached_parse_data_(NULL),
      total_preparse_skipped_(0),
      pre_parse_timer_(NULL),
      parsing_on_main_thread_(true) {
  // Even though we were passed ParseInfo, we should not store it in
  // Parser - this makes sure that Isolate is not accidentally accessed via
  // ParseInfo during background parsing.
  DCHECK(!info->script().is_null() || info->source_stream() != nullptr ||
         info->character_stream() != nullptr);
  set_allow_lazy(FLAG_lazy && info->allow_lazy_parsing() &&
                 !info->is_native() && info->extension() == nullptr);
  set_allow_natives(FLAG_allow_natives_syntax || info->is_native());
  set_allow_tailcalls(FLAG_harmony_tailcalls && !info->is_native() &&
                      info->isolate()->is_tail_call_elimination_enabled());
  set_allow_harmony_do_expressions(FLAG_harmony_do_expressions);
  set_allow_harmony_for_in(FLAG_harmony_for_in);
  set_allow_harmony_function_sent(FLAG_harmony_function_sent);
  set_allow_harmony_restrictive_declarations(
      FLAG_harmony_restrictive_declarations);
  set_allow_harmony_async_await(FLAG_harmony_async_await);
  set_allow_harmony_restrictive_generators(FLAG_harmony_restrictive_generators);
  set_allow_harmony_trailing_commas(FLAG_harmony_trailing_commas);
  set_allow_harmony_class_fields(FLAG_harmony_class_fields);
  set_allow_harmony_types(FLAG_harmony_types);
  for (int feature = 0; feature < v8::Isolate::kUseCounterFeatureCount;
       ++feature) {
    use_counts_[feature] = 0;
  }
  if (info->ast_value_factory() == NULL) {
    // info takes ownership of AstValueFactory.
    info->set_ast_value_factory(new AstValueFactory(zone(), info->hash_seed()));
    info->set_ast_value_factory_owned();
    ast_value_factory_ = info->ast_value_factory();
    ast_node_factory_.set_ast_value_factory(ast_value_factory_);
  }
}

void Parser::DeserializeScopeChain(
    ParseInfo* info, MaybeHandle<ScopeInfo> maybe_outer_scope_info) {
  DCHECK(ThreadId::Current().Equals(info->isolate()->thread_id()));
  // TODO(wingo): Add an outer SCRIPT_SCOPE corresponding to the native
  // context, which will have the "this" binding for script scopes.
  DeclarationScope* script_scope = NewScriptScope();
  info->set_script_scope(script_scope);
  Scope* scope = script_scope;
  Handle<ScopeInfo> outer_scope_info;
  if (maybe_outer_scope_info.ToHandle(&outer_scope_info)) {
    scope = Scope::DeserializeScopeChain(
        info->isolate(), zone(), *outer_scope_info, script_scope,
        ast_value_factory(), Scope::DeserializationMode::kScopesOnly);
    DCHECK(!info->is_module() || scope->is_module_scope());
  }
  original_scope_ = scope;
}

FunctionLiteral* Parser::ParseProgram(Isolate* isolate, ParseInfo* info) {
  // TODO(bmeurer): We temporarily need to pass allow_nesting = true here,
  // see comment for HistogramTimerScope class.

  // It's OK to use the Isolate & counters here, since this function is only
  // called in the main thread.
  DCHECK(parsing_on_main_thread_);

  HistogramTimerScope timer_scope(isolate->counters()->parse(), true);
  RuntimeCallTimerScope runtime_timer(isolate, &RuntimeCallStats::Parse);
  TRACE_EVENT0(TRACE_DISABLED_BY_DEFAULT("v8.compile"), "V8.Parse");
  Handle<String> source(String::cast(info->script()->source()));
  isolate->counters()->total_parse_size()->Increment(source->length());
  base::ElapsedTimer timer;
  if (FLAG_trace_parse) {
    timer.Start();
  }
  fni_ = new (zone()) FuncNameInferrer(ast_value_factory(), zone());

  // Initialize parser state.
  CompleteParserRecorder recorder;

  if (produce_cached_parse_data()) {
    log_ = &recorder;
  } else if (consume_cached_parse_data()) {
    cached_parse_data_->Initialize();
  }

  DeserializeScopeChain(info, info->maybe_outer_scope_info());

  source = String::Flatten(source);
  FunctionLiteral* result;

  {
    std::unique_ptr<Utf16CharacterStream> stream(ScannerStream::For(source));
    scanner_.Initialize(stream.get());
    result = DoParseProgram(info);
  }
  if (result != NULL) {
    DCHECK_EQ(scanner_.peek_location().beg_pos, source->length());
  }
  HandleSourceURLComments(isolate, info->script());

  if (FLAG_trace_parse && result != NULL) {
    double ms = timer.Elapsed().InMillisecondsF();
    if (info->is_eval()) {
      PrintF("[parsing eval");
    } else if (info->script()->name()->IsString()) {
      String* name = String::cast(info->script()->name());
      std::unique_ptr<char[]> name_chars = name->ToCString();
      PrintF("[parsing script: %s", name_chars.get());
    } else {
      PrintF("[parsing script");
    }
    PrintF(" - took %0.3f ms]\n", ms);
  }
  if (produce_cached_parse_data()) {
    if (result != NULL) *info->cached_data() = recorder.GetScriptData();
    log_ = NULL;
  }
  return result;
}


FunctionLiteral* Parser::DoParseProgram(ParseInfo* info) {
  // Note that this function can be called from the main thread or from a
  // background thread. We should not access anything Isolate / heap dependent
  // via ParseInfo, and also not pass it forward.
  DCHECK_NULL(scope_state_);
  DCHECK_NULL(target_stack_);

  Mode parsing_mode = allow_lazy() ? PARSE_LAZILY : PARSE_EAGERLY;

  FunctionLiteral* result = NULL;
  {
    Scope* outer = original_scope_;
    DCHECK_NOT_NULL(outer);
    parsing_module_ = info->is_module();
    if (info->is_eval()) {
      if (!outer->is_script_scope() || is_strict(info->language_mode())) {
        parsing_mode = PARSE_EAGERLY;
      }
      outer = NewEvalScope(outer);
    } else if (parsing_module_) {
      DCHECK_EQ(outer, info->script_scope());
      outer = NewModuleScope(info->script_scope());
      // Never do lazy parsing in modules.  If we want to support this in the
      // future, we must force context-allocation for all variables that are
      // declared at the module level but not MODULE-allocated.
      parsing_mode = PARSE_EAGERLY;
    }

    DeclarationScope* scope = outer->AsDeclarationScope();

    scope->set_start_position(0);

    // Enter 'scope' with the given parsing mode.
    ParsingModeScope parsing_mode_scope(this, parsing_mode);
    FunctionState function_state(&function_state_, &scope_state_, scope);

    ZoneList<Statement*>* body = new(zone()) ZoneList<Statement*>(16, zone());
    bool ok = true;
    int beg_pos = scanner()->location().beg_pos;
    if (parsing_module_) {
      // Declare the special module parameter.
      auto name = ast_value_factory()->empty_string();
      bool is_duplicate;
      bool is_rest = false;
      bool is_optional = false;
      auto var = scope->DeclareParameter(name, VAR, is_optional, is_rest,
                                         &is_duplicate, ast_value_factory());
      DCHECK(!is_duplicate);
      var->AllocateTo(VariableLocation::PARAMETER, 0);

      PrepareGeneratorVariables(&function_state);
      Expression* initial_yield =
          BuildInitialYield(kNoSourcePosition, kGeneratorFunction);
      body->Add(
          factory()->NewExpressionStatement(initial_yield, kNoSourcePosition),
          zone());

      ParseModuleItemList(body, &ok);
      ok = ok &&
           module()->Validate(this->scope()->AsModuleScope(),
                              &pending_error_handler_, zone());
    } else {
      // Don't count the mode in the use counters--give the program a chance
      // to enable script-wide strict mode below.
      this->scope()->SetLanguageMode(info->language_mode());
      if (info->is_typed()) this->scope()->SetTyped();
      ParseStatementList(body, Token::EOS, &ok);
    }

    // The parser will peek but not consume EOS.  Our scope logically goes all
    // the way to the EOS, though.
    scope->set_end_position(scanner()->peek_location().beg_pos);

    if (ok && is_strict(language_mode())) {
      CheckStrictOctalLiteral(beg_pos, scanner()->location().end_pos, &ok);
      CheckDecimalLiteralWithLeadingZero(beg_pos,
                                         scanner()->location().end_pos);
    }
    if (ok && is_sloppy(language_mode())) {
      // TODO(littledan): Function bindings on the global object that modify
      // pre-existing bindings should be made writable, enumerable and
      // nonconfigurable if possible, whereas this code will leave attributes
      // unchanged if the property already exists.
      InsertSloppyBlockFunctionVarBindings(scope);
    }
    if (ok) {
      CheckConflictingVarDeclarations(scope, &ok);
    }

    if (ok && info->parse_restriction() == ONLY_SINGLE_FUNCTION_LITERAL) {
      if (body->length() != 1 ||
          !body->at(0)->IsExpressionStatement() ||
          !body->at(0)->AsExpressionStatement()->
              expression()->IsFunctionLiteral()) {
        ReportMessage(MessageTemplate::kSingleFunctionLiteral);
        ok = false;
      }
    }

    if (ok) {
      RewriteDestructuringAssignments();
      int parameter_count = parsing_module_ ? 1 : 0;
      result = factory()->NewScriptOrEvalFunctionLiteral(
          scope, body, function_state.materialized_literal_count(),
          function_state.expected_property_count(), parameter_count);
    }
  }

  // Make sure the target stack is empty.
  DCHECK(target_stack_ == NULL);

  return result;
}


FunctionLiteral* Parser::ParseLazy(Isolate* isolate, ParseInfo* info) {
  // It's OK to use the Isolate & counters here, since this function is only
  // called in the main thread.
  DCHECK(parsing_on_main_thread_);
  RuntimeCallTimerScope runtime_timer(isolate, &RuntimeCallStats::ParseLazy);
  HistogramTimerScope timer_scope(isolate->counters()->parse_lazy());
  TRACE_EVENT0(TRACE_DISABLED_BY_DEFAULT("v8.compile"), "V8.ParseLazy");
  Handle<String> source(String::cast(info->script()->source()));
  isolate->counters()->total_parse_size()->Increment(source->length());
  base::ElapsedTimer timer;
  if (FLAG_trace_parse) {
    timer.Start();
  }
  Handle<SharedFunctionInfo> shared_info = info->shared_info();
  DeserializeScopeChain(info, info->maybe_outer_scope_info());

  // Initialize parser state.
  source = String::Flatten(source);
  FunctionLiteral* result;
  {
    std::unique_ptr<Utf16CharacterStream> stream(ScannerStream::For(
        source, shared_info->start_position(), shared_info->end_position()));
    Handle<String> name(String::cast(shared_info->name()));
    result =
        DoParseLazy(info, ast_value_factory()->GetString(name), stream.get());
    if (result != nullptr) {
      Handle<String> inferred_name(shared_info->inferred_name());
      result->set_inferred_name(inferred_name);
    }
  }

  if (FLAG_trace_parse && result != NULL) {
    double ms = timer.Elapsed().InMillisecondsF();
    // We need to make sure that the debug-name is available.
    ast_value_factory()->Internalize(isolate);
    std::unique_ptr<char[]> name_chars = result->debug_name()->ToCString();
    PrintF("[parsing function: %s - took %0.3f ms]\n", name_chars.get(), ms);
  }
  return result;
}

static FunctionLiteral::FunctionType ComputeFunctionType(ParseInfo* info) {
  if (info->is_declaration()) {
    return FunctionLiteral::kDeclaration;
  } else if (info->is_named_expression()) {
    return FunctionLiteral::kNamedExpression;
  } else if (IsConciseMethod(info->function_kind()) ||
             IsAccessorFunction(info->function_kind())) {
    return FunctionLiteral::kAccessorOrMethod;
  }
  return FunctionLiteral::kAnonymousExpression;
}

FunctionLiteral* Parser::DoParseLazy(ParseInfo* info,
                                     const AstRawString* raw_name,
                                     Utf16CharacterStream* source) {
  scanner_.Initialize(source);
  DCHECK_NULL(scope_state_);
  DCHECK_NULL(target_stack_);

  DCHECK(ast_value_factory());
  fni_ = new (zone()) FuncNameInferrer(ast_value_factory(), zone());
  fni_->PushEnclosingName(raw_name);

  ParsingModeScope parsing_mode(this, PARSE_EAGERLY);

  // Place holder for the result.
  FunctionLiteral* result = nullptr;

  {
    // Parse the function literal.
    Scope* outer = original_scope_;
    DeclarationScope* outer_function = outer->GetClosureScope();
    DCHECK(outer);
    FunctionState function_state(&function_state_, &scope_state_,
                                 outer_function);
    BlockState block_state(&scope_state_, outer);
    DCHECK(is_sloppy(outer->language_mode()) ||
           is_strict(info->language_mode()));
    FunctionLiteral::FunctionType function_type = ComputeFunctionType(info);
    FunctionKind kind = info->function_kind();
    bool ok = true;

    if (IsArrowFunction(kind)) {
      if (allow_harmony_async_await() && IsAsyncFunction(kind)) {
        DCHECK(!scanner()->HasAnyLineTerminatorAfterNext());
        if (!Check(Token::ASYNC)) {
          CHECK(stack_overflow());
          return nullptr;
        }
        if (!(peek_any_identifier() || peek() == Token::LPAREN)) {
          CHECK(stack_overflow());
          return nullptr;
        }
      }

      // TODO(adamk): We should construct this scope from the ScopeInfo.
      DeclarationScope* scope = NewFunctionScope(kind);

      // These two bits only need to be explicitly set because we're
      // not passing the ScopeInfo to the Scope constructor.
      // TODO(adamk): Remove these calls once the above NewScope call
      // passes the ScopeInfo.
      if (info->calls_eval()) {
        scope->RecordEvalCall();
      }
      SetLanguageMode(scope, info->language_mode());
      if (info->is_typed()) scope->SetTyped();

      scope->set_start_position(info->start_position());
      ExpressionClassifier formals_classifier(this);
      ParserFormalParameters formals(scope);
      Checkpoint checkpoint(this);
      {
        // Parsing patterns as variable reference expression creates
        // NewUnresolved references in current scope. Entrer arrow function
        // scope for formal parameter parsing.
        BlockState block_state(&scope_state_, scope);
        if (peek() == Token::LPAREN || (typed() && peek() == Token::LT)) {
          if (typed() && peek() == Token::LT) ParseTypeParameters(&ok);
          // '(' StrictFormalParameters ')'
          if (ok) Expect(Token::LPAREN, &ok);
          if (ok) ParseFormalParameterList(&formals, true, &ok);
          if (ok) ok = Check(Token::RPAREN);
          // Parse optional type annotation in typed mode.
          if (ok && typed() && Check(Token::COLON)) ParseValidType(&ok);
        } else {
          // BindingIdentifier
          ParseFormalParameter(&formals, false, &ok);
          if (ok) DeclareFormalParameter(formals.scope, formals.at(0));
        }
      }

      if (ok) {
        checkpoint.Restore(&formals.materialized_literals_count);
        // Pass `accept_IN=true` to ParseArrowFunctionLiteral --- This should
        // not be observable, or else the preparser would have failed.
        Expression* expression = ParseArrowFunctionLiteral(true, formals, &ok);
        if (ok) {
          // Scanning must end at the same position that was recorded
          // previously. If not, parsing has been interrupted due to a stack
          // overflow, at which point the partially parsed arrow function
          // concise body happens to be a valid expression. This is a problem
          // only for arrow functions with single expression bodies, since there
          // is no end token such as "}" for normal functions.
          if (scanner()->location().end_pos == info->end_position()) {
            // The pre-parser saw an arrow function here, so the full parser
            // must produce a FunctionLiteral.
            DCHECK(expression->IsFunctionLiteral());
            result = expression->AsFunctionLiteral();
          } else {
            ok = false;
          }
        }
      }
    } else if (IsDefaultConstructor(kind)) {
      DCHECK_EQ(scope(), outer);
      bool is_subclass_constructor = IsSubclassConstructor(kind);
      result = DefaultConstructor(
          raw_name, is_subclass_constructor, info->requires_class_field_init(),
          info->start_position(), info->end_position(), info->language_mode());
      if (!is_subclass_constructor && info->requires_class_field_init()) {
        result = InsertClassFieldInitializer(result);
      }
    } else if (info->is_class_field_initializer()) {
      Handle<SharedFunctionInfo> shared_info = info->shared_info();
      DCHECK(!shared_info.is_null());
      if (shared_info->length() == 0) {
        result = ParseClassFieldForInitializer(
            info->start_position() != info->end_position(), &ok);
      } else {
        result = SynthesizeClassFieldInitializer(shared_info->length());
      }
    } else {
      result = ParseFunctionLiteral(
<<<<<<< HEAD
          raw_name, Scanner::Location::invalid(), kSkipFunctionNameCheck,
          info->function_kind(), kNoSourcePosition, function_type,
          info->language_mode(), info->is_typed(), typesystem::kNormalTypes,
          &ok);
=======
          raw_name, Scanner::Location::invalid(), kSkipFunctionNameCheck, kind,
          kNoSourcePosition, function_type, info->language_mode(), &ok);
>>>>>>> 5420ae51
      if (info->requires_class_field_init()) {
        result = InsertClassFieldInitializer(result);
      }
    }
    // Make sure the results agree.
    DCHECK(ok == (result != nullptr));
  }

  // Make sure the target stack is empty.
  DCHECK_NULL(target_stack_);
  return result;
}

Statement* Parser::ParseModuleItem(bool* ok) {
  // ecma262/#prod-ModuleItem
  // ModuleItem :
  //    ImportDeclaration
  //    ExportDeclaration
  //    StatementListItem

  switch (peek()) {
    case Token::IMPORT:
      ParseImportDeclaration(CHECK_OK);
      return factory()->NewEmptyStatement(kNoSourcePosition);
    case Token::EXPORT:
      return ParseExportDeclaration(ok);
    default:
      return ParseStatementListItem(ok);
  }
}


void Parser::ParseModuleItemList(ZoneList<Statement*>* body, bool* ok) {
  // ecma262/#prod-Module
  // Module :
  //    ModuleBody?
  //
  // ecma262/#prod-ModuleItemList
  // ModuleBody :
  //    ModuleItem*

  DCHECK(scope()->is_module_scope());

  bool directive_prologue = true;  // Parsing directive prologue.

  while (peek() != Token::EOS) {
    if (directive_prologue && peek() != Token::STRING) {
      directive_prologue = false;
    }

    Scanner::Location token_loc = scanner()->peek_location();
    Statement* stat = ParseModuleItem(CHECK_OK_VOID);
    if (stat == NULL || stat->IsEmpty()) {
      directive_prologue = false;  // End of directive prologue.
      continue;
    }

    if (directive_prologue) {
      // A shot at a directive.
      ExpressionStatement* e_stat;
      Literal* literal;
      // Still processing directive prologue?
      if ((e_stat = stat->AsExpressionStatement()) != NULL &&
          (literal = e_stat->expression()->AsLiteral()) != NULL &&
          literal->raw_value()->IsString()) {
        // Just check for "use types" in modules, ignore everything else.
        if (allow_harmony_types() &&
            literal->raw_value()->AsString() ==
                ast_value_factory()->use_types_string() &&
            token_loc.end_pos - token_loc.beg_pos ==
                ast_value_factory()->use_types_string()->length() + 2) {
          scope()->SetTyped();
        }
      } else {
        // End of the directive prologue.
        directive_prologue = false;
      }
    }

    body->Add(stat, zone());
  }
}


const AstRawString* Parser::ParseModuleSpecifier(bool* ok) {
  // ModuleSpecifier :
  //    StringLiteral

  Expect(Token::STRING, CHECK_OK);
  return GetSymbol();
}


void Parser::ParseExportClause(ZoneList<const AstRawString*>* export_names,
                               ZoneList<Scanner::Location>* export_locations,
                               ZoneList<const AstRawString*>* local_names,
                               Scanner::Location* reserved_loc, bool* ok) {
  // ExportClause :
  //   '{' '}'
  //   '{' ExportsList '}'
  //   '{' ExportsList ',' '}'
  //
  // ExportsList :
  //   ExportSpecifier
  //   ExportsList ',' ExportSpecifier
  //
  // ExportSpecifier :
  //   IdentifierName
  //   IdentifierName 'as' IdentifierName

  Expect(Token::LBRACE, CHECK_OK_VOID);

  Token::Value name_tok;
  while ((name_tok = peek()) != Token::RBRACE) {
    // Keep track of the first reserved word encountered in case our
    // caller needs to report an error.
    if (!reserved_loc->IsValid() &&
        !Token::IsIdentifier(name_tok, STRICT, false, parsing_module_)) {
      *reserved_loc = scanner()->location();
    }
    const AstRawString* local_name = ParseIdentifierName(CHECK_OK_VOID);
    const AstRawString* export_name = NULL;
    if (CheckContextualKeyword(CStrVector("as"))) {
      export_name = ParseIdentifierName(CHECK_OK_VOID);
    }
    if (export_name == NULL) {
      export_name = local_name;
    }
    export_names->Add(export_name, zone());
    local_names->Add(local_name, zone());
    export_locations->Add(scanner()->location(), zone());
    if (peek() == Token::RBRACE) break;
    Expect(Token::COMMA, CHECK_OK_VOID);
  }

  Expect(Token::RBRACE, CHECK_OK_VOID);
}


ZoneList<const Parser::NamedImport*>* Parser::ParseNamedImports(
    int pos, bool* ok) {
  // NamedImports :
  //   '{' '}'
  //   '{' ImportsList '}'
  //   '{' ImportsList ',' '}'
  //
  // ImportsList :
  //   ImportSpecifier
  //   ImportsList ',' ImportSpecifier
  //
  // ImportSpecifier :
  //   BindingIdentifier
  //   IdentifierName 'as' BindingIdentifier

  Expect(Token::LBRACE, CHECK_OK);

  auto result = new (zone()) ZoneList<const NamedImport*>(1, zone());
  while (peek() != Token::RBRACE) {
    const AstRawString* import_name = ParseIdentifierName(CHECK_OK);
    const AstRawString* local_name = import_name;
    // In the presence of 'as', the left-side of the 'as' can
    // be any IdentifierName. But without 'as', it must be a valid
    // BindingIdentifier.
    if (CheckContextualKeyword(CStrVector("as"))) {
      local_name = ParseIdentifierName(CHECK_OK);
    }
    if (!Token::IsIdentifier(scanner()->current_token(), STRICT, false,
                             parsing_module_)) {
      *ok = false;
      ReportMessage(MessageTemplate::kUnexpectedReserved);
      return nullptr;
    } else if (IsEvalOrArguments(local_name)) {
      *ok = false;
      ReportMessage(MessageTemplate::kStrictEvalArguments);
      return nullptr;
    }

    DeclareVariable(local_name, CONST, kNeedsInitialization, position(),
                    CHECK_OK);

    NamedImport* import = new (zone()) NamedImport(
        import_name, local_name, scanner()->location());
    result->Add(import, zone());

    if (peek() == Token::RBRACE) break;
    Expect(Token::COMMA, CHECK_OK);
  }

  Expect(Token::RBRACE, CHECK_OK);
  return result;
}


void Parser::ParseImportDeclaration(bool* ok) {
  // ImportDeclaration :
  //   'import' ImportClause 'from' ModuleSpecifier ';'
  //   'import' ModuleSpecifier ';'
  //
  // ImportClause :
  //   ImportedDefaultBinding
  //   NameSpaceImport
  //   NamedImports
  //   ImportedDefaultBinding ',' NameSpaceImport
  //   ImportedDefaultBinding ',' NamedImports
  //
  // NameSpaceImport :
  //   '*' 'as' ImportedBinding

  int pos = peek_position();
  Expect(Token::IMPORT, CHECK_OK_VOID);

  Token::Value tok = peek();

  // 'import' ModuleSpecifier ';'
  if (tok == Token::STRING) {
    const AstRawString* module_specifier = ParseModuleSpecifier(CHECK_OK_VOID);
    ExpectSemicolon(CHECK_OK_VOID);
    module()->AddEmptyImport(module_specifier);
    return;
  }

  // Parse ImportedDefaultBinding if present.
  const AstRawString* import_default_binding = nullptr;
  Scanner::Location import_default_binding_loc;
  if (tok != Token::MUL && tok != Token::LBRACE) {
    import_default_binding =
        ParseIdentifier(kDontAllowRestrictedIdentifiers, CHECK_OK_VOID);
    import_default_binding_loc = scanner()->location();
    DeclareVariable(import_default_binding, CONST, kNeedsInitialization, pos,
                    CHECK_OK_VOID);
  }

  // Parse NameSpaceImport or NamedImports if present.
  const AstRawString* module_namespace_binding = nullptr;
  Scanner::Location module_namespace_binding_loc;
  const ZoneList<const NamedImport*>* named_imports = nullptr;
  if (import_default_binding == nullptr || Check(Token::COMMA)) {
    switch (peek()) {
      case Token::MUL: {
        Consume(Token::MUL);
        ExpectContextualKeyword(CStrVector("as"), CHECK_OK_VOID);
        module_namespace_binding =
            ParseIdentifier(kDontAllowRestrictedIdentifiers, CHECK_OK_VOID);
        module_namespace_binding_loc = scanner()->location();
        DeclareVariable(module_namespace_binding, CONST, kCreatedInitialized,
                        pos, CHECK_OK_VOID);
        break;
      }

      case Token::LBRACE:
        named_imports = ParseNamedImports(pos, CHECK_OK_VOID);
        break;

      default:
        *ok = false;
        ReportUnexpectedToken(scanner()->current_token());
        return;
    }
  }

  ExpectContextualKeyword(CStrVector("from"), CHECK_OK_VOID);
  const AstRawString* module_specifier = ParseModuleSpecifier(CHECK_OK_VOID);
  ExpectSemicolon(CHECK_OK_VOID);

  // Now that we have all the information, we can make the appropriate
  // declarations.

  // TODO(neis): Would prefer to call DeclareVariable for each case below rather
  // than above and in ParseNamedImports, but then a possible error message
  // would point to the wrong location.  Maybe have a DeclareAt version of
  // Declare that takes a location?

  if (module_namespace_binding != nullptr) {
    module()->AddStarImport(module_namespace_binding, module_specifier,
                            module_namespace_binding_loc, zone());
  }

  if (import_default_binding != nullptr) {
    module()->AddImport(ast_value_factory()->default_string(),
                        import_default_binding, module_specifier,
                        import_default_binding_loc, zone());
  }

  if (named_imports != nullptr) {
    if (named_imports->length() == 0) {
      module()->AddEmptyImport(module_specifier);
    } else {
      for (int i = 0; i < named_imports->length(); ++i) {
        const NamedImport* import = named_imports->at(i);
        module()->AddImport(import->import_name, import->local_name,
                            module_specifier, import->location, zone());
      }
    }
  }
}


Statement* Parser::ParseExportDefault(bool* ok) {
  //  Supports the following productions, starting after the 'default' token:
  //    'export' 'default' HoistableDeclaration
  //    'export' 'default' ClassDeclaration
  //    'export' 'default' AssignmentExpression[In] ';'

  Expect(Token::DEFAULT, CHECK_OK);
  Scanner::Location default_loc = scanner()->location();

  ZoneList<const AstRawString*> local_names(1, zone());
  Statement* result = nullptr;

  // Allow ambient function and class declarations to be exported as default.
  int ambient_pos = peek_position();
  bool ambient = typed() && CheckContextualKeyword(CStrVector("declare"));

  switch (peek()) {
    case Token::FUNCTION:
      result = ParseHoistableDeclaration(&local_names, true, ambient, CHECK_OK);
      break;

    case Token::CLASS:
      Consume(Token::CLASS);
      result = ParseClassDeclaration(&local_names, true, ambient, CHECK_OK);
      break;

    case Token::ASYNC:
      if (allow_harmony_async_await() && PeekAhead() == Token::FUNCTION &&
          !scanner()->HasAnyLineTerminatorAfterNext()) {
        Consume(Token::ASYNC);
        result = ParseAsyncFunctionDeclaration(&local_names, true, ambient,
                                               CHECK_OK);
        break;
      }
    /* falls through */

    default: {
      if (ambient) {
        *ok = false;
        ReportMessageAt(scanner()->peek_location(),
                        MessageTemplate::kBadAmbientDeclaration);
        return nullptr;
      }

      int pos = position();
      ExpressionClassifier classifier(this);
      Expression* value =
          ParseAssignmentExpression(true, typesystem::kNoCover, CHECK_OK);
      RewriteNonPattern(CHECK_OK);
      SetFunctionName(value, ast_value_factory()->default_string());

      const AstRawString* local_name =
          ast_value_factory()->star_default_star_string();
      local_names.Add(local_name, zone());

      // It's fine to declare this as CONST because the user has no way of
      // writing to it.
      Declaration* decl = DeclareVariable(local_name, CONST, pos, CHECK_OK);
      decl->proxy()->var()->set_initializer_position(position());

      Assignment* assignment = factory()->NewAssignment(
          Token::INIT, decl->proxy(), value, kNoSourcePosition);
      result = factory()->NewExpressionStatement(assignment, kNoSourcePosition);

      ExpectSemicolon(CHECK_OK);
      break;
    }
  }

  // Exported ambients are not checked.
  if (ambient) return factory()->NewEmptyStatement(ambient_pos);

  DCHECK_EQ(local_names.length(), 1);
  module()->AddExport(local_names.first(),
                      ast_value_factory()->default_string(), default_loc,
                      zone());

  DCHECK_NOT_NULL(result);
  return result;
}

Statement* Parser::ParseExportDeclaration(bool* ok) {
  // ExportDeclaration:
  //    'export' '*' 'from' ModuleSpecifier ';'
  //    'export' ExportClause ('from' ModuleSpecifier)? ';'
  //    'export' VariableStatement
  //    'export' Declaration
  //    'export' 'default' ... (handled in ParseExportDefault)

  int pos = peek_position();
  Expect(Token::EXPORT, CHECK_OK);

  // Allow exported ambient variable, function, and class declarations.
  bool ambient = typed() && CheckContextualKeyword(CStrVector("declare"));

  Statement* result = nullptr;
  ZoneList<const AstRawString*> names(1, zone());
  if (ambient && (peek() == Token::DEFAULT || peek() == Token::MUL ||
                  peek() == Token::LBRACE)) {
    *ok = false;
    ReportMessageAt(scanner()->peek_location(),
                    MessageTemplate::kBadAmbientDeclaration);
    return nullptr;
  }
  switch (peek()) {
    case Token::DEFAULT:
      return ParseExportDefault(ok);

    case Token::MUL: {
      Consume(Token::MUL);
      ExpectContextualKeyword(CStrVector("from"), CHECK_OK);
      const AstRawString* module_specifier = ParseModuleSpecifier(CHECK_OK);
      ExpectSemicolon(CHECK_OK);
      module()->AddStarExport(module_specifier, scanner()->location(), zone());
      return factory()->NewEmptyStatement(pos);
    }

    case Token::LBRACE: {
      // There are two cases here:
      //
      // 'export' ExportClause ';'
      // and
      // 'export' ExportClause FromClause ';'
      //
      // In the first case, the exported identifiers in ExportClause must
      // not be reserved words, while in the latter they may be. We
      // pass in a location that gets filled with the first reserved word
      // encountered, and then throw a SyntaxError if we are in the
      // non-FromClause case.
      Scanner::Location reserved_loc = Scanner::Location::invalid();
      ZoneList<const AstRawString*> export_names(1, zone());
      ZoneList<Scanner::Location> export_locations(1, zone());
      ZoneList<const AstRawString*> original_names(1, zone());
      ParseExportClause(&export_names, &export_locations, &original_names,
                        &reserved_loc, CHECK_OK);
      const AstRawString* module_specifier = nullptr;
      if (CheckContextualKeyword(CStrVector("from"))) {
        module_specifier = ParseModuleSpecifier(CHECK_OK);
      } else if (reserved_loc.IsValid()) {
        // No FromClause, so reserved words are invalid in ExportClause.
        *ok = false;
        ReportMessageAt(reserved_loc, MessageTemplate::kUnexpectedReserved);
        return nullptr;
      }
      ExpectSemicolon(CHECK_OK);
      const int length = export_names.length();
      DCHECK_EQ(length, original_names.length());
      DCHECK_EQ(length, export_locations.length());
      if (module_specifier == nullptr) {
        for (int i = 0; i < length; ++i) {
          module()->AddExport(original_names[i], export_names[i],
                              export_locations[i], zone());
        }
      } else if (length == 0) {
        module()->AddEmptyImport(module_specifier);
      } else {
        for (int i = 0; i < length; ++i) {
          module()->AddExport(original_names[i], export_names[i],
                              module_specifier, export_locations[i], zone());
        }
      }
      return factory()->NewEmptyStatement(pos);
    }

    case Token::FUNCTION:
      result = ParseHoistableDeclaration(&names, false, ambient, CHECK_OK);
      break;

    case Token::CLASS:
      Consume(Token::CLASS);
      result = ParseClassDeclaration(&names, false, ambient, CHECK_OK);
      break;

    case Token::VAR:
    case Token::LET:
    case Token::CONST:
      result =
          ParseVariableStatement(kStatementListItem, &names, ambient, CHECK_OK);
      break;

    case Token::ASYNC:
      if (allow_harmony_async_await()) {
        // TODO(neis): Why don't we have the same check here as in
        // ParseStatementListItem?
        Consume(Token::ASYNC);
        result =
            ParseAsyncFunctionDeclaration(&names, false, ambient, CHECK_OK);
        break;
      }
    /* falls through */

    default:
      *ok = false;
      ReportUnexpectedToken(scanner()->current_token());
      return nullptr;
  }

  // Exported ambients are not checked.
  if (ambient) return factory()->NewEmptyStatement(pos);

  ModuleDescriptor* descriptor = module();
  for (int i = 0; i < names.length(); ++i) {
    // TODO(neis): Provide better location.
    descriptor->AddExport(names[i], names[i], scanner()->location(), zone());
  }

  DCHECK_NOT_NULL(result);
  return result;
}

VariableProxy* Parser::NewUnresolved(const AstRawString* name, int begin_pos,
                                     int end_pos, VariableKind kind) {
  return scope()->NewUnresolved(factory(), name, begin_pos, end_pos, kind);
}

VariableProxy* Parser::NewUnresolved(const AstRawString* name) {
  return scope()->NewUnresolved(factory(), name, scanner()->location().beg_pos,
                                scanner()->location().end_pos);
}

Declaration* Parser::DeclareVariable(const AstRawString* name,
                                     VariableMode mode, int pos, bool* ok) {
  return DeclareVariable(name, mode, Variable::DefaultInitializationFlag(mode),
                         pos, ok);
}

Declaration* Parser::DeclareVariable(const AstRawString* name,
                                     VariableMode mode, InitializationFlag init,
                                     int pos, bool* ok) {
  DCHECK_NOT_NULL(name);
  VariableProxy* proxy = factory()->NewVariableProxy(
      name, NORMAL_VARIABLE, scanner()->location().beg_pos,
      scanner()->location().end_pos);
  Declaration* declaration =
      factory()->NewVariableDeclaration(proxy, this->scope(), pos);
  Declare(declaration, DeclarationDescriptor::NORMAL, mode, init, CHECK_OK);
  return declaration;
}

Variable* Parser::Declare(Declaration* declaration,
                          DeclarationDescriptor::Kind declaration_kind,
                          VariableMode mode, InitializationFlag init, bool* ok,
                          Scope* scope) {
  if (scope == nullptr) {
    scope = this->scope();
  }
  bool sloppy_mode_block_scope_function_redefinition = false;
  Variable* variable = scope->DeclareVariable(
      declaration, mode, init, allow_harmony_restrictive_generators(),
      &sloppy_mode_block_scope_function_redefinition, ok);
  if (!*ok) {
    if (declaration_kind == DeclarationDescriptor::NORMAL) {
      ReportMessage(MessageTemplate::kVarRedeclaration,
                    declaration->proxy()->raw_name());
    } else {
      ReportMessage(MessageTemplate::kParamDupe);
    }
    return nullptr;
  }
  if (sloppy_mode_block_scope_function_redefinition) {
    ++use_counts_[v8::Isolate::kSloppyModeBlockScopedFunctionRedefinition];
  }
  return variable;
}

Block* Parser::BuildInitializationBlock(
    DeclarationParsingResult* parsing_result,
    ZoneList<const AstRawString*>* names, bool* ok) {
  Block* result = factory()->NewBlock(
      NULL, 1, true, parsing_result->descriptor.declaration_pos);
  for (auto declaration : parsing_result->declarations) {
    PatternRewriter::DeclareAndInitializeVariables(
        this, result, &(parsing_result->descriptor), &declaration, names,
        CHECK_OK);
  }
  return result;
}

void Parser::DeclareAndInitializeVariables(
    Block* block, const DeclarationDescriptor* declaration_descriptor,
    const DeclarationParsingResult::Declaration* declaration,
    ZoneList<const AstRawString*>* names, bool* ok) {
  DCHECK_NOT_NULL(block);
  PatternRewriter::DeclareAndInitializeVariables(
      this, block, declaration_descriptor, declaration, names, ok);
}

Statement* Parser::DeclareFunction(const AstRawString* variable_name,
                                   FunctionLiteral* function, int pos,
                                   bool is_generator, bool is_async,
                                   ZoneList<const AstRawString*>* names,
                                   bool* ok) {
  // In ES6, a function behaves as a lexical binding, except in
  // a script scope, or the initial scope of eval or another function.
  VariableMode mode =
      (!scope()->is_declaration_scope() || scope()->is_module_scope()) ? LET
                                                                       : VAR;
  VariableProxy* proxy =
      factory()->NewVariableProxy(variable_name, NORMAL_VARIABLE);
  Declaration* declaration =
      factory()->NewFunctionDeclaration(proxy, function, scope(), pos);
  Declare(declaration, DeclarationDescriptor::NORMAL, mode, kCreatedInitialized,
          CHECK_OK);
  if (names) names->Add(variable_name, zone());
  // Async functions don't undergo sloppy mode block scoped hoisting, and don't
  // allow duplicates in a block. Both are represented by the
  // sloppy_block_function_map. Don't add them to the map for async functions.
  // Generators are also supposed to be prohibited; currently doing this behind
  // a flag and UseCounting violations to assess web compatibility.
  if (is_sloppy(language_mode()) && !scope()->is_declaration_scope() &&
      !is_async && !(allow_harmony_restrictive_generators() && is_generator)) {
    SloppyBlockFunctionStatement* delegate =
        factory()->NewSloppyBlockFunctionStatement(scope());
    DeclarationScope* target_scope = GetDeclarationScope();
    target_scope->DeclareSloppyBlockFunction(variable_name, delegate);
    return delegate;
  }
  return factory()->NewEmptyStatement(kNoSourcePosition);
}

Statement* Parser::DeclareClass(const AstRawString* variable_name,
                                Expression* value,
                                ZoneList<const AstRawString*>* names,
                                int class_token_pos, int end_pos, bool* ok) {
  Declaration* decl =
      DeclareVariable(variable_name, LET, class_token_pos, CHECK_OK);
  decl->proxy()->var()->set_initializer_position(end_pos);
  Assignment* assignment = factory()->NewAssignment(Token::INIT, decl->proxy(),
                                                    value, class_token_pos);
  Statement* assignment_statement =
      factory()->NewExpressionStatement(assignment, kNoSourcePosition);
  if (names) names->Add(variable_name, zone());
  return assignment_statement;
}

Statement* Parser::DeclareNative(const AstRawString* name, int pos, bool* ok) {
  // Make sure that the function containing the native declaration
  // isn't lazily compiled. The extension structures are only
  // accessible while parsing the first time not when reparsing
  // because of lazy compilation.
  GetClosureScope()->ForceEagerCompilation();

  // TODO(1240846): It's weird that native function declarations are
  // introduced dynamically when we meet their declarations, whereas
  // other functions are set up when entering the surrounding scope.
  Declaration* decl = DeclareVariable(name, VAR, pos, CHECK_OK);
  NativeFunctionLiteral* lit =
      factory()->NewNativeFunctionLiteral(name, extension_, kNoSourcePosition);
  return factory()->NewExpressionStatement(
      factory()->NewAssignment(Token::INIT, decl->proxy(), lit,
                               kNoSourcePosition),
      pos);
}

ZoneList<const AstRawString*>* Parser::DeclareLabel(
    ZoneList<const AstRawString*>* labels, VariableProxy* var, bool* ok) {
  const AstRawString* label = var->raw_name();
  // TODO(1240780): We don't check for redeclaration of labels
  // during preparsing since keeping track of the set of active
  // labels requires nontrivial changes to the way scopes are
  // structured.  However, these are probably changes we want to
  // make later anyway so we should go back and fix this then.
  if (ContainsLabel(labels, label) || TargetStackContainsLabel(label)) {
    ReportMessage(MessageTemplate::kLabelRedeclaration, label);
    *ok = false;
    return nullptr;
  }
  if (labels == nullptr) {
    labels = new (zone()) ZoneList<const AstRawString*>(1, zone());
  }
  labels->Add(label, zone());
  // Remove the "ghost" variable that turned out to be a label
  // from the top scope. This way, we don't try to resolve it
  // during the scope processing.
  scope()->RemoveUnresolved(var);
  return labels;
}

bool Parser::ContainsLabel(ZoneList<const AstRawString*>* labels,
                           const AstRawString* label) {
  DCHECK_NOT_NULL(label);
  if (labels != nullptr) {
    for (int i = labels->length(); i-- > 0;) {
      if (labels->at(i) == label) return true;
    }
  }
  return false;
}

Expression* Parser::RewriteReturn(Expression* return_value, int pos) {
  if (IsSubclassConstructor(function_state_->kind())) {
    // For subclass constructors we need to return this in case of undefined
    // return a Smi (transformed into an exception in the ConstructStub)
    // for a non object.
    //
    //   return expr;
    //
    // Is rewritten as:
    //
    //   return (temp = expr) === undefined ? this :
    //       %_IsJSReceiver(temp) ? temp : 1;

    // temp = expr
    Variable* temp = NewTemporary(ast_value_factory()->empty_string());
    Assignment* assign = factory()->NewAssignment(
        Token::ASSIGN, factory()->NewVariableProxy(temp), return_value, pos);

    // %_IsJSReceiver(temp)
    ZoneList<Expression*>* is_spec_object_args =
        new (zone()) ZoneList<Expression*>(1, zone());
    is_spec_object_args->Add(factory()->NewVariableProxy(temp), zone());
    Expression* is_spec_object_call = factory()->NewCallRuntime(
        Runtime::kInlineIsJSReceiver, is_spec_object_args, pos);

    // %_IsJSReceiver(temp) ? temp : 1;
    Expression* is_object_conditional = factory()->NewConditional(
        is_spec_object_call, factory()->NewVariableProxy(temp),
        factory()->NewSmiLiteral(1, pos), pos);

    // temp === undefined
    Expression* is_undefined = factory()->NewCompareOperation(
        Token::EQ_STRICT, assign,
        factory()->NewUndefinedLiteral(kNoSourcePosition), pos);

    // is_undefined ? this : is_object_conditional
    return_value = factory()->NewConditional(is_undefined, ThisExpression(pos),
                                             is_object_conditional, pos);
  }
  if (is_generator()) {
    return_value = BuildIteratorResult(return_value, true);
  } else if (is_async_function()) {
    return_value = BuildResolvePromise(return_value, return_value->position());
  }
  return return_value;
}

Expression* Parser::RewriteDoExpression(Block* body, int pos, bool* ok) {
  Variable* result = NewTemporary(ast_value_factory()->dot_result_string());
  DoExpression* expr = factory()->NewDoExpression(body, result, pos);
  if (!Rewriter::Rewrite(this, GetClosureScope(), expr, ast_value_factory())) {
    *ok = false;
    return nullptr;
  }
  return expr;
}

<<<<<<< HEAD
Statement* Parser::ParseFunctionDeclaration(bool ambient, bool* ok) {
  Consume(Token::FUNCTION);
  int pos = position();
  ParseFunctionFlags flags = ParseFunctionFlags::kIsNormal;
  if (Check(Token::MUL)) {
    flags |= ParseFunctionFlags::kIsGenerator;
    if (allow_harmony_restrictive_declarations()) {
      ReportMessageAt(scanner()->location(),
                      MessageTemplate::kGeneratorInLegacyContext);
      *ok = false;
      return nullptr;
    }
  }

  return ParseHoistableDeclaration(pos, flags, nullptr, false, ambient,
                                   CHECK_OK);
}

=======
>>>>>>> 5420ae51
Statement* Parser::RewriteSwitchStatement(Expression* tag,
                                          SwitchStatement* switch_statement,
                                          ZoneList<CaseClause*>* cases,
                                          Scope* scope) {
  // In order to get the CaseClauses to execute in their own lexical scope,
  // but without requiring downstream code to have special scope handling
  // code for switch statements, desugar into blocks as follows:
  // {  // To group the statements--harmless to evaluate Expression in scope
  //   .tag_variable = Expression;
  //   {  // To give CaseClauses a scope
  //     switch (.tag_variable) { CaseClause* }
  //   }
  // }

  Block* switch_block = factory()->NewBlock(NULL, 2, false, kNoSourcePosition);

  Variable* tag_variable =
      NewTemporary(ast_value_factory()->dot_switch_tag_string());
  Assignment* tag_assign = factory()->NewAssignment(
      Token::ASSIGN, factory()->NewVariableProxy(tag_variable), tag,
      tag->position());
  Statement* tag_statement =
      factory()->NewExpressionStatement(tag_assign, kNoSourcePosition);
  switch_block->statements()->Add(tag_statement, zone());

  // make statement: undefined;
  // This is needed so the tag isn't returned as the value, in case the switch
  // statements don't have a value.
  switch_block->statements()->Add(
      factory()->NewExpressionStatement(
          factory()->NewUndefinedLiteral(kNoSourcePosition), kNoSourcePosition),
      zone());

  Expression* tag_read = factory()->NewVariableProxy(tag_variable);
  switch_statement->Initialize(tag_read, cases);
  Block* cases_block = factory()->NewBlock(NULL, 1, false, kNoSourcePosition);
  cases_block->statements()->Add(switch_statement, zone());
  cases_block->set_scope(scope);
  switch_block->statements()->Add(cases_block, zone());
  return switch_block;
}

void Parser::RewriteCatchPattern(CatchInfo* catch_info, bool* ok) {
  if (catch_info->name == nullptr) {
    DCHECK_NOT_NULL(catch_info->pattern);
    catch_info->name = ast_value_factory()->dot_catch_string();
  }
  catch_info->variable = catch_info->scope->DeclareLocal(
      catch_info->name, VAR, kCreatedInitialized, NORMAL_VARIABLE);
  if (catch_info->pattern != nullptr) {
    DeclarationDescriptor descriptor;
    descriptor.declaration_kind = DeclarationDescriptor::NORMAL;
    descriptor.scope = scope();
    descriptor.hoist_scope = nullptr;
    descriptor.mode = LET;
    descriptor.declaration_pos = catch_info->pattern->position();
    descriptor.initialization_pos = catch_info->pattern->position();

    // Initializer position for variables declared by the pattern.
    const int initializer_position = position();

    DeclarationParsingResult::Declaration decl(
        catch_info->pattern, initializer_position,
        factory()->NewVariableProxy(catch_info->variable));

    catch_info->init_block =
        factory()->NewBlock(nullptr, 8, true, kNoSourcePosition);
    PatternRewriter::DeclareAndInitializeVariables(
        this, catch_info->init_block, &descriptor, &decl,
        &catch_info->bound_names, ok);
  } else {
    catch_info->bound_names.Add(catch_info->name, zone());
  }
}

void Parser::ValidateCatchBlock(const CatchInfo& catch_info, bool* ok) {
  // Check for `catch(e) { let e; }` and similar errors.
  Scope* inner_block_scope = catch_info.inner_block->scope();
  if (inner_block_scope != nullptr) {
    Declaration* decl = inner_block_scope->CheckLexDeclarationsConflictingWith(
        catch_info.bound_names);
    if (decl != nullptr) {
      const AstRawString* name = decl->proxy()->raw_name();
      int position = decl->proxy()->position();
      Scanner::Location location =
          position == kNoSourcePosition
              ? Scanner::Location::invalid()
              : Scanner::Location(position, position + 1);
      ReportMessageAt(location, MessageTemplate::kVarRedeclaration, name);
      *ok = false;
    }
  }
}

Statement* Parser::RewriteTryStatement(Block* try_block, Block* catch_block,
                                       Block* finally_block,
                                       const CatchInfo& catch_info, int pos) {
  // Simplify the AST nodes by converting:
  //   'try B0 catch B1 finally B2'
  // to:
  //   'try { try B0 catch B1 } finally B2'

  if (catch_block != nullptr && finally_block != nullptr) {
    // If we have both, create an inner try/catch.
    DCHECK_NOT_NULL(catch_info.scope);
    DCHECK_NOT_NULL(catch_info.variable);
    TryCatchStatement* statement;
    if (catch_info.for_promise_reject) {
      statement = factory()->NewTryCatchStatementForPromiseReject(
          try_block, catch_info.scope, catch_info.variable, catch_block,
          kNoSourcePosition);
    } else {
      statement = factory()->NewTryCatchStatement(
          try_block, catch_info.scope, catch_info.variable, catch_block,
          kNoSourcePosition);
    }

    try_block = factory()->NewBlock(nullptr, 1, false, kNoSourcePosition);
    try_block->statements()->Add(statement, zone());
    catch_block = nullptr;  // Clear to indicate it's been handled.
  }

  if (catch_block != nullptr) {
    // For a try-catch construct append return expressions from the catch block
    // to the list of return expressions.
    function_state_->tail_call_expressions().Append(
        catch_info.tail_call_expressions);

    DCHECK_NULL(finally_block);
    DCHECK_NOT_NULL(catch_info.scope);
    DCHECK_NOT_NULL(catch_info.variable);
    return factory()->NewTryCatchStatement(
        try_block, catch_info.scope, catch_info.variable, catch_block, pos);
  } else {
    DCHECK_NOT_NULL(finally_block);
    return factory()->NewTryFinallyStatement(try_block, finally_block, pos);
  }
}

// !%_IsJSReceiver(result = iterator.next()) &&
//     %ThrowIteratorResultNotAnObject(result)
Expression* Parser::BuildIteratorNextResult(Expression* iterator,
                                            Variable* result, int pos) {
  Expression* next_literal = factory()->NewStringLiteral(
      ast_value_factory()->next_string(), kNoSourcePosition);
  Expression* next_property =
      factory()->NewProperty(iterator, next_literal, kNoSourcePosition);
  ZoneList<Expression*>* next_arguments =
      new (zone()) ZoneList<Expression*>(0, zone());
  Expression* next_call =
      factory()->NewCall(next_property, next_arguments, pos);
  Expression* result_proxy = factory()->NewVariableProxy(result);
  Expression* left =
      factory()->NewAssignment(Token::ASSIGN, result_proxy, next_call, pos);

  // %_IsJSReceiver(...)
  ZoneList<Expression*>* is_spec_object_args =
      new (zone()) ZoneList<Expression*>(1, zone());
  is_spec_object_args->Add(left, zone());
  Expression* is_spec_object_call = factory()->NewCallRuntime(
      Runtime::kInlineIsJSReceiver, is_spec_object_args, pos);

  // %ThrowIteratorResultNotAnObject(result)
  Expression* result_proxy_again = factory()->NewVariableProxy(result);
  ZoneList<Expression*>* throw_arguments =
      new (zone()) ZoneList<Expression*>(1, zone());
  throw_arguments->Add(result_proxy_again, zone());
  Expression* throw_call = factory()->NewCallRuntime(
      Runtime::kThrowIteratorResultNotAnObject, throw_arguments, pos);

  return factory()->NewBinaryOperation(
      Token::AND,
      factory()->NewUnaryOperation(Token::NOT, is_spec_object_call, pos),
      throw_call, pos);
}

Statement* Parser::InitializeForEachStatement(ForEachStatement* stmt,
                                              Expression* each,
                                              Expression* subject,
                                              Statement* body,
                                              int each_keyword_pos) {
  ForOfStatement* for_of = stmt->AsForOfStatement();
  if (for_of != NULL) {
    const bool finalize = true;
    return InitializeForOfStatement(for_of, each, subject, body, finalize,
                                    each_keyword_pos);
  } else {
    if (each->IsArrayLiteral() || each->IsObjectLiteral()) {
      Variable* temp = NewTemporary(ast_value_factory()->empty_string());
      VariableProxy* temp_proxy = factory()->NewVariableProxy(temp);
      Expression* assign_each = PatternRewriter::RewriteDestructuringAssignment(
          this, factory()->NewAssignment(Token::ASSIGN, each, temp_proxy,
                                         kNoSourcePosition),
          scope());
      auto block = factory()->NewBlock(nullptr, 2, false, kNoSourcePosition);
      block->statements()->Add(
          factory()->NewExpressionStatement(assign_each, kNoSourcePosition),
          zone());
      block->statements()->Add(body, zone());
      body = block;
      each = factory()->NewVariableProxy(temp);
    }
    stmt->AsForInStatement()->Initialize(each, subject, body);
  }
  return stmt;
}

// Special case for legacy for
//
//    for (var x = initializer in enumerable) body
//
// An initialization block of the form
//
//    {
//      x = initializer;
//    }
//
// is returned in this case.  It has reserved space for two statements,
// so that (later on during parsing), the equivalent of
//
//   for (x in enumerable) body
//
// is added as a second statement to it.
Block* Parser::RewriteForVarInLegacy(const ForInfo& for_info) {
  const DeclarationParsingResult::Declaration& decl =
      for_info.parsing_result.declarations[0];
  if (!IsLexicalVariableMode(for_info.parsing_result.descriptor.mode) &&
      decl.pattern->IsVariableProxy() && decl.initializer != nullptr) {
    DCHECK(!allow_harmony_for_in());
    ++use_counts_[v8::Isolate::kForInInitializer];
    const AstRawString* name = decl.pattern->AsVariableProxy()->raw_name();
    VariableProxy* single_var = NewUnresolved(name);
    Block* init_block = factory()->NewBlock(
        nullptr, 2, true, for_info.parsing_result.descriptor.declaration_pos);
    init_block->statements()->Add(
        factory()->NewExpressionStatement(
            factory()->NewAssignment(Token::ASSIGN, single_var,
                                     decl.initializer, kNoSourcePosition),
            kNoSourcePosition),
        zone());
    return init_block;
  }
  return nullptr;
}

// Rewrite a for-in/of statement of the form
//
//   for (let/const/var x in/of e) b
//
// into
//
//   {
//     <let x' be a temporary variable>
//     for (x' in/of e) {
//       let/const/var x;
//       x = x';
//       b;
//     }
//     let x;  // for TDZ
//   }
void Parser::DesugarBindingInForEachStatement(ForInfo* for_info,
                                              Block** body_block,
                                              Expression** each_variable,
                                              bool* ok) {
  DeclarationParsingResult::Declaration& decl =
      for_info->parsing_result.declarations[0];
  Variable* temp = NewTemporary(ast_value_factory()->dot_for_string());
  auto each_initialization_block =
      factory()->NewBlock(nullptr, 1, true, kNoSourcePosition);
  {
    auto descriptor = for_info->parsing_result.descriptor;
    descriptor.declaration_pos = kNoSourcePosition;
    descriptor.initialization_pos = kNoSourcePosition;
    decl.initializer = factory()->NewVariableProxy(temp);

    bool is_for_var_of =
        for_info->mode == ForEachStatement::ITERATE &&
        for_info->parsing_result.descriptor.mode == VariableMode::VAR;

    PatternRewriter::DeclareAndInitializeVariables(
        this, each_initialization_block, &descriptor, &decl,
        (IsLexicalVariableMode(for_info->parsing_result.descriptor.mode) ||
         is_for_var_of)
            ? &for_info->bound_names
            : nullptr,
        CHECK_OK_VOID);

    // Annex B.3.5 prohibits the form
    // `try {} catch(e) { for (var e of {}); }`
    // So if we are parsing a statement like `for (var ... of ...)`
    // we need to walk up the scope chain and look for catch scopes
    // which have a simple binding, then compare their binding against
    // all of the names declared in the init of the for-of we're
    // parsing.
    if (is_for_var_of) {
      Scope* catch_scope = scope();
      while (catch_scope != nullptr && !catch_scope->is_declaration_scope()) {
        if (catch_scope->is_catch_scope()) {
          auto name = catch_scope->catch_variable_name();
          // If it's a simple binding and the name is declared in the for loop.
          if (name != ast_value_factory()->dot_catch_string() &&
              for_info->bound_names.Contains(name)) {
            ReportMessageAt(for_info->parsing_result.bindings_loc,
                            MessageTemplate::kVarRedeclaration, name);
            *ok = false;
            return;
          }
        }
        catch_scope = catch_scope->outer_scope();
      }
    }
  }

  *body_block = factory()->NewBlock(nullptr, 3, false, kNoSourcePosition);
  (*body_block)->statements()->Add(each_initialization_block, zone());
  *each_variable = factory()->NewVariableProxy(temp, for_info->each_loc.beg_pos,
                                               for_info->each_loc.end_pos);
}

// Create a TDZ for any lexically-bound names in for in/of statements.
Block* Parser::CreateForEachStatementTDZ(Block* init_block,
                                         const ForInfo& for_info, bool* ok) {
  if (IsLexicalVariableMode(for_info.parsing_result.descriptor.mode)) {
    DCHECK_NULL(init_block);

    init_block = factory()->NewBlock(nullptr, 1, false, kNoSourcePosition);

    for (int i = 0; i < for_info.bound_names.length(); ++i) {
      // TODO(adamk): This needs to be some sort of special
      // INTERNAL variable that's invisible to the debugger
      // but visible to everything else.
      Declaration* tdz_decl = DeclareVariable(for_info.bound_names[i], LET,
                                              kNoSourcePosition, CHECK_OK);
      tdz_decl->proxy()->var()->set_initializer_position(position());
    }
  }
  return init_block;
}

Statement* Parser::InitializeForOfStatement(ForOfStatement* for_of,
                                            Expression* each,
                                            Expression* iterable,
                                            Statement* body, bool finalize,
                                            int next_result_pos) {
  // Create the auxiliary expressions needed for iterating over the iterable,
  // and initialize the given ForOfStatement with them.
  // If finalize is true, also instrument the loop with code that performs the
  // proper ES6 iterator finalization.  In that case, the result is not
  // immediately a ForOfStatement.

  const int nopos = kNoSourcePosition;
  auto avfactory = ast_value_factory();

  Variable* iterator = NewTemporary(ast_value_factory()->dot_iterator_string());
  Variable* result = NewTemporary(ast_value_factory()->dot_result_string());
  Variable* completion = NewTemporary(avfactory->empty_string());

  // iterator = iterable[Symbol.iterator]()
  Expression* assign_iterator;
  {
    assign_iterator = factory()->NewAssignment(
        Token::ASSIGN, factory()->NewVariableProxy(iterator),
        GetIterator(iterable, iterable->position()), iterable->position());
  }

  // !%_IsJSReceiver(result = iterator.next()) &&
  //     %ThrowIteratorResultNotAnObject(result)
  Expression* next_result;
  {
    Expression* iterator_proxy = factory()->NewVariableProxy(iterator);
    next_result =
        BuildIteratorNextResult(iterator_proxy, result, next_result_pos);
  }

  // result.done
  Expression* result_done;
  {
    Expression* done_literal = factory()->NewStringLiteral(
        ast_value_factory()->done_string(), kNoSourcePosition);
    Expression* result_proxy = factory()->NewVariableProxy(result);
    result_done =
        factory()->NewProperty(result_proxy, done_literal, kNoSourcePosition);
  }

  // result.value
  Expression* result_value;
  {
    Expression* value_literal =
        factory()->NewStringLiteral(avfactory->value_string(), nopos);
    Expression* result_proxy = factory()->NewVariableProxy(result);
    result_value = factory()->NewProperty(result_proxy, value_literal, nopos);
  }

  // {{completion = kAbruptCompletion;}}
  Statement* set_completion_abrupt;
  if (finalize) {
    Expression* proxy = factory()->NewVariableProxy(completion);
    Expression* assignment = factory()->NewAssignment(
        Token::ASSIGN, proxy,
        factory()->NewSmiLiteral(Parser::kAbruptCompletion, nopos), nopos);

    Block* block = factory()->NewBlock(nullptr, 1, true, nopos);
    block->statements()->Add(
        factory()->NewExpressionStatement(assignment, nopos), zone());
    set_completion_abrupt = block;
  }

  // do { let tmp = #result_value; #set_completion_abrupt; tmp }
  // Expression* result_value (gets overwritten)
  if (finalize) {
    Variable* var_tmp = NewTemporary(avfactory->empty_string());
    Expression* tmp = factory()->NewVariableProxy(var_tmp);
    Expression* assignment =
        factory()->NewAssignment(Token::ASSIGN, tmp, result_value, nopos);

    Block* block = factory()->NewBlock(nullptr, 2, false, nopos);
    block->statements()->Add(
        factory()->NewExpressionStatement(assignment, nopos), zone());
    block->statements()->Add(set_completion_abrupt, zone());

    result_value = factory()->NewDoExpression(block, var_tmp, nopos);
  }

  // each = #result_value;
  Expression* assign_each;
  {
    assign_each =
        factory()->NewAssignment(Token::ASSIGN, each, result_value, nopos);
    if (each->IsArrayLiteral() || each->IsObjectLiteral()) {
      assign_each = PatternRewriter::RewriteDestructuringAssignment(
          this, assign_each->AsAssignment(), scope());
    }
  }

  // {{completion = kNormalCompletion;}}
  Statement* set_completion_normal;
  if (finalize) {
    Expression* proxy = factory()->NewVariableProxy(completion);
    Expression* assignment = factory()->NewAssignment(
        Token::ASSIGN, proxy,
        factory()->NewSmiLiteral(Parser::kNormalCompletion, nopos), nopos);

    Block* block = factory()->NewBlock(nullptr, 1, true, nopos);
    block->statements()->Add(
        factory()->NewExpressionStatement(assignment, nopos), zone());
    set_completion_normal = block;
  }

  // { #loop-body; #set_completion_normal }
  // Statement* body (gets overwritten)
  if (finalize) {
    Block* block = factory()->NewBlock(nullptr, 2, false, nopos);
    block->statements()->Add(body, zone());
    block->statements()->Add(set_completion_normal, zone());
    body = block;
  }

  for_of->Initialize(body, iterator, assign_iterator, next_result, result_done,
                     assign_each);
  return finalize ? FinalizeForOfStatement(for_of, completion, nopos) : for_of;
}

Statement* Parser::DesugarLexicalBindingsInForStatement(
    ForStatement* loop, Statement* init, Expression* cond, Statement* next,
    Statement* body, Scope* inner_scope, const ForInfo& for_info, bool* ok) {
  // ES6 13.7.4.8 specifies that on each loop iteration the let variables are
  // copied into a new environment.  Moreover, the "next" statement must be
  // evaluated not in the environment of the just completed iteration but in
  // that of the upcoming one.  We achieve this with the following desugaring.
  // Extra care is needed to preserve the completion value of the original loop.
  //
  // We are given a for statement of the form
  //
  //  labels: for (let/const x = i; cond; next) body
  //
  // and rewrite it as follows.  Here we write {{ ... }} for init-blocks, ie.,
  // blocks whose ignore_completion_value_ flag is set.
  //
  //  {
  //    let/const x = i;
  //    temp_x = x;
  //    first = 1;
  //    undefined;
  //    outer: for (;;) {
  //      let/const x = temp_x;
  //      {{ if (first == 1) {
  //           first = 0;
  //         } else {
  //           next;
  //         }
  //         flag = 1;
  //         if (!cond) break;
  //      }}
  //      labels: for (; flag == 1; flag = 0, temp_x = x) {
  //        body
  //      }
  //      {{ if (flag == 1)  // Body used break.
  //           break;
  //      }}
  //    }
  //  }

  DCHECK(for_info.bound_names.length() > 0);
  ZoneList<Variable*> temps(for_info.bound_names.length(), zone());

  Block* outer_block = factory()->NewBlock(
      nullptr, for_info.bound_names.length() + 4, false, kNoSourcePosition);

  // Add statement: let/const x = i.
  outer_block->statements()->Add(init, zone());

  const AstRawString* temp_name = ast_value_factory()->dot_for_string();

  // For each lexical variable x:
  //   make statement: temp_x = x.
  for (int i = 0; i < for_info.bound_names.length(); i++) {
    VariableProxy* proxy = NewUnresolved(for_info.bound_names[i]);
    Variable* temp = NewTemporary(temp_name);
    VariableProxy* temp_proxy = factory()->NewVariableProxy(temp);
    Assignment* assignment = factory()->NewAssignment(Token::ASSIGN, temp_proxy,
                                                      proxy, kNoSourcePosition);
    Statement* assignment_statement =
        factory()->NewExpressionStatement(assignment, kNoSourcePosition);
    outer_block->statements()->Add(assignment_statement, zone());
    temps.Add(temp, zone());
  }

  Variable* first = NULL;
  // Make statement: first = 1.
  if (next) {
    first = NewTemporary(temp_name);
    VariableProxy* first_proxy = factory()->NewVariableProxy(first);
    Expression* const1 = factory()->NewSmiLiteral(1, kNoSourcePosition);
    Assignment* assignment = factory()->NewAssignment(
        Token::ASSIGN, first_proxy, const1, kNoSourcePosition);
    Statement* assignment_statement =
        factory()->NewExpressionStatement(assignment, kNoSourcePosition);
    outer_block->statements()->Add(assignment_statement, zone());
  }

  // make statement: undefined;
  outer_block->statements()->Add(
      factory()->NewExpressionStatement(
          factory()->NewUndefinedLiteral(kNoSourcePosition), kNoSourcePosition),
      zone());

  // Make statement: outer: for (;;)
  // Note that we don't actually create the label, or set this loop up as an
  // explicit break target, instead handing it directly to those nodes that
  // need to know about it. This should be safe because we don't run any code
  // in this function that looks up break targets.
  ForStatement* outer_loop =
      factory()->NewForStatement(NULL, kNoSourcePosition);
  outer_block->statements()->Add(outer_loop, zone());
  outer_block->set_scope(scope());

  Block* inner_block = factory()->NewBlock(NULL, 3, false, kNoSourcePosition);
  {
    BlockState block_state(&scope_state_, inner_scope);

    Block* ignore_completion_block = factory()->NewBlock(
        nullptr, for_info.bound_names.length() + 3, true, kNoSourcePosition);
    ZoneList<Variable*> inner_vars(for_info.bound_names.length(), zone());
    // For each let variable x:
    //    make statement: let/const x = temp_x.
    for (int i = 0; i < for_info.bound_names.length(); i++) {
      Declaration* decl = DeclareVariable(
          for_info.bound_names[i], for_info.parsing_result.descriptor.mode,
          kNoSourcePosition, CHECK_OK);
      inner_vars.Add(decl->proxy()->var(), zone());
      VariableProxy* temp_proxy = factory()->NewVariableProxy(temps.at(i));
      Assignment* assignment = factory()->NewAssignment(
          Token::INIT, decl->proxy(), temp_proxy, kNoSourcePosition);
      Statement* assignment_statement =
          factory()->NewExpressionStatement(assignment, kNoSourcePosition);
      DCHECK(init->position() != kNoSourcePosition);
      decl->proxy()->var()->set_initializer_position(init->position());
      ignore_completion_block->statements()->Add(assignment_statement, zone());
    }

    // Make statement: if (first == 1) { first = 0; } else { next; }
    if (next) {
      DCHECK(first);
      Expression* compare = NULL;
      // Make compare expression: first == 1.
      {
        Expression* const1 = factory()->NewSmiLiteral(1, kNoSourcePosition);
        VariableProxy* first_proxy = factory()->NewVariableProxy(first);
        compare = factory()->NewCompareOperation(Token::EQ, first_proxy, const1,
                                                 kNoSourcePosition);
      }
      Statement* clear_first = NULL;
      // Make statement: first = 0.
      {
        VariableProxy* first_proxy = factory()->NewVariableProxy(first);
        Expression* const0 = factory()->NewSmiLiteral(0, kNoSourcePosition);
        Assignment* assignment = factory()->NewAssignment(
            Token::ASSIGN, first_proxy, const0, kNoSourcePosition);
        clear_first =
            factory()->NewExpressionStatement(assignment, kNoSourcePosition);
      }
      Statement* clear_first_or_next = factory()->NewIfStatement(
          compare, clear_first, next, kNoSourcePosition);
      ignore_completion_block->statements()->Add(clear_first_or_next, zone());
    }

    Variable* flag = NewTemporary(temp_name);
    // Make statement: flag = 1.
    {
      VariableProxy* flag_proxy = factory()->NewVariableProxy(flag);
      Expression* const1 = factory()->NewSmiLiteral(1, kNoSourcePosition);
      Assignment* assignment = factory()->NewAssignment(
          Token::ASSIGN, flag_proxy, const1, kNoSourcePosition);
      Statement* assignment_statement =
          factory()->NewExpressionStatement(assignment, kNoSourcePosition);
      ignore_completion_block->statements()->Add(assignment_statement, zone());
    }

    // Make statement: if (!cond) break.
    if (cond) {
      Statement* stop =
          factory()->NewBreakStatement(outer_loop, kNoSourcePosition);
      Statement* noop = factory()->NewEmptyStatement(kNoSourcePosition);
      ignore_completion_block->statements()->Add(
          factory()->NewIfStatement(cond, noop, stop, cond->position()),
          zone());
    }

    inner_block->statements()->Add(ignore_completion_block, zone());
    // Make cond expression for main loop: flag == 1.
    Expression* flag_cond = NULL;
    {
      Expression* const1 = factory()->NewSmiLiteral(1, kNoSourcePosition);
      VariableProxy* flag_proxy = factory()->NewVariableProxy(flag);
      flag_cond = factory()->NewCompareOperation(Token::EQ, flag_proxy, const1,
                                                 kNoSourcePosition);
    }

    // Create chain of expressions "flag = 0, temp_x = x, ..."
    Statement* compound_next_statement = NULL;
    {
      Expression* compound_next = NULL;
      // Make expression: flag = 0.
      {
        VariableProxy* flag_proxy = factory()->NewVariableProxy(flag);
        Expression* const0 = factory()->NewSmiLiteral(0, kNoSourcePosition);
        compound_next = factory()->NewAssignment(Token::ASSIGN, flag_proxy,
                                                 const0, kNoSourcePosition);
      }

      // Make the comma-separated list of temp_x = x assignments.
      int inner_var_proxy_pos = scanner()->location().beg_pos;
      for (int i = 0; i < for_info.bound_names.length(); i++) {
        VariableProxy* temp_proxy = factory()->NewVariableProxy(temps.at(i));
        VariableProxy* proxy =
            factory()->NewVariableProxy(inner_vars.at(i), inner_var_proxy_pos);
        Assignment* assignment = factory()->NewAssignment(
            Token::ASSIGN, temp_proxy, proxy, kNoSourcePosition);
        compound_next = factory()->NewBinaryOperation(
            Token::COMMA, compound_next, assignment, kNoSourcePosition);
      }

      compound_next_statement =
          factory()->NewExpressionStatement(compound_next, kNoSourcePosition);
    }

    // Make statement: labels: for (; flag == 1; flag = 0, temp_x = x)
    // Note that we re-use the original loop node, which retains its labels
    // and ensures that any break or continue statements in body point to
    // the right place.
    loop->Initialize(NULL, flag_cond, compound_next_statement, body);
    inner_block->statements()->Add(loop, zone());

    // Make statement: {{if (flag == 1) break;}}
    {
      Expression* compare = NULL;
      // Make compare expresion: flag == 1.
      {
        Expression* const1 = factory()->NewSmiLiteral(1, kNoSourcePosition);
        VariableProxy* flag_proxy = factory()->NewVariableProxy(flag);
        compare = factory()->NewCompareOperation(Token::EQ, flag_proxy, const1,
                                                 kNoSourcePosition);
      }
      Statement* stop =
          factory()->NewBreakStatement(outer_loop, kNoSourcePosition);
      Statement* empty = factory()->NewEmptyStatement(kNoSourcePosition);
      Statement* if_flag_break =
          factory()->NewIfStatement(compare, stop, empty, kNoSourcePosition);
      Block* ignore_completion_block =
          factory()->NewBlock(NULL, 1, true, kNoSourcePosition);
      ignore_completion_block->statements()->Add(if_flag_break, zone());
      inner_block->statements()->Add(ignore_completion_block, zone());
    }

    inner_scope->set_end_position(scanner()->location().end_pos);
    inner_block->set_scope(inner_scope);
  }

  outer_loop->Initialize(NULL, NULL, NULL, inner_block);
  return outer_block;
}

void Parser::AddArrowFunctionFormalParameters(
    ParserFormalParameters* parameters, Expression* expr, int end_pos,
    bool* ok) {
  // ArrowFunctionFormals ::
  //    Binary(Token::COMMA, NonTailArrowFunctionFormals, Tail)
  //    Tail
  // NonTailArrowFunctionFormals ::
  //    Binary(Token::COMMA, NonTailArrowFunctionFormals, VariableProxy)
  //    VariableProxy
  // Tail ::
  //    VariableProxy
  //    Spread(VariableProxy)
  //
  // As we need to visit the parameters in left-to-right order, we recurse on
  // the left-hand side of comma expressions.
  //
  if (expr->IsBinaryOperation()) {
    BinaryOperation* binop = expr->AsBinaryOperation();
    // The classifier has already run, so we know that the expression is a valid
    // arrow function formals production.
    DCHECK_EQ(binop->op(), Token::COMMA);
    Expression* left = binop->left();
    Expression* right = binop->right();
    int comma_pos = binop->position();
    AddArrowFunctionFormalParameters(parameters, left, comma_pos,
                                     CHECK_OK_VOID);
    // LHS of comma expression should be unparenthesized.
    expr = right;
  }

  // Only the right-most expression may be a rest parameter.
  DCHECK(!parameters->has_rest);

  bool is_rest = expr->IsSpread();
  if (is_rest) {
    expr = expr->AsSpread()->expression();
    parameters->has_rest = true;
  }
  if (parameters->is_simple) {
    parameters->is_simple = !is_rest && expr->IsVariableProxy();
  }

  Expression* initializer = nullptr;
  if (expr->IsAssignment()) {
    Assignment* assignment = expr->AsAssignment();
    DCHECK(!assignment->is_compound());
    initializer = assignment->value();
    expr = assignment->target();
  }

  AddFormalParameter(parameters, expr, initializer, end_pos, is_rest);
}

void Parser::DeclareArrowFunctionFormalParameters(
    ParserFormalParameters* parameters, Expression* expr,
    const Scanner::Location& params_loc, Scanner::Location* duplicate_loc,
    bool* ok) {
  if (expr->IsEmptyParentheses()) return;

  AddArrowFunctionFormalParameters(parameters, expr, params_loc.end_pos,
                                   CHECK_OK_VOID);

  if (parameters->Arity() > Code::kMaxArguments) {
    ReportMessageAt(params_loc, MessageTemplate::kMalformedArrowFunParamList);
    *ok = false;
    return;
  }

  ExpressionClassifier classifier(this);
  if (!parameters->is_simple) {
    this->classifier()->RecordNonSimpleParameter();
  }
  for (int i = 0; i < parameters->Arity(); ++i) {
    auto parameter = parameters->at(i);
    DeclareFormalParameter(parameters->scope, parameter);
    if (!this->classifier()
             ->is_valid_formal_parameter_list_without_duplicates() &&
        !duplicate_loc->IsValid()) {
      *duplicate_loc =
          this->classifier()->duplicate_formal_parameter_error().location;
    }
  }
  DCHECK_EQ(parameters->is_simple, parameters->scope->has_simple_parameters());
}

void Parser::ReindexLiterals(const ParserFormalParameters& parameters) {
  if (function_state_->materialized_literal_count() > 0) {
    AstLiteralReindexer reindexer;

    for (const auto p : parameters.params) {
      if (p.pattern != nullptr) reindexer.Reindex(p.pattern);
      if (p.initializer != nullptr) reindexer.Reindex(p.initializer);
    }

    DCHECK(reindexer.count() <= function_state_->materialized_literal_count());
  }
}

void Parser::PrepareGeneratorVariables(FunctionState* function_state) {
  // For generators, allocating variables in contexts is currently a win
  // because it minimizes the work needed to suspend and resume an
  // activation.  The machine code produced for generators (by full-codegen)
  // relies on this forced context allocation, but not in an essential way.
  scope()->ForceContextAllocation();

  // Calling a generator returns a generator object.  That object is stored
  // in a temporary variable, a definition that is used by "yield"
  // expressions.
  Variable* temp =
      NewTemporary(ast_value_factory()->dot_generator_object_string());
  function_state->set_generator_object_variable(temp);
}

// This function may return a nullptr with *ok==true in typed mode,
// if (type_flags & kAllowSignature) and a function signature is parsed.
FunctionLiteral* Parser::ParseFunctionLiteral(
    const AstRawString* function_name, Scanner::Location function_name_location,
    FunctionNameValidity function_name_validity, FunctionKind kind,
    int function_token_pos, FunctionLiteral::FunctionType function_type,
    LanguageMode language_mode, bool is_typed, typesystem::TypeFlags type_flags,
    bool* ok) {
  // Function ::
  //   '(' FormalParameterList? ')' '{' FunctionBody '}'
  //
  // Getter ::
  //   '(' ')' '{' FunctionBody '}'
  //
  // Setter ::
  //   '(' PropertySetParameterList ')' '{' FunctionBody '}'

  int pos = function_token_pos == kNoSourcePosition ? peek_position()
                                                    : function_token_pos;

  bool is_generator = IsGeneratorFunction(kind);

  // Anonymous functions were passed either the empty symbol or a null
  // handle as the function name.  Remember if we were passed a non-empty
  // handle to decide whether to invoke function name inference.
  bool should_infer_name = function_name == NULL;

  // We want a non-null handle as the function name.
  if (should_infer_name) {
    function_name = ast_value_factory()->empty_string();
  }

  FunctionLiteral::EagerCompileHint eager_compile_hint =
      function_state_->next_function_is_parenthesized()
          ? FunctionLiteral::kShouldEagerCompile
          : FunctionLiteral::kShouldLazyCompile;

  // Determine if the function can be parsed lazily. Lazy parsing is
  // different from lazy compilation; we need to parse more eagerly than we
  // compile.

  // We can only parse lazily if we also compile lazily. The heuristics for lazy
  // compilation are:
  // - It must not have been prohibited by the caller to Parse (some callers
  //   need a full AST).
  // - The outer scope must allow lazy compilation of inner functions.
  // - The function mustn't be a function expression with an open parenthesis
  //   before; we consider that a hint that the function will be called
  //   immediately, and it would be a waste of time to make it lazily
  //   compiled.
  // These are all things we can know at this point, without looking at the
  // function itself.

  // We separate between lazy parsing top level functions and lazy parsing inner
  // functions, because the latter needs to do more work. In particular, we need
  // to track unresolved variables to distinguish between these cases:
  // (function foo() {
  //   bar = function() { return 1; }
  //  })();
  // and
  // (function foo() {
  //   var a = 1;
  //   bar = function() { return a; }
  //  })();

  // Now foo will be parsed eagerly and compiled eagerly (optimization: assume
  // parenthesis before the function means that it will be called
  // immediately). bar can be parsed lazily, but we need to parse it in a mode
  // that tracks unresolved variables.
  DCHECK_IMPLIES(mode() == PARSE_LAZILY, FLAG_lazy);
  DCHECK_IMPLIES(mode() == PARSE_LAZILY, allow_lazy());
  DCHECK_IMPLIES(mode() == PARSE_LAZILY, extension_ == nullptr);

  bool is_lazy_top_level_function =
      mode() == PARSE_LAZILY &&
      eager_compile_hint == FunctionLiteral::kShouldLazyCompile &&
      scope()->AllowsLazyParsingWithoutUnresolvedVariables();

  // Determine whether we can still lazy parse the inner function.
  // The preconditions are:
  // - Lazy compilation has to be enabled.
  // - Neither V8 natives nor native function declarations can be allowed,
  //   since parsing one would retroactively force the function to be
  //   eagerly compiled.
  // - The invoker of this parser can't depend on the AST being eagerly
  //   built (either because the function is about to be compiled, or
  //   because the AST is going to be inspected for some reason).
  // - Because of the above, we can't be attempting to parse a
  //   FunctionExpression; even without enclosing parentheses it might be
  //   immediately invoked.
  // - The function literal shouldn't be hinted to eagerly compile.
  // - For asm.js functions the body needs to be available when module
  //   validation is active, because we examine the entire module at once.

  // Inner functions will be parsed using a temporary Zone. After parsing, we
  // will migrate unresolved variable into a Scope in the main Zone.
  // TODO(marja): Refactor parsing modes: simplify this.
  bool use_temp_zone =
      allow_lazy() && function_type == FunctionLiteral::kDeclaration &&
      eager_compile_hint != FunctionLiteral::kShouldEagerCompile &&
      !(FLAG_validate_asm && scope()->IsAsmModule());
  bool is_lazy_inner_function =
      use_temp_zone && FLAG_lazy_inner_functions && !is_lazy_top_level_function;

  // This Scope lives in the main zone. We'll migrate data into that zone later.
  DeclarationScope* scope = NewFunctionScope(kind);
  SetLanguageMode(scope, language_mode);
  if (is_typed) scope->SetTyped();

  ZoneList<Statement*>* body = nullptr;
  int arity = -1;
  int materialized_literal_count = -1;
  int expected_property_count = -1;
  DuplicateFinder duplicate_finder(scanner()->unicode_cache());
  bool should_be_used_once_hint = false;
  bool has_duplicate_parameters;

  FunctionState function_state(&function_state_, &scope_state_, scope);
#ifdef DEBUG
  scope->SetScopeName(function_name);
#endif

  ExpressionClassifier formals_classifier(this, &duplicate_finder);

  if (is_generator) PrepareGeneratorVariables(&function_state);

  Expect(Token::LPAREN, CHECK_OK);
  int start_position = scanner()->location().beg_pos;
  this->scope()->set_start_position(start_position);
  ParserFormalParameters formals(scope);
  ParseFormalParameterList(&formals, CHECK_OK);
  arity = formals.Arity();
  Expect(Token::RPAREN, CHECK_OK);
  int formals_end_position = scanner()->location().end_pos;

  CheckArityRestrictions(arity, kind, formals.has_rest, start_position,
                         formals_end_position, CHECK_OK);
  Expect(Token::LBRACE, CHECK_OK);
  // Don't include the rest parameter into the function's formal parameter
  // count (esp. the SharedFunctionInfo::internal_formal_parameter_count,
  // which says whether we need to create an arguments adaptor frame).
  if (formals.has_rest) arity--;

  {
    // Temporary zones can nest. When we migrate free variables (see below), we
    // need to recreate them in the previous Zone.
    AstNodeFactory previous_zone_ast_node_factory(ast_value_factory());
    previous_zone_ast_node_factory.set_zone(zone());

    // Open a new zone scope, which sets our AstNodeFactory to allocate in the
    // new temporary zone if the preconditions are satisfied, and ensures that
    // the previous zone is always restored after parsing the body. To be able
    // to do scope analysis correctly after full parsing, we migrate needed
    // information when the function is parsed.
    Zone temp_zone(zone()->allocator());
    DiscardableZoneScope zone_scope(this, &temp_zone, use_temp_zone);
#ifdef DEBUG
    if (use_temp_zone) scope->set_needs_migration();
#endif
<<<<<<< HEAD
    ExpressionClassifier formals_classifier(this, &duplicate_finder);

    if (is_generator) {
      // For generators, allocating variables in contexts is currently a win
      // because it minimizes the work needed to suspend and resume an
      // activation.  The machine code produced for generators (by full-codegen)
      // relies on this forced context allocation, but not in an essential way.
      this->scope()->ForceContextAllocation();

      // Calling a generator returns a generator object.  That object is stored
      // in a temporary variable, a definition that is used by "yield"
      // expressions. This also marks the FunctionState as a generator.
      Variable* temp =
          NewTemporary(ast_value_factory()->dot_generator_object_string());
      function_state.set_generator_object_variable(temp);
    }

    // Parse optional type parameters.
    typename TypeSystem::TypeParameters type_parameters = NullTypeParameters();
    if (typed() && !(type_flags & typesystem::kDisallowTypeParameters) &&
        peek() == Token::LT) {  // Braces required here.
      type_parameters = ParseTypeParameters(CHECK_OK);
    }
    USE(type_parameters);  // TODO(nikolaos): really use them!

    Expect(Token::LPAREN, CHECK_OK);
    int start_position = scanner()->location().beg_pos;
    this->scope()->set_start_position(start_position);
    ParserFormalParameters formals(scope);
    ParseFormalParameterList(&formals, kind != FunctionKind::kSetterFunction,
                             CHECK_OK);
    arity = formals.Arity();
    Expect(Token::RPAREN, CHECK_OK);
    int formals_end_position = scanner()->location().end_pos;

    CheckArityRestrictions(arity, kind, formals.has_rest, start_position,
                           formals_end_position, CHECK_OK);

    // Parse optional type annotation.
    typename TypeSystem::Type result_type = EmptyType();
    if (typed() && !(type_flags & typesystem::kDisallowTypeAnnotation) &&
        Check(Token::COLON)) {  // Braces required here.
      result_type = ParseValidType(CHECK_OK);
    }
    USE(result_type);  // TODO(nikolaos): really use it!

    // Allow or even enforce a function signature (i.e., literal without body),
    // In that case, return a nullptr instead of a function literal.
    if ((type_flags & typesystem::kDisallowBody) ||
        (peek() != Token::LBRACE && typed() &&
         (type_flags & typesystem::kAllowSignature))) {
      ExpectSemicolon(CHECK_OK);
      this->scope()->DiscardScope();
      return nullptr;
    }

    Expect(Token::LBRACE, CHECK_OK);

    // Don't include the rest parameter into the function's formal parameter
    // count (esp. the SharedFunctionInfo::internal_formal_parameter_count,
    // which says whether we need to create an arguments adaptor frame).
    if (formals.has_rest) arity--;
=======
>>>>>>> 5420ae51

    // Eager or lazy parse? If is_lazy_top_level_function, we'll parse
    // lazily. We'll call SkipLazyFunctionBody, which may decide to abort lazy
    // parsing if it suspects that wasn't a good idea. If so (in which case the
    // parser is expected to have backtracked), or if we didn't try to lazy
    // parse in the first place, we'll have to parse eagerly.
    if (is_lazy_top_level_function || is_lazy_inner_function) {
      Scanner::BookmarkScope bookmark(scanner());
      bookmark.Set();
      LazyParsingResult result = SkipLazyFunctionBody(
          &materialized_literal_count, &expected_property_count,
          is_lazy_inner_function, is_lazy_top_level_function, CHECK_OK);

      materialized_literal_count += formals.materialized_literals_count +
                                    function_state.materialized_literal_count();

      if (result == kLazyParsingAborted) {
        DCHECK(is_lazy_top_level_function);
        bookmark.Apply();
        // Trigger eager (re-)parsing, just below this block.
        is_lazy_top_level_function = false;

        // This is probably an initialization function. Inform the compiler it
        // should also eager-compile this function, and that we expect it to be
        // used once.
        eager_compile_hint = FunctionLiteral::kShouldEagerCompile;
        should_be_used_once_hint = true;
        scope->ResetAfterPreparsing(ast_value_factory(), true);
        zone_scope.Reset();
        use_temp_zone = false;
      }
    }

    if (!is_lazy_top_level_function && !is_lazy_inner_function) {
      body = ParseEagerFunctionBody(function_name, pos, formals, kind,
                                    function_type, CHECK_OK);

      materialized_literal_count = function_state.materialized_literal_count();
      expected_property_count = function_state.expected_property_count();
    }

    if (use_temp_zone || is_lazy_top_level_function) {
      // If the preconditions are correct the function body should never be
      // accessed, but do this anyway for better behaviour if they're wrong.
      body = nullptr;
      scope->AnalyzePartially(&previous_zone_ast_node_factory);
    }

    // Parsing the body may change the language mode in our scope.
    language_mode = scope->language_mode();

    // Validate name and parameter names. We can do this only after parsing the
    // function, since the function can declare itself strict.
    CheckFunctionName(language_mode, function_name, function_name_validity,
                      function_name_location, CHECK_OK);
    const bool allow_duplicate_parameters =
        is_sloppy(language_mode) && formals.is_simple && !IsConciseMethod(kind);
    ValidateFormalParameters(language_mode, allow_duplicate_parameters,
                             CHECK_OK);

    if (is_strict(language_mode)) {
      CheckStrictOctalLiteral(scope->start_position(), scope->end_position(),
                              CHECK_OK);
      CheckDecimalLiteralWithLeadingZero(scope->start_position(),
                                         scope->end_position());
    }
    CheckConflictingVarDeclarations(scope, CHECK_OK);

    if (body) {
      // If body can be inspected, rewrite queued destructuring assignments
      RewriteDestructuringAssignments();
    }
    has_duplicate_parameters =
        !classifier()->is_valid_formal_parameter_list_without_duplicates();
  }  // DiscardableZoneScope goes out of scope.

  FunctionLiteral::ParameterFlag duplicate_parameters =
      has_duplicate_parameters ? FunctionLiteral::kHasDuplicateParameters
                               : FunctionLiteral::kNoDuplicateParameters;

  // Note that the FunctionLiteral needs to be created in the main Zone again.
  FunctionLiteral* function_literal = factory()->NewFunctionLiteral(
      function_name, scope, body, materialized_literal_count,
      expected_property_count, arity, duplicate_parameters, function_type,
      eager_compile_hint, pos);
  function_literal->set_function_token_position(function_token_pos);
  if (should_be_used_once_hint)
    function_literal->set_should_be_used_once_hint();

  if (should_infer_name) {
    DCHECK_NOT_NULL(fni_);
    fni_->AddFunction(function_literal);
  }
  return function_literal;
}

Parser::LazyParsingResult Parser::SkipLazyFunctionBody(
    int* materialized_literal_count, int* expected_property_count,
    bool is_inner_function, bool may_abort, bool* ok) {
  if (produce_cached_parse_data()) CHECK(log_);

  int function_block_pos = position();
  DeclarationScope* scope = function_state_->scope();
  DCHECK(scope->is_function_scope());
  // Inner functions are not part of the cached data.
  if (!is_inner_function && consume_cached_parse_data() &&
      !cached_parse_data_->rejected()) {
    // If we have cached data, we use it to skip parsing the function body. The
    // data contains the information we need to construct the lazy function.
    FunctionEntry entry =
        cached_parse_data_->GetFunctionEntry(function_block_pos);
    // Check that cached data is valid. If not, mark it as invalid (the embedder
    // handles it). Note that end position greater than end of stream is safe,
    // and hard to check.
    if (entry.is_valid() && entry.end_pos() > function_block_pos) {
      scanner()->SeekForward(entry.end_pos() - 1);

      scope->set_end_position(entry.end_pos());
      Expect(Token::RBRACE, CHECK_OK_VALUE(kLazyParsingComplete));
      total_preparse_skipped_ += scope->end_position() - function_block_pos;
      *materialized_literal_count = entry.literal_count();
      *expected_property_count = entry.property_count();
      SetLanguageMode(scope, entry.language_mode());
      if (entry.uses_super_property()) scope->RecordSuperPropertyUsage();
      if (entry.calls_eval()) scope->RecordEvalCall();
      return kLazyParsingComplete;
    }
    cached_parse_data_->Reject();
  }
  // With no cached data, we partially parse the function, without building an
  // AST. This gathers the data needed to build a lazy function.
  SingletonLogger logger;
  PreParser::PreParseResult result =
      ParseLazyFunctionBodyWithPreParser(&logger, is_inner_function, may_abort);

  // Return immediately if pre-parser decided to abort parsing.
  if (result == PreParser::kPreParseAbort) return kLazyParsingAborted;
  if (result == PreParser::kPreParseStackOverflow) {
    // Propagate stack overflow.
    set_stack_overflow();
    *ok = false;
    return kLazyParsingComplete;
  }
  if (logger.has_error()) {
    ReportMessageAt(Scanner::Location(logger.start(), logger.end()),
                    logger.message(), logger.argument_opt(),
                    logger.error_type());
    *ok = false;
    return kLazyParsingComplete;
  }
  scope->set_end_position(logger.end());
  Expect(Token::RBRACE, CHECK_OK_VALUE(kLazyParsingComplete));
  total_preparse_skipped_ += scope->end_position() - function_block_pos;
  *materialized_literal_count = logger.literals();
  *expected_property_count = logger.properties();
  SetLanguageMode(scope, logger.language_mode());
  if (logger.uses_super_property()) scope->RecordSuperPropertyUsage();
  if (logger.calls_eval()) scope->RecordEvalCall();
  if (!is_inner_function && produce_cached_parse_data()) {
    DCHECK(log_);
    // Position right after terminal '}'.
    int body_end = scanner()->location().end_pos;
    log_->LogFunction(function_block_pos, body_end, *materialized_literal_count,
                      *expected_property_count, language_mode(),
                      scope->uses_super_property(), scope->calls_eval());
  }
  return kLazyParsingComplete;
}


Statement* Parser::BuildAssertIsCoercible(Variable* var) {
  // if (var === null || var === undefined)
  //     throw /* type error kNonCoercible) */;

  Expression* condition = factory()->NewBinaryOperation(
      Token::OR,
      factory()->NewCompareOperation(
          Token::EQ_STRICT, factory()->NewVariableProxy(var),
          factory()->NewUndefinedLiteral(kNoSourcePosition), kNoSourcePosition),
      factory()->NewCompareOperation(
          Token::EQ_STRICT, factory()->NewVariableProxy(var),
          factory()->NewNullLiteral(kNoSourcePosition), kNoSourcePosition),
      kNoSourcePosition);
  Expression* throw_type_error =
      NewThrowTypeError(MessageTemplate::kNonCoercible,
                        ast_value_factory()->empty_string(), kNoSourcePosition);
  IfStatement* if_statement = factory()->NewIfStatement(
      condition,
      factory()->NewExpressionStatement(throw_type_error, kNoSourcePosition),
      factory()->NewEmptyStatement(kNoSourcePosition), kNoSourcePosition);
  return if_statement;
}


class InitializerRewriter final
    : public AstTraversalVisitor<InitializerRewriter> {
 public:
  InitializerRewriter(uintptr_t stack_limit, Expression* root, Parser* parser,
                      Scope* scope)
      : AstTraversalVisitor(stack_limit, root),
        parser_(parser),
        scope_(scope) {}

 private:
  // This is required so that the overriden Visit* methods can be
  // called by the base class (template).
  friend class AstTraversalVisitor<InitializerRewriter>;

  // Just rewrite destructuring assignments wrapped in RewritableExpressions.
  void VisitRewritableExpression(RewritableExpression* to_rewrite) {
    if (to_rewrite->is_rewritten()) return;
    Parser::PatternRewriter::RewriteDestructuringAssignment(parser_, to_rewrite,
                                                            scope_);
  }

  // Code in function literals does not need to be eagerly rewritten, it will be
  // rewritten when scheduled.
  void VisitFunctionLiteral(FunctionLiteral* expr) {}

  Parser* parser_;
  Scope* scope_;
};


void Parser::RewriteParameterInitializer(Expression* expr, Scope* scope) {
  InitializerRewriter rewriter(stack_limit_, expr, this, scope);
  rewriter.Run();
}


Block* Parser::BuildParameterInitializationBlock(
    const ParserFormalParameters& parameters, bool* ok) {
  DCHECK(!parameters.is_simple);
  DCHECK(scope()->is_function_scope());
  Block* init_block = factory()->NewBlock(NULL, 1, true, kNoSourcePosition);
  for (int i = 0; i < parameters.params.length(); ++i) {
    auto parameter = parameters.params[i];
    if (parameter.is_rest && parameter.pattern->IsVariableProxy()) break;
    DeclarationDescriptor descriptor;
    descriptor.declaration_kind = DeclarationDescriptor::PARAMETER;
    descriptor.scope = scope();
    descriptor.hoist_scope = nullptr;
    descriptor.mode = LET;
    descriptor.declaration_pos = parameter.pattern->position();
    // The position that will be used by the AssignmentExpression
    // which copies from the temp parameter to the pattern.
    //
    // TODO(adamk): Should this be kNoSourcePosition, since
    // it's just copying from a temp var to the real param var?
    descriptor.initialization_pos = parameter.pattern->position();
    // The initializer position which will end up in,
    // Variable::initializer_position(), used for hole check elimination.
    int initializer_position = parameter.pattern->position();
    Expression* initial_value =
        factory()->NewVariableProxy(parameters.scope->parameter(i));
    if (parameter.initializer != nullptr) {
      // IS_UNDEFINED($param) ? initializer : $param

      // Ensure initializer is rewritten
      RewriteParameterInitializer(parameter.initializer, scope());

      auto condition = factory()->NewCompareOperation(
          Token::EQ_STRICT,
          factory()->NewVariableProxy(parameters.scope->parameter(i)),
          factory()->NewUndefinedLiteral(kNoSourcePosition), kNoSourcePosition);
      initial_value = factory()->NewConditional(
          condition, parameter.initializer, initial_value, kNoSourcePosition);
      descriptor.initialization_pos = parameter.initializer->position();
      initializer_position = parameter.initializer_end_position;
    }

    Scope* param_scope = scope();
    Block* param_block = init_block;
    if (!parameter.is_simple() && scope()->calls_sloppy_eval()) {
      param_scope = NewVarblockScope();
      param_scope->set_start_position(descriptor.initialization_pos);
      param_scope->set_end_position(parameter.initializer_end_position);
      param_scope->RecordEvalCall();
      param_block = factory()->NewBlock(NULL, 8, true, kNoSourcePosition);
      param_block->set_scope(param_scope);
      descriptor.hoist_scope = scope();
      // Pass the appropriate scope in so that PatternRewriter can appropriately
      // rewrite inner initializers of the pattern to param_scope
      descriptor.scope = param_scope;
      // Rewrite the outer initializer to point to param_scope
      ReparentParameterExpressionScope(stack_limit(), initial_value,
                                       param_scope);
    }

    BlockState block_state(&scope_state_, param_scope);
    DeclarationParsingResult::Declaration decl(
        parameter.pattern, initializer_position, initial_value);
    PatternRewriter::DeclareAndInitializeVariables(
        this, param_block, &descriptor, &decl, nullptr, CHECK_OK);

    if (param_block != init_block) {
      param_scope = block_state.FinalizedBlockScope();
      if (param_scope != nullptr) {
        CheckConflictingVarDeclarations(param_scope, CHECK_OK);
      }
      init_block->statements()->Add(param_block, zone());
    }
  }
  return init_block;
}

Block* Parser::BuildRejectPromiseOnException(Block* inner_block, bool* ok) {
  // .promise = %AsyncFunctionPromiseCreate();
  // try {
  //   <inner_block>
  // } catch (.catch) {
  //   %RejectPromise(.promise, .catch);
  //   return .promise;
  // } finally {
  //   %AsyncFunctionPromiseRelease(.promise);
  // }
  Block* result = factory()->NewBlock(nullptr, 2, true, kNoSourcePosition);

  // .promise = %AsyncFunctionPromiseCreate();
  Statement* set_promise;
  {
    Expression* create_promise = factory()->NewCallRuntime(
        Context::ASYNC_FUNCTION_PROMISE_CREATE_INDEX,
        new (zone()) ZoneList<Expression*>(0, zone()), kNoSourcePosition);
    Assignment* assign_promise = factory()->NewAssignment(
        Token::INIT, factory()->NewVariableProxy(PromiseVariable()),
        create_promise, kNoSourcePosition);
    set_promise =
        factory()->NewExpressionStatement(assign_promise, kNoSourcePosition);
  }
  result->statements()->Add(set_promise, zone());

  // catch (.catch) { return %RejectPromise(.promise, .catch), .promise }
  Scope* catch_scope = NewScope(CATCH_SCOPE);
  catch_scope->set_is_hidden();
  Variable* catch_variable =
      catch_scope->DeclareLocal(ast_value_factory()->dot_catch_string(), VAR,
                                kCreatedInitialized, NORMAL_VARIABLE);
  Block* catch_block = factory()->NewBlock(nullptr, 1, true, kNoSourcePosition);

  Expression* promise_reject = BuildRejectPromise(
      factory()->NewVariableProxy(catch_variable), kNoSourcePosition);
  ReturnStatement* return_promise_reject =
      factory()->NewReturnStatement(promise_reject, kNoSourcePosition);
  catch_block->statements()->Add(return_promise_reject, zone());

  TryStatement* try_catch_statement =
      factory()->NewTryCatchStatementForAsyncAwait(inner_block, catch_scope,
                                                   catch_variable, catch_block,
                                                   kNoSourcePosition);

  // There is no TryCatchFinally node, so wrap it in an outer try/finally
  Block* outer_try_block =
      factory()->NewBlock(nullptr, 1, true, kNoSourcePosition);
  outer_try_block->statements()->Add(try_catch_statement, zone());

  // finally { %AsyncFunctionPromiseRelease(.promise) }
  Block* finally_block =
      factory()->NewBlock(nullptr, 1, true, kNoSourcePosition);
  {
    ZoneList<Expression*>* args = new (zone()) ZoneList<Expression*>(1, zone());
    args->Add(factory()->NewVariableProxy(PromiseVariable()), zone());
    Expression* call_promise_release = factory()->NewCallRuntime(
        Context::ASYNC_FUNCTION_PROMISE_RELEASE_INDEX, args, kNoSourcePosition);
    Statement* promise_release = factory()->NewExpressionStatement(
        call_promise_release, kNoSourcePosition);
    finally_block->statements()->Add(promise_release, zone());
  }

  Statement* try_finally_statement = factory()->NewTryFinallyStatement(
      outer_try_block, finally_block, kNoSourcePosition);

  result->statements()->Add(try_finally_statement, zone());
  return result;
}

Expression* Parser::BuildCreateJSGeneratorObject(int pos, FunctionKind kind) {
  DCHECK_NOT_NULL(function_state_->generator_object_variable());
  ZoneList<Expression*>* args = new (zone()) ZoneList<Expression*>(2, zone());
  args->Add(factory()->NewThisFunction(pos), zone());
  args->Add(IsArrowFunction(kind) ? GetLiteralUndefined(pos)
                                  : ThisExpression(kNoSourcePosition),
            zone());
  return factory()->NewCallRuntime(Runtime::kCreateJSGeneratorObject, args,
                                   pos);
}

Expression* Parser::BuildResolvePromise(Expression* value, int pos) {
  // %ResolvePromise(.promise, value), .promise
  ZoneList<Expression*>* args = new (zone()) ZoneList<Expression*>(2, zone());
  args->Add(factory()->NewVariableProxy(PromiseVariable()), zone());
  args->Add(value, zone());
  Expression* call_runtime =
      factory()->NewCallRuntime(Context::PROMISE_RESOLVE_INDEX, args, pos);
  return factory()->NewBinaryOperation(
      Token::COMMA, call_runtime,
      factory()->NewVariableProxy(PromiseVariable()), pos);
}

Expression* Parser::BuildRejectPromise(Expression* value, int pos) {
  // %RejectPromiseNoDebugEvent(.promise, value, true), .promise
  // The NoDebugEvent variant disables the additional debug event for the
  // rejection since a debug event already happened for the exception that got
  // us here.
  ZoneList<Expression*>* args = new (zone()) ZoneList<Expression*>(2, zone());
  args->Add(factory()->NewVariableProxy(PromiseVariable()), zone());
  args->Add(value, zone());
  Expression* call_runtime = factory()->NewCallRuntime(
      Context::REJECT_PROMISE_NO_DEBUG_EVENT_INDEX, args, pos);
  return factory()->NewBinaryOperation(
      Token::COMMA, call_runtime,
      factory()->NewVariableProxy(PromiseVariable()), pos);
}

Variable* Parser::PromiseVariable() {
  // Based on the various compilation paths, there are many different code
  // paths which may be the first to access the Promise temporary. Whichever
  // comes first should create it and stash it in the FunctionState.
  Variable* promise = function_state_->promise_variable();
  if (function_state_->promise_variable() == nullptr) {
    promise = scope()->NewTemporary(ast_value_factory()->empty_string());
    function_state_->set_promise_variable(promise);
  }
  return promise;
}

Expression* Parser::BuildInitialYield(int pos, FunctionKind kind) {
  Expression* allocation = BuildCreateJSGeneratorObject(pos, kind);
  VariableProxy* init_proxy =
      factory()->NewVariableProxy(function_state_->generator_object_variable());
  Assignment* assignment = factory()->NewAssignment(
      Token::INIT, init_proxy, allocation, kNoSourcePosition);
  VariableProxy* get_proxy =
      factory()->NewVariableProxy(function_state_->generator_object_variable());
  // The position of the yield is important for reporting the exception
  // caused by calling the .throw method on a generator suspended at the
  // initial yield (i.e. right after generator instantiation).
  return factory()->NewYield(get_proxy, assignment, scope()->start_position(),
                             Yield::kOnExceptionThrow);
}

ZoneList<Statement*>* Parser::ParseEagerFunctionBody(
    const AstRawString* function_name, int pos,
    const ParserFormalParameters& parameters, FunctionKind kind,
    FunctionLiteral::FunctionType function_type, bool* ok) {
  // Everything inside an eagerly parsed function will be parsed eagerly (see
  // comment above). Lazy inner functions are handled separately and they won't
  // require the mode to be PARSE_LAZILY (see ParseFunctionLiteral).
  // TODO(marja): Refactor parsing modes: remove this.
  ParsingModeScope parsing_mode(this, PARSE_EAGERLY);
  ZoneList<Statement*>* result = new(zone()) ZoneList<Statement*>(8, zone());

  static const int kFunctionNameAssignmentIndex = 0;
  if (function_type == FunctionLiteral::kNamedExpression) {
    DCHECK(function_name != NULL);
    // If we have a named function expression, we add a local variable
    // declaration to the body of the function with the name of the
    // function and let it refer to the function itself (closure).
    // Not having parsed the function body, the language mode may still change,
    // so we reserve a spot and create the actual const assignment later.
    DCHECK_EQ(kFunctionNameAssignmentIndex, result->length());
    result->Add(NULL, zone());
  }

  ZoneList<Statement*>* body = result;
  DeclarationScope* function_scope = scope()->AsDeclarationScope();
  DeclarationScope* inner_scope = function_scope;
  Block* inner_block = nullptr;
  if (!parameters.is_simple) {
    inner_scope = NewVarblockScope();
    inner_scope->set_start_position(scanner()->location().beg_pos);
    inner_block = factory()->NewBlock(NULL, 8, true, kNoSourcePosition);
    inner_block->set_scope(inner_scope);
    body = inner_block->statements();
  }

  {
    BlockState block_state(&scope_state_, inner_scope);

    if (IsGeneratorFunction(kind)) {
      // We produce:
      //
      // try { InitialYield; ...body...; return {value: undefined, done: true} }
      // finally { %_GeneratorClose(generator) }
      //
      // - InitialYield yields the actual generator object.
      // - Any return statement inside the body will have its argument wrapped
      //   in a "done" iterator result object.
      // - If the generator terminates for whatever reason, we must close it.
      //   Hence the finally clause.

      Block* try_block =
          factory()->NewBlock(nullptr, 3, false, kNoSourcePosition);
      Expression* initial_yield = BuildInitialYield(pos, kind);
      try_block->statements()->Add(
          factory()->NewExpressionStatement(initial_yield, kNoSourcePosition),
          zone());
      ParseStatementList(try_block->statements(), Token::RBRACE, CHECK_OK);

      Statement* final_return = factory()->NewReturnStatement(
          BuildIteratorResult(nullptr, true), kNoSourcePosition);
      try_block->statements()->Add(final_return, zone());

      Block* finally_block =
          factory()->NewBlock(nullptr, 1, false, kNoSourcePosition);
      ZoneList<Expression*>* args =
          new (zone()) ZoneList<Expression*>(1, zone());
      VariableProxy* call_proxy = factory()->NewVariableProxy(
          function_state_->generator_object_variable());
      args->Add(call_proxy, zone());
      Expression* call = factory()->NewCallRuntime(
          Runtime::kInlineGeneratorClose, args, kNoSourcePosition);
      finally_block->statements()->Add(
          factory()->NewExpressionStatement(call, kNoSourcePosition), zone());

      body->Add(factory()->NewTryFinallyStatement(try_block, finally_block,
                                                  kNoSourcePosition),
                zone());
    } else if (IsAsyncFunction(kind)) {
      const bool accept_IN = true;
      ParseAsyncFunctionBody(inner_scope, body, kind, FunctionBodyType::kNormal,
                             accept_IN, pos, CHECK_OK);
    } else {
      ParseStatementList(body, Token::RBRACE, CHECK_OK);
    }

    if (IsSubclassConstructor(kind)) {
      body->Add(factory()->NewReturnStatement(ThisExpression(kNoSourcePosition),
                                              kNoSourcePosition),
                zone());
    }
  }

  Expect(Token::RBRACE, CHECK_OK);
  scope()->set_end_position(scanner()->location().end_pos);

  if (!parameters.is_simple) {
    DCHECK_NOT_NULL(inner_scope);
    DCHECK_EQ(function_scope, scope());
    DCHECK_EQ(function_scope, inner_scope->outer_scope());
    DCHECK_EQ(body, inner_block->statements());
    SetLanguageMode(function_scope, inner_scope->language_mode());
    if (inner_scope->typed()) function_scope->SetTyped();
    Block* init_block = BuildParameterInitializationBlock(parameters, CHECK_OK);

    if (is_sloppy(inner_scope->language_mode())) {
      InsertSloppyBlockFunctionVarBindings(inner_scope);
    }

    // TODO(littledan): Merge the two rejection blocks into one
    if (IsAsyncFunction(kind)) {
      init_block = BuildRejectPromiseOnException(init_block, CHECK_OK);
    }

    DCHECK_NOT_NULL(init_block);

    inner_scope->set_end_position(scanner()->location().end_pos);
    if (inner_scope->FinalizeBlockScope() != nullptr) {
      CheckConflictingVarDeclarations(inner_scope, CHECK_OK);
      InsertShadowingVarBindingInitializers(inner_block);
    }
    inner_scope = nullptr;

    result->Add(init_block, zone());
    result->Add(inner_block, zone());
  } else {
    DCHECK_EQ(inner_scope, function_scope);
    if (is_sloppy(function_scope->language_mode())) {
      InsertSloppyBlockFunctionVarBindings(function_scope);
    }
  }

  if (!IsArrowFunction(kind)) {
    // Declare arguments after parsing the function since lexical 'arguments'
    // masks the arguments object. Declare arguments before declaring the
    // function var since the arguments object masks 'function arguments'.
    function_scope->DeclareArguments(ast_value_factory());
  }

  if (function_type == FunctionLiteral::kNamedExpression) {
    Statement* statement;
    if (function_scope->LookupLocal(function_name) == nullptr) {
      // Now that we know the language mode, we can create the const assignment
      // in the previously reserved spot.
      DCHECK_EQ(function_scope, scope());
      Variable* fvar = function_scope->DeclareFunctionVar(function_name);
      VariableProxy* fproxy = factory()->NewVariableProxy(fvar);
      statement = factory()->NewExpressionStatement(
          factory()->NewAssignment(Token::INIT, fproxy,
                                   factory()->NewThisFunction(pos),
                                   kNoSourcePosition),
          kNoSourcePosition);
    } else {
      statement = factory()->NewEmptyStatement(kNoSourcePosition);
    }
    result->Set(kFunctionNameAssignmentIndex, statement);
  }

  MarkCollectedTailCallExpressions();
  return result;
}

PreParser::PreParseResult Parser::ParseLazyFunctionBodyWithPreParser(
    SingletonLogger* logger, bool is_inner_function, bool may_abort) {
  // This function may be called on a background thread too; record only the
  // main thread preparse times.
  if (pre_parse_timer_ != NULL) {
    pre_parse_timer_->Start();
  }
  TRACE_EVENT0(TRACE_DISABLED_BY_DEFAULT("v8.compile"), "V8.PreParse");

  DCHECK_EQ(Token::LBRACE, scanner()->current_token());

  if (reusable_preparser_ == NULL) {
    reusable_preparser_ = new PreParser(zone(), &scanner_, ast_value_factory(),
                                        NULL, stack_limit_);
    reusable_preparser_->set_allow_lazy(true);
#define SET_ALLOW(name) reusable_preparser_->set_allow_##name(allow_##name());
    SET_ALLOW(natives);
    SET_ALLOW(harmony_do_expressions);
    SET_ALLOW(harmony_for_in);
    SET_ALLOW(harmony_function_sent);
    SET_ALLOW(harmony_restrictive_declarations);
    SET_ALLOW(harmony_async_await);
    SET_ALLOW(harmony_trailing_commas);
    SET_ALLOW(harmony_class_fields);
    SET_ALLOW(harmony_types);
#undef SET_ALLOW
  }
  // Aborting inner function preparsing would leave scopes in an inconsistent
  // state; we don't parse inner functions in the abortable mode anyway.
  DCHECK(!is_inner_function || !may_abort);

  DeclarationScope* function_scope = function_state_->scope();
  PreParser::PreParseResult result = reusable_preparser_->PreParseLazyFunction(
      function_scope, parsing_module_, logger, is_inner_function, may_abort,
      use_counts_);
  if (pre_parse_timer_ != NULL) {
    pre_parse_timer_->Stop();
  }
  return result;
}

Expression* Parser::InstallHomeObject(Expression* function_literal,
                                      Expression* home_object) {
  Block* do_block = factory()->NewBlock(nullptr, 1, false, kNoSourcePosition);
  Variable* result_var =
      scope()->NewTemporary(ast_value_factory()->empty_string());
  DoExpression* do_expr =
      factory()->NewDoExpression(do_block, result_var, kNoSourcePosition);
  Assignment* init = factory()->NewAssignment(
      Token::ASSIGN, factory()->NewVariableProxy(result_var), function_literal,
      kNoSourcePosition);
  do_block->statements()->Add(
      factory()->NewExpressionStatement(init, kNoSourcePosition), zone());
  Property* home_object_property = factory()->NewProperty(
      factory()->NewVariableProxy(result_var),
      factory()->NewSymbolLiteral("home_object_symbol", kNoSourcePosition),
      kNoSourcePosition);
  Assignment* assignment = factory()->NewAssignment(
      Token::ASSIGN, home_object_property, home_object, kNoSourcePosition);
  do_block->statements()->Add(
      factory()->NewExpressionStatement(assignment, kNoSourcePosition), zone());
  return do_expr;
}

const AstRawString* ClassFieldVariableName(bool is_name,
                                           AstValueFactory* ast_value_factory,
                                           int index) {
  std::string name =
      ".class-field-" + std::to_string(index) + (is_name ? "-name" : "-func");
  return ast_value_factory->GetOneByteString(name.c_str());
}

FunctionLiteral* Parser::SynthesizeClassFieldInitializer(int count) {
  DCHECK(count > 0);
  // Makes a function which reads the names and initializers for each class
  // field out of deterministically named local variables and sets each property
  // to the result of evaluating its corresponding initializer in turn.

  // This produces a function which looks like
  // function () {
  //   this[.class-field-0-name] = .class-field-0-func();
  //   this[.class-field-1-name] = .class-field-1-func();
  //   [...]
  //   this[.class-field-n-name] = .class-field-n-func();
  //   return this;
  // }
  // except that it performs defineProperty, so that instead of '=' it has
  // %DefineDataPropertyInLiteral(this, .class-field-0-name,
  // .class-field-0-func(),
  //   DONT_ENUM, false)

  RaiseLanguageMode(STRICT);
  FunctionKind kind = FunctionKind::kConciseMethod;
  DeclarationScope* initializer_scope = NewFunctionScope(kind);
  SetLanguageMode(initializer_scope, language_mode());
  initializer_scope->set_start_position(scanner()->location().end_pos);
  initializer_scope->set_end_position(scanner()->location().end_pos);
  FunctionState initializer_state(&function_state_, &scope_state_,
                                  initializer_scope);
  ZoneList<Statement*>* body = new (zone()) ZoneList<Statement*>(count, zone());
  for (int i = 0; i < count; ++i) {
    const AstRawString* name =
        ClassFieldVariableName(true, ast_value_factory(), i);
    VariableProxy* name_proxy = scope()->NewUnresolved(factory(), name);
    const AstRawString* function_name =
        ClassFieldVariableName(false, ast_value_factory(), i);
    VariableProxy* function_proxy =
        scope()->NewUnresolved(factory(), function_name);
    ZoneList<Expression*>* args = new (zone()) ZoneList<Expression*>(2, zone());
    args->Add(function_proxy, zone());
    args->Add(ThisExpression(kNoSourcePosition), zone());
    Expression* call = factory()->NewCallRuntime(Runtime::kInlineCall, args,
                                                 kNoSourcePosition);
    ZoneList<Expression*>* define_property_args =
        new (zone()) ZoneList<Expression*>(5, zone());
    define_property_args->Add(ThisExpression(kNoSourcePosition), zone());
    define_property_args->Add(name_proxy, zone());
    define_property_args->Add(call, zone());
    define_property_args->Add(
        factory()->NewNumberLiteral(DONT_ENUM, kNoSourcePosition), zone());
    define_property_args->Add(
        factory()->NewNumberLiteral(
            false,  // TODO(bakkot) function name inference a la class { x =
                    // function(){}; static y = function(){}; }
            kNoSourcePosition),
        zone());
    body->Add(factory()->NewExpressionStatement(
                  factory()->NewCallRuntime(
                      Runtime::kDefineDataProperty,
                      define_property_args,  // TODO(bakkot) verify that this is
                      // the same as object_define_property
                      kNoSourcePosition),
                  kNoSourcePosition),
              zone());
  }
  body->Add(factory()->NewReturnStatement(ThisExpression(kNoSourcePosition),
                                          kNoSourcePosition),
            zone());
  FunctionLiteral* function_literal = factory()->NewFunctionLiteral(
      ast_value_factory()->empty_string(), initializer_scope, body,
      initializer_state.materialized_literal_count(),
      initializer_state.expected_property_count(), 0,
      FunctionLiteral::kNoDuplicateParameters,
      FunctionLiteral::kAnonymousExpression,
      FunctionLiteral::kShouldLazyCompile, initializer_scope->start_position());
  function_literal->set_is_class_field_initializer(true);
  function_literal->scope()->set_arity(count);
  return function_literal;
}

FunctionLiteral* Parser::InsertClassFieldInitializer(
    FunctionLiteral* constructor) {
  Statement* call_initializer = factory()->NewExpressionStatement(
      CallClassFieldInitializer(
          constructor->scope(),
          constructor->scope()->NewUnresolved(
              factory(), ast_value_factory()->this_string(), kNoSourcePosition,
              kNoSourcePosition + 4, THIS_VARIABLE)),
      kNoSourcePosition);
  constructor->body()->InsertAt(0, call_initializer, zone());
  return constructor;
}

// If a class name is specified, this method declares the class variable
// and sets class_info->proxy to point to that name.
void Parser::DeclareClassVariable(const AstRawString* name, Scope* block_scope,
                                  ClassInfo* class_info, int class_token_pos,
                                  bool* ok) {
#ifdef DEBUG
  scope()->SetScopeName(name);
#endif

  if (name != nullptr) {
    class_info->proxy = factory()->NewVariableProxy(name, NORMAL_VARIABLE);
    Declaration* declaration = factory()->NewVariableDeclaration(
        class_info->proxy, block_scope, class_token_pos);
    Declare(declaration, DeclarationDescriptor::NORMAL, CONST,
            Variable::DefaultInitializationFlag(CONST), ok);
  }
}

// This method declares a property of the given class.  It updates the
// following fields of class_info, as appropriate:
//   - constructor
//   - static_initializer_var
//   - instance_field_initializers
//   - properties
void Parser::DeclareClassProperty(const AstRawString* class_name,
                                  ClassLiteralProperty* property,
                                  ClassInfo* class_info, bool* ok) {
  if (class_info->has_seen_constructor && class_info->constructor == nullptr) {
    class_info->constructor = GetPropertyValue(property)->AsFunctionLiteral();
    DCHECK_NOT_NULL(class_info->constructor);
    class_info->constructor->set_raw_name(
        class_name != nullptr ? class_name
                              : ast_value_factory()->empty_string());
    return;
  }

  if (property->kind() == ClassLiteralProperty::FIELD) {
    DCHECK(allow_harmony_class_fields());
    if (property->is_static()) {
      if (class_info->static_initializer_var == nullptr) {
        class_info->static_initializer_var =
            NewTemporary(ast_value_factory()->empty_string());
      }
      // TODO(bakkot) only do this conditionally
      Expression* function = InstallHomeObject(
          property->value(),
          factory()->NewVariableProxy(class_info->static_initializer_var));
      ZoneList<Expression*>* args =
          new (zone()) ZoneList<Expression*>(2, zone());
      args->Add(function, zone());
      args->Add(factory()->NewVariableProxy(class_info->static_initializer_var),
                zone());
      Expression* call = factory()->NewCallRuntime(Runtime::kInlineCall, args,
                                                   kNoSourcePosition);
      property->set_value(call);
    } else {
      // if (is_computed_name) { // TODO(bakkot) figure out why this is
      // necessary for non-computed names in full-codegen
      ZoneList<Expression*>* to_name_args =
          new (zone()) ZoneList<Expression*>(1, zone());
      to_name_args->Add(property->key(), zone());
      property->set_key(factory()->NewCallRuntime(
          Runtime::kToName, to_name_args, kNoSourcePosition));
      //}
      const AstRawString* name = ClassFieldVariableName(
          true, ast_value_factory(),
          class_info->instance_field_initializers->length());
      VariableProxy* name_proxy =
          factory()->NewVariableProxy(name, NORMAL_VARIABLE);
      Declaration* name_declaration = factory()->NewVariableDeclaration(
          name_proxy, scope(), kNoSourcePosition);
      Variable* name_var =
          Declare(name_declaration, DeclarationDescriptor::NORMAL, CONST,
                  kNeedsInitialization, ok, scope());
      DCHECK(*ok);
      if (!*ok) return;
      class_info->instance_field_initializers->Add(property->value(), zone());
      property->set_value(factory()->NewVariableProxy(name_var));
    }
  }
  class_info->properties->Add(property, zone());
}

// This method rewrites a class literal into a do-expression.
// It uses the following fields of class_info:
//   - constructor (if missing, it updates it with a default constructor)
//   - proxy
//   - extends
//   - static_initializer_var
//   - instance_field_initializers
//   - properties
Expression* Parser::RewriteClassLiteral(const AstRawString* name,
                                        ClassInfo* class_info, int pos,
                                        bool* ok) {
  int end_pos = scanner()->location().end_pos;
  Block* do_block = factory()->NewBlock(nullptr, 1, false, pos);
  Variable* result_var = NewTemporary(ast_value_factory()->empty_string());
  DoExpression* do_expr = factory()->NewDoExpression(do_block, result_var, pos);

  bool has_extends = class_info->extends != nullptr;
  bool has_instance_fields =
      class_info->instance_field_initializers->length() > 0;
  DCHECK(!has_instance_fields || allow_harmony_class_fields());
  bool has_default_constructor = class_info->constructor == nullptr;
  if (has_default_constructor) {
    class_info->constructor =
        DefaultConstructor(name, has_extends, has_instance_fields, pos, end_pos,
                           scope()->language_mode());
  }

  if (has_instance_fields && !has_extends) {
    class_info->constructor =
        InsertClassFieldInitializer(class_info->constructor);
    class_info->constructor->set_requires_class_field_init(true);
  }  // The derived case is handled by rewriting super calls.

  scope()->set_end_position(end_pos);

  if (name != nullptr) {
    DCHECK_NOT_NULL(class_info->proxy);
    class_info->proxy->var()->set_initializer_position(end_pos);
  }

  ClassLiteral* class_literal = factory()->NewClassLiteral(
      class_info->proxy, class_info->extends, class_info->constructor,
      class_info->properties, pos, end_pos);

  if (class_info->static_initializer_var != nullptr) {
    class_literal->set_static_initializer_proxy(
        factory()->NewVariableProxy(class_info->static_initializer_var));
  }

  do_block->statements()->Add(
      factory()->NewExpressionStatement(
          factory()->NewAssignment(Token::ASSIGN,
                                   factory()->NewVariableProxy(result_var),
                                   class_literal, kNoSourcePosition),
          pos),
      zone());
  if (allow_harmony_class_fields() &&
      (has_instance_fields || (has_extends && !has_default_constructor))) {
    // Default constructors for derived classes without fields will not try to
    // read this variable, so there's no need to create it.
    const AstRawString* init_fn_name =
        ast_value_factory()->dot_class_field_init_string();
    Variable* init_fn_var = scope()->DeclareLocal(
        init_fn_name, CONST, kCreatedInitialized, NORMAL_VARIABLE);
    Expression* initializer =
        has_instance_fields
            ? static_cast<Expression*>(SynthesizeClassFieldInitializer(
                  class_info->instance_field_initializers->length()))
            : factory()->NewBooleanLiteral(false, kNoSourcePosition);
    Assignment* assignment = factory()->NewAssignment(
        Token::INIT, factory()->NewVariableProxy(init_fn_var), initializer,
        kNoSourcePosition);
    do_block->statements()->Add(
        factory()->NewExpressionStatement(assignment, kNoSourcePosition),
        zone());
  }
  for (int i = 0; i < class_info->instance_field_initializers->length(); ++i) {
    const AstRawString* function_name =
        ClassFieldVariableName(false, ast_value_factory(), i);
    VariableProxy* function_proxy =
        factory()->NewVariableProxy(function_name, NORMAL_VARIABLE);
    Declaration* function_declaration = factory()->NewVariableDeclaration(
        function_proxy, scope(), kNoSourcePosition);
    Variable* function_var =
        Declare(function_declaration, DeclarationDescriptor::NORMAL, CONST,
                kNeedsInitialization, ok, scope());
    if (!*ok) return nullptr;
    Property* prototype_property = factory()->NewProperty(
        factory()->NewVariableProxy(result_var),
        factory()->NewStringLiteral(ast_value_factory()->prototype_string(),
                                    kNoSourcePosition),
        kNoSourcePosition);
    Expression* function_value = InstallHomeObject(
        class_info->instance_field_initializers->at(i),
        prototype_property);  // TODO(bakkot) ideally this would be conditional,
                              // especially in trivial cases
    Assignment* function_assignment = factory()->NewAssignment(
        Token::INIT, factory()->NewVariableProxy(function_var), function_value,
        kNoSourcePosition);
    do_block->statements()->Add(factory()->NewExpressionStatement(
                                    function_assignment, kNoSourcePosition),
                                zone());
  }
  do_block->set_scope(scope()->FinalizeBlockScope());
  do_expr->set_represented_function(class_info->constructor);

  return do_expr;
}

Literal* Parser::GetLiteralUndefined(int position) {
  return factory()->NewUndefinedLiteral(position);
}


void Parser::CheckConflictingVarDeclarations(Scope* scope, bool* ok) {
  Declaration* decl = scope->CheckConflictingVarDeclarations();
  if (decl != NULL) {
    // In ES6, conflicting variable bindings are early errors.
    const AstRawString* name = decl->proxy()->raw_name();
    int position = decl->proxy()->position();
    Scanner::Location location =
        position == kNoSourcePosition
            ? Scanner::Location::invalid()
            : Scanner::Location(position, position + 1);
    ReportMessageAt(location, MessageTemplate::kVarRedeclaration, name);
    *ok = false;
  }
}


void Parser::InsertShadowingVarBindingInitializers(Block* inner_block) {
  // For each var-binding that shadows a parameter, insert an assignment
  // initializing the variable with the parameter.
  Scope* inner_scope = inner_block->scope();
  DCHECK(inner_scope->is_declaration_scope());
  Scope* function_scope = inner_scope->outer_scope();
  DCHECK(function_scope->is_function_scope());
  ZoneList<Declaration*>* decls = inner_scope->declarations();
  BlockState block_state(&scope_state_, inner_scope);
  for (int i = 0; i < decls->length(); ++i) {
    Declaration* decl = decls->at(i);
    if (decl->proxy()->var()->mode() != VAR || !decl->IsVariableDeclaration()) {
      continue;
    }
    const AstRawString* name = decl->proxy()->raw_name();
    Variable* parameter = function_scope->LookupLocal(name);
    if (parameter == nullptr) continue;
    VariableProxy* to = NewUnresolved(name);
    VariableProxy* from = factory()->NewVariableProxy(parameter);
    Expression* assignment =
        factory()->NewAssignment(Token::ASSIGN, to, from, kNoSourcePosition);
    Statement* statement =
        factory()->NewExpressionStatement(assignment, kNoSourcePosition);
    inner_block->statements()->InsertAt(0, statement, zone());
  }
}

void Parser::InsertSloppyBlockFunctionVarBindings(DeclarationScope* scope) {
  // For the outermost eval scope, we cannot hoist during parsing: let
  // declarations in the surrounding scope may prevent hoisting, but the
  // information is unaccessible during parsing. In this case, we hoist later in
  // DeclarationScope::Analyze.
  if (scope->is_eval_scope() && scope->outer_scope() == original_scope_) {
    return;
  }
  scope->HoistSloppyBlockFunctions(factory());
}

// ----------------------------------------------------------------------------
// Parser support

bool Parser::TargetStackContainsLabel(const AstRawString* label) {
  for (ParserTarget* t = target_stack_; t != NULL; t = t->previous()) {
    if (ContainsLabel(t->statement()->labels(), label)) return true;
  }
  return false;
}


BreakableStatement* Parser::LookupBreakTarget(const AstRawString* label,
                                              bool* ok) {
  bool anonymous = label == NULL;
  for (ParserTarget* t = target_stack_; t != NULL; t = t->previous()) {
    BreakableStatement* stat = t->statement();
    if ((anonymous && stat->is_target_for_anonymous()) ||
        (!anonymous && ContainsLabel(stat->labels(), label))) {
      return stat;
    }
  }
  return NULL;
}


IterationStatement* Parser::LookupContinueTarget(const AstRawString* label,
                                                 bool* ok) {
  bool anonymous = label == NULL;
  for (ParserTarget* t = target_stack_; t != NULL; t = t->previous()) {
    IterationStatement* stat = t->statement()->AsIterationStatement();
    if (stat == NULL) continue;

    DCHECK(stat->is_target_for_anonymous());
    if (anonymous || ContainsLabel(stat->labels(), label)) {
      return stat;
    }
  }
  return NULL;
}


void Parser::HandleSourceURLComments(Isolate* isolate, Handle<Script> script) {
  Handle<String> source_url = scanner_.SourceUrl(isolate);
  if (!source_url.is_null()) {
    script->set_source_url(*source_url);
  }
  Handle<String> source_mapping_url = scanner_.SourceMappingUrl(isolate);
  if (!source_mapping_url.is_null()) {
    script->set_source_mapping_url(*source_mapping_url);
  }
}


void Parser::Internalize(Isolate* isolate, Handle<Script> script, bool error) {
  // Internalize strings and values.
  ast_value_factory()->Internalize(isolate);

  // Error processing.
  if (error) {
    if (stack_overflow()) {
      isolate->StackOverflow();
    } else {
      DCHECK(pending_error_handler_.has_pending_error());
      pending_error_handler_.ThrowPendingError(isolate, script);
    }
  }

  // Move statistics to Isolate.
  for (int feature = 0; feature < v8::Isolate::kUseCounterFeatureCount;
       ++feature) {
    if (use_counts_[feature] > 0) {
      isolate->CountUsage(v8::Isolate::UseCounterFeature(feature));
    }
  }
  if (scanner_.FoundHtmlComment()) {
    isolate->CountUsage(v8::Isolate::kHtmlComment);
    if (script->line_offset() == 0 && script->column_offset() == 0) {
      isolate->CountUsage(v8::Isolate::kHtmlCommentInExternalScript);
    }
  }
  isolate->counters()->total_preparse_skipped()->Increment(
      total_preparse_skipped_);
}


// ----------------------------------------------------------------------------
// The Parser interface.


bool Parser::ParseStatic(ParseInfo* info) {
  Parser parser(info);
  if (parser.Parse(info)) {
    info->set_language_mode(info->literal()->language_mode());
    info->set_typed(info->literal()->typed());
    return true;
  }
  return false;
}


bool Parser::Parse(ParseInfo* info) {
  DCHECK(info->literal() == NULL);
  FunctionLiteral* result = NULL;
  // Ok to use Isolate here; this function is only called in the main thread.
  DCHECK(parsing_on_main_thread_);
  Isolate* isolate = info->isolate();
  pre_parse_timer_ = isolate->counters()->pre_parse();

  if (info->is_lazy()) {
    DCHECK(!info->is_eval());
    if (info->shared_info()->is_function()) {
      result = ParseLazy(isolate, info);
    } else {
      result = ParseProgram(isolate, info);
    }
  } else {
    SetCachedData(info);
    result = ParseProgram(isolate, info);
  }
  info->set_literal(result);

  Internalize(isolate, info->script(), result == NULL);
  return (result != NULL);
}


void Parser::ParseOnBackground(ParseInfo* info) {
  parsing_on_main_thread_ = false;

  DCHECK(info->literal() == NULL);
  FunctionLiteral* result = NULL;

  CompleteParserRecorder recorder;
  if (produce_cached_parse_data()) log_ = &recorder;

  std::unique_ptr<Utf16CharacterStream> stream;
  Utf16CharacterStream* stream_ptr;
  if (info->character_stream()) {
    DCHECK(info->source_stream() == nullptr);
    stream_ptr = info->character_stream();
  } else {
    DCHECK(info->character_stream() == nullptr);
    stream.reset(ScannerStream::For(info->source_stream(),
                                    info->source_stream_encoding()));
    stream_ptr = stream.get();
  }
  DCHECK(info->maybe_outer_scope_info().is_null());

  DCHECK(original_scope_);

  // When streaming, we don't know the length of the source until we have parsed
  // it. The raw data can be UTF-8, so we wouldn't know the source length until
  // we have decoded it anyway even if we knew the raw data length (which we
  // don't). We work around this by storing all the scopes which need their end
  // position set at the end of the script (the top scope and possible eval
  // scopes) and set their end position after we know the script length.
  if (info->is_lazy()) {
    result = DoParseLazy(info, info->function_name(), stream_ptr);
  } else {
    fni_ = new (zone()) FuncNameInferrer(ast_value_factory(), zone());
    scanner_.Initialize(stream_ptr);
    result = DoParseProgram(info);
  }

  info->set_literal(result);

  // We cannot internalize on a background thread; a foreground task will take
  // care of calling Parser::Internalize just before compilation.

  if (produce_cached_parse_data()) {
    if (result != NULL) *info->cached_data() = recorder.GetScriptData();
    log_ = NULL;
  }
}

Parser::TemplateLiteralState Parser::OpenTemplateLiteral(int pos) {
  return new (zone()) TemplateLiteral(zone(), pos);
}


void Parser::AddTemplateSpan(TemplateLiteralState* state, bool tail) {
  int pos = scanner()->location().beg_pos;
  int end = scanner()->location().end_pos - (tail ? 1 : 2);
  const AstRawString* tv = scanner()->CurrentSymbol(ast_value_factory());
  const AstRawString* trv = scanner()->CurrentRawSymbol(ast_value_factory());
  Literal* cooked = factory()->NewStringLiteral(tv, pos);
  Literal* raw = factory()->NewStringLiteral(trv, pos);
  (*state)->AddTemplateSpan(cooked, raw, end, zone());
}


void Parser::AddTemplateExpression(TemplateLiteralState* state,
                                   Expression* expression) {
  (*state)->AddExpression(expression, zone());
}


Expression* Parser::CloseTemplateLiteral(TemplateLiteralState* state, int start,
                                         Expression* tag) {
  TemplateLiteral* lit = *state;
  int pos = lit->position();
  const ZoneList<Expression*>* cooked_strings = lit->cooked();
  const ZoneList<Expression*>* raw_strings = lit->raw();
  const ZoneList<Expression*>* expressions = lit->expressions();
  DCHECK_EQ(cooked_strings->length(), raw_strings->length());
  DCHECK_EQ(cooked_strings->length(), expressions->length() + 1);

  if (!tag) {
    // Build tree of BinaryOps to simplify code-generation
    Expression* expr = cooked_strings->at(0);
    int i = 0;
    while (i < expressions->length()) {
      Expression* sub = expressions->at(i++);
      Expression* cooked_str = cooked_strings->at(i);

      // Let middle be ToString(sub).
      ZoneList<Expression*>* args =
          new (zone()) ZoneList<Expression*>(1, zone());
      args->Add(sub, zone());
      Expression* middle = factory()->NewCallRuntime(Runtime::kInlineToString,
                                                     args, sub->position());

      expr = factory()->NewBinaryOperation(
          Token::ADD, factory()->NewBinaryOperation(
                          Token::ADD, expr, middle, expr->position()),
          cooked_str, sub->position());
    }
    return expr;
  } else {
    uint32_t hash = ComputeTemplateLiteralHash(lit);

    int cooked_idx = function_state_->NextMaterializedLiteralIndex();
    int raw_idx = function_state_->NextMaterializedLiteralIndex();

    // $getTemplateCallSite
    ZoneList<Expression*>* args = new (zone()) ZoneList<Expression*>(4, zone());
    args->Add(factory()->NewArrayLiteral(
                  const_cast<ZoneList<Expression*>*>(cooked_strings),
                  cooked_idx, pos),
              zone());
    args->Add(
        factory()->NewArrayLiteral(
            const_cast<ZoneList<Expression*>*>(raw_strings), raw_idx, pos),
        zone());

    // Ensure hash is suitable as a Smi value
    Smi* hash_obj = Smi::cast(Internals::IntToSmi(static_cast<int>(hash)));
    args->Add(factory()->NewSmiLiteral(hash_obj->value(), pos), zone());

    Expression* call_site = factory()->NewCallRuntime(
        Context::GET_TEMPLATE_CALL_SITE_INDEX, args, start);

    // Call TagFn
    ZoneList<Expression*>* call_args =
        new (zone()) ZoneList<Expression*>(expressions->length() + 1, zone());
    call_args->Add(call_site, zone());
    call_args->AddAll(*expressions, zone());
    return factory()->NewCall(tag, call_args, pos);
  }
}


uint32_t Parser::ComputeTemplateLiteralHash(const TemplateLiteral* lit) {
  const ZoneList<Expression*>* raw_strings = lit->raw();
  int total = raw_strings->length();
  DCHECK(total);

  uint32_t running_hash = 0;

  for (int index = 0; index < total; ++index) {
    if (index) {
      running_hash = StringHasher::ComputeRunningHashOneByte(
          running_hash, "${}", 3);
    }

    const AstRawString* raw_string =
        raw_strings->at(index)->AsLiteral()->raw_value()->AsString();
    if (raw_string->is_one_byte()) {
      const char* data = reinterpret_cast<const char*>(raw_string->raw_data());
      running_hash = StringHasher::ComputeRunningHashOneByte(
          running_hash, data, raw_string->length());
    } else {
      const uc16* data = reinterpret_cast<const uc16*>(raw_string->raw_data());
      running_hash = StringHasher::ComputeRunningHash(running_hash, data,
                                                      raw_string->length());
    }
  }

  return running_hash;
}

ZoneList<Expression*>* Parser::PrepareSpreadArguments(
    ZoneList<Expression*>* list) {
  ZoneList<Expression*>* args = new (zone()) ZoneList<Expression*>(1, zone());
  if (list->length() == 1) {
    // Spread-call with single spread argument produces an InternalArray
    // containing the values from the array.
    //
    // Function is called or constructed with the produced array of arguments
    //
    // EG: Apply(Func, Spread(spread0))
    ZoneList<Expression*>* spread_list =
        new (zone()) ZoneList<Expression*>(0, zone());
    spread_list->Add(list->at(0)->AsSpread()->expression(), zone());
    args->Add(factory()->NewCallRuntime(Context::SPREAD_ITERABLE_INDEX,
                                        spread_list, kNoSourcePosition),
              zone());
    return args;
  } else {
    // Spread-call with multiple arguments produces array literals for each
    // sequences of unspread arguments, and converts each spread iterable to
    // an Internal array. Finally, all of these produced arrays are flattened
    // into a single InternalArray, containing the arguments for the call.
    //
    // EG: Apply(Func, Flatten([unspread0, unspread1], Spread(spread0),
    //                         Spread(spread1), [unspread2, unspread3]))
    int i = 0;
    int n = list->length();
    while (i < n) {
      if (!list->at(i)->IsSpread()) {
        ZoneList<Expression*>* unspread =
            new (zone()) ZoneList<Expression*>(1, zone());

        // Push array of unspread parameters
        while (i < n && !list->at(i)->IsSpread()) {
          unspread->Add(list->at(i++), zone());
        }
        int literal_index = function_state_->NextMaterializedLiteralIndex();
        args->Add(factory()->NewArrayLiteral(unspread, literal_index,
                                             kNoSourcePosition),
                  zone());

        if (i == n) break;
      }

      // Push eagerly spread argument
      ZoneList<Expression*>* spread_list =
          new (zone()) ZoneList<Expression*>(1, zone());
      spread_list->Add(list->at(i++)->AsSpread()->expression(), zone());
      args->Add(factory()->NewCallRuntime(Context::SPREAD_ITERABLE_INDEX,
                                          spread_list, kNoSourcePosition),
                zone());
    }

    list = new (zone()) ZoneList<Expression*>(1, zone());
    list->Add(factory()->NewCallRuntime(Context::SPREAD_ARGUMENTS_INDEX, args,
                                        kNoSourcePosition),
              zone());
    return list;
  }
  UNREACHABLE();
}

Expression* Parser::SpreadCall(Expression* function,
                               ZoneList<Expression*>* args, int pos) {
  if (function->IsSuperCallReference()) {
    // Super calls
    // $super_constructor = %_GetSuperConstructor(<this-function>)
    // %reflect_construct($super_constructor, args, new.target)
    ZoneList<Expression*>* tmp = new (zone()) ZoneList<Expression*>(1, zone());
    tmp->Add(function->AsSuperCallReference()->this_function_var(), zone());
    Expression* super_constructor = factory()->NewCallRuntime(
        Runtime::kInlineGetSuperConstructor, tmp, pos);
    args->InsertAt(0, super_constructor, zone());
    args->Add(function->AsSuperCallReference()->new_target_var(), zone());
    return factory()->NewCallRuntime(Context::REFLECT_CONSTRUCT_INDEX, args,
                                     pos);
  } else {
    if (function->IsProperty()) {
      // Method calls
      if (function->AsProperty()->IsSuperAccess()) {
        Expression* home = ThisExpression(kNoSourcePosition);
        args->InsertAt(0, function, zone());
        args->InsertAt(1, home, zone());
      } else {
        Variable* temp = NewTemporary(ast_value_factory()->empty_string());
        VariableProxy* obj = factory()->NewVariableProxy(temp);
        Assignment* assign_obj = factory()->NewAssignment(
            Token::ASSIGN, obj, function->AsProperty()->obj(),
            kNoSourcePosition);
        function = factory()->NewProperty(
            assign_obj, function->AsProperty()->key(), kNoSourcePosition);
        args->InsertAt(0, function, zone());
        obj = factory()->NewVariableProxy(temp);
        args->InsertAt(1, obj, zone());
      }
    } else {
      // Non-method calls
      args->InsertAt(0, function, zone());
      args->InsertAt(1, factory()->NewUndefinedLiteral(kNoSourcePosition),
                     zone());
    }
    return factory()->NewCallRuntime(Context::REFLECT_APPLY_INDEX, args, pos);
  }
}

Expression* Parser::SpreadCallNew(Expression* function,
                                  ZoneList<Expression*>* args, int pos) {
  args->InsertAt(0, function, zone());

  return factory()->NewCallRuntime(Context::REFLECT_CONSTRUCT_INDEX, args, pos);
}


void Parser::SetLanguageMode(Scope* scope, LanguageMode mode) {
  v8::Isolate::UseCounterFeature feature;
  if (is_sloppy(mode))
    feature = v8::Isolate::kSloppyMode;
  else if (is_strict(mode))
    feature = v8::Isolate::kStrictMode;
  else
    UNREACHABLE();
  ++use_counts_[feature];
  scope->SetLanguageMode(mode);
}

void Parser::SetAsmModule() {
  // Store the usage count; The actual use counter on the isolate is
  // incremented after parsing is done.
  ++use_counts_[v8::Isolate::kUseAsm];
  DCHECK(scope()->is_declaration_scope());
  scope()->AsDeclarationScope()->set_asm_module();
}

void Parser::MarkCollectedTailCallExpressions() {
  const ZoneList<Expression*>& tail_call_expressions =
      function_state_->tail_call_expressions().expressions();
  for (int i = 0; i < tail_call_expressions.length(); ++i) {
    MarkTailPosition(tail_call_expressions[i]);
  }
}

Expression* Parser::ExpressionListToExpression(ZoneList<Expression*>* args) {
  Expression* expr = args->at(0);
  for (int i = 1; i < args->length(); ++i) {
    expr = factory()->NewBinaryOperation(Token::COMMA, expr, args->at(i),
                                         expr->position());
  }
  return expr;
}

// This method intoduces the line initializing the generator object
// when desugaring the body of async_function.
void Parser::PrepareAsyncFunctionBody(ZoneList<Statement*>* body,
                                      FunctionKind kind, int pos) {
  // function async_function() {
  //   .generator_object = %CreateGeneratorObject();
  //   BuildRejectPromiseOnException({
  //     ... block ...
  //     return %ResolvePromise(.promise, expr), .promise;
  //   })
  // }

  Variable* temp =
      NewTemporary(ast_value_factory()->dot_generator_object_string());
  function_state_->set_generator_object_variable(temp);

  Expression* init_generator_variable = factory()->NewAssignment(
      Token::INIT, factory()->NewVariableProxy(temp),
      BuildCreateJSGeneratorObject(pos, kind), kNoSourcePosition);
  body->Add(factory()->NewExpressionStatement(init_generator_variable,
                                              kNoSourcePosition),
            zone());
}

// This method completes the desugaring of the body of async_function.
void Parser::RewriteAsyncFunctionBody(ZoneList<Statement*>* body, Block* block,
                                      Expression* return_value, bool* ok) {
  // function async_function() {
  //   .generator_object = %CreateGeneratorObject();
  //   BuildRejectPromiseOnException({
  //     ... block ...
  //     return %ResolvePromise(.promise, expr), .promise;
  //   })
  // }

  return_value = BuildResolvePromise(return_value, return_value->position());
  block->statements()->Add(
      factory()->NewReturnStatement(return_value, return_value->position()),
      zone());
  block = BuildRejectPromiseOnException(block, CHECK_OK_VOID);
  body->Add(block, zone());
}

Expression* Parser::RewriteAwaitExpression(Expression* value, int await_pos) {
  // yield do {
  //   tmp = <operand>;
  //   %AsyncFunctionAwait(.generator_object, tmp, .promise);
  //   .promise
  // }
  // The value of the expression is returned to the caller of the async
  // function for the first yield statement; for this, .promise is the
  // appropriate return value, being a Promise that will be fulfilled or
  // rejected with the appropriate value by the desugaring. Subsequent yield
  // occurrences will return to the AsyncFunctionNext call within the
  // implemementation of the intermediate throwaway Promise's then handler.
  // This handler has nothing useful to do with the value, as the Promise is
  // ignored. If we yielded the value of the throwawayPromise that
  // AsyncFunctionAwait creates as an intermediate, it would create a memory
  // leak; we must return .promise instead;
  // The operand needs to be evaluated on a separate statement in order to get
  // a break location, and the .promise needs to be read earlier so that it
  // doesn't insert a false location.
  // TODO(littledan): investigate why this ordering is needed in more detail.
  Variable* generator_object_variable =
      function_state_->generator_object_variable();

  // If generator_object_variable is null,
  // TODO(littledan): Is this necessary?
  if (!generator_object_variable) return value;

  const int nopos = kNoSourcePosition;

  Block* do_block = factory()->NewBlock(nullptr, 2, false, nopos);

  Variable* promise = PromiseVariable();

  // Wrap value evaluation to provide a break location.
  Variable* temp_var = NewTemporary(ast_value_factory()->empty_string());
  Expression* value_assignment = factory()->NewAssignment(
      Token::ASSIGN, factory()->NewVariableProxy(temp_var), value, nopos);
  do_block->statements()->Add(
      factory()->NewExpressionStatement(value_assignment, value->position()),
      zone());

  ZoneList<Expression*>* async_function_await_args =
      new (zone()) ZoneList<Expression*>(3, zone());
  Expression* generator_object =
      factory()->NewVariableProxy(generator_object_variable);
  async_function_await_args->Add(generator_object, zone());
  async_function_await_args->Add(factory()->NewVariableProxy(temp_var), zone());
  async_function_await_args->Add(factory()->NewVariableProxy(promise), zone());

  // The parser emits calls to AsyncFunctionAwaitCaught, but the
  // AstNumberingVisitor will rewrite this to AsyncFunctionAwaitUncaught
  // if there is no local enclosing try/catch block.
  Expression* async_function_await =
      factory()->NewCallRuntime(Context::ASYNC_FUNCTION_AWAIT_CAUGHT_INDEX,
                                async_function_await_args, nopos);
  do_block->statements()->Add(
      factory()->NewExpressionStatement(async_function_await, await_pos),
      zone());

  // Wrap await to provide a break location between value evaluation and yield.
  Expression* do_expr = factory()->NewDoExpression(do_block, promise, nopos);

  generator_object = factory()->NewVariableProxy(generator_object_variable);
  return factory()->NewYield(generator_object, do_expr, nopos,
                             Yield::kOnExceptionRethrow);
}

class NonPatternRewriter : public AstExpressionRewriter {
 public:
  NonPatternRewriter(uintptr_t stack_limit, Parser* parser)
      : AstExpressionRewriter(stack_limit), parser_(parser) {}
  ~NonPatternRewriter() override {}

 private:
  bool RewriteExpression(Expression* expr) override {
    if (expr->IsRewritableExpression()) return true;
    // Rewrite only what could have been a pattern but is not.
    if (expr->IsArrayLiteral()) {
      // Spread rewriting in array literals.
      ArrayLiteral* lit = expr->AsArrayLiteral();
      VisitExpressions(lit->values());
      replacement_ = parser_->RewriteSpreads(lit);
      return false;
    }
    if (expr->IsObjectLiteral()) {
      return true;
    }
    if (expr->IsBinaryOperation() &&
        expr->AsBinaryOperation()->op() == Token::COMMA) {
      return true;
    }
    // Everything else does not need rewriting.
    return false;
  }

  void VisitLiteralProperty(LiteralProperty* property) override {
    if (property == nullptr) return;
    // Do not rewrite (computed) key expressions
    AST_REWRITE_PROPERTY(Expression, property, value);
  }

  Parser* parser_;
};

void Parser::RewriteNonPattern(bool* ok) {
  ValidateExpression(CHECK_OK_VOID);
  auto non_patterns_to_rewrite = function_state_->non_patterns_to_rewrite();
  int begin = classifier()->GetNonPatternBegin();
  int end = non_patterns_to_rewrite->length();
  if (begin < end) {
    NonPatternRewriter rewriter(stack_limit_, this);
    for (int i = begin; i < end; i++) {
      DCHECK(non_patterns_to_rewrite->at(i)->IsRewritableExpression());
      rewriter.Rewrite(non_patterns_to_rewrite->at(i));
    }
    non_patterns_to_rewrite->Rewind(begin);
  }
}


void Parser::RewriteDestructuringAssignments() {
  const auto& assignments =
      function_state_->destructuring_assignments_to_rewrite();
  for (int i = assignments.length() - 1; i >= 0; --i) {
    // Rewrite list in reverse, so that nested assignment patterns are rewritten
    // correctly.
    const DestructuringAssignment& pair = assignments.at(i);
    RewritableExpression* to_rewrite =
        pair.assignment->AsRewritableExpression();
    DCHECK_NOT_NULL(to_rewrite);
    if (!to_rewrite->is_rewritten()) {
      PatternRewriter::RewriteDestructuringAssignment(this, to_rewrite,
                                                      pair.scope);
    }
  }
}

Expression* Parser::RewriteExponentiation(Expression* left, Expression* right,
                                          int pos) {
  ZoneList<Expression*>* args = new (zone()) ZoneList<Expression*>(2, zone());
  args->Add(left, zone());
  args->Add(right, zone());
  return factory()->NewCallRuntime(Context::MATH_POW_INDEX, args, pos);
}

Expression* Parser::RewriteAssignExponentiation(Expression* left,
                                                Expression* right, int pos) {
  ZoneList<Expression*>* args = new (zone()) ZoneList<Expression*>(2, zone());
  if (left->IsVariableProxy()) {
    VariableProxy* lhs = left->AsVariableProxy();

    Expression* result;
    DCHECK_NOT_NULL(lhs->raw_name());
    result = ExpressionFromIdentifier(lhs->raw_name(), lhs->position(),
                                      lhs->end_position());
    args->Add(left, zone());
    args->Add(right, zone());
    Expression* call =
        factory()->NewCallRuntime(Context::MATH_POW_INDEX, args, pos);
    return factory()->NewAssignment(Token::ASSIGN, result, call, pos);
  } else if (left->IsProperty()) {
    Property* prop = left->AsProperty();
    auto temp_obj = NewTemporary(ast_value_factory()->empty_string());
    auto temp_key = NewTemporary(ast_value_factory()->empty_string());
    Expression* assign_obj = factory()->NewAssignment(
        Token::ASSIGN, factory()->NewVariableProxy(temp_obj), prop->obj(),
        kNoSourcePosition);
    Expression* assign_key = factory()->NewAssignment(
        Token::ASSIGN, factory()->NewVariableProxy(temp_key), prop->key(),
        kNoSourcePosition);
    args->Add(factory()->NewProperty(factory()->NewVariableProxy(temp_obj),
                                     factory()->NewVariableProxy(temp_key),
                                     left->position()),
              zone());
    args->Add(right, zone());
    Expression* call =
        factory()->NewCallRuntime(Context::MATH_POW_INDEX, args, pos);
    Expression* target = factory()->NewProperty(
        factory()->NewVariableProxy(temp_obj),
        factory()->NewVariableProxy(temp_key), kNoSourcePosition);
    Expression* assign =
        factory()->NewAssignment(Token::ASSIGN, target, call, pos);
    return factory()->NewBinaryOperation(
        Token::COMMA, assign_obj,
        factory()->NewBinaryOperation(Token::COMMA, assign_key, assign, pos),
        pos);
  }
  UNREACHABLE();
  return nullptr;
}

Expression* Parser::RewriteSpreads(ArrayLiteral* lit) {
  // Array literals containing spreads are rewritten using do expressions, e.g.
  //    [1, 2, 3, ...x, 4, ...y, 5]
  // is roughly rewritten as:
  //    do {
  //      $R = [1, 2, 3];
  //      for ($i of x) %AppendElement($R, $i);
  //      %AppendElement($R, 4);
  //      for ($j of y) %AppendElement($R, $j);
  //      %AppendElement($R, 5);
  //      $R
  //    }
  // where $R, $i and $j are fresh temporary variables.
  ZoneList<Expression*>::iterator s = lit->FirstSpread();
  if (s == lit->EndValue()) return nullptr;  // no spread, no rewriting...
  Variable* result = NewTemporary(ast_value_factory()->dot_result_string());
  // NOTE: The value assigned to R is the whole original array literal,
  // spreads included. This will be fixed before the rewritten AST is returned.
  // $R = lit
  Expression* init_result = factory()->NewAssignment(
      Token::INIT, factory()->NewVariableProxy(result), lit, kNoSourcePosition);
  Block* do_block = factory()->NewBlock(nullptr, 16, false, kNoSourcePosition);
  do_block->statements()->Add(
      factory()->NewExpressionStatement(init_result, kNoSourcePosition),
      zone());
  // Traverse the array literal starting from the first spread.
  while (s != lit->EndValue()) {
    Expression* value = *s++;
    Spread* spread = value->AsSpread();
    if (spread == nullptr) {
      // If the element is not a spread, we're adding a single:
      // %AppendElement($R, value)
      // or, in case of a hole,
      // ++($R.length)
      if (!value->IsLiteral() ||
          !value->AsLiteral()->raw_value()->IsTheHole()) {
        ZoneList<Expression*>* append_element_args = NewExpressionList(2);
        append_element_args->Add(factory()->NewVariableProxy(result), zone());
        append_element_args->Add(value, zone());
        do_block->statements()->Add(
            factory()->NewExpressionStatement(
                factory()->NewCallRuntime(Runtime::kAppendElement,
                                          append_element_args,
                                          kNoSourcePosition),
                kNoSourcePosition),
            zone());
      } else {
        Property* length_property = factory()->NewProperty(
            factory()->NewVariableProxy(result),
            factory()->NewStringLiteral(ast_value_factory()->length_string(),
                                        kNoSourcePosition),
            kNoSourcePosition);
        CountOperation* count_op = factory()->NewCountOperation(
            Token::INC, true /* prefix */, length_property, kNoSourcePosition);
        do_block->statements()->Add(
            factory()->NewExpressionStatement(count_op, kNoSourcePosition),
            zone());
      }
    } else {
      // If it's a spread, we're adding a for/of loop iterating through it.
      Variable* each = NewTemporary(ast_value_factory()->dot_for_string());
      Expression* subject = spread->expression();
      // %AppendElement($R, each)
      Statement* append_body;
      {
        ZoneList<Expression*>* append_element_args = NewExpressionList(2);
        append_element_args->Add(factory()->NewVariableProxy(result), zone());
        append_element_args->Add(factory()->NewVariableProxy(each), zone());
        append_body = factory()->NewExpressionStatement(
            factory()->NewCallRuntime(Runtime::kAppendElement,
                                      append_element_args, kNoSourcePosition),
            kNoSourcePosition);
      }
      // for (each of spread) %AppendElement($R, each)
      ForEachStatement* loop = factory()->NewForEachStatement(
          ForEachStatement::ITERATE, nullptr, kNoSourcePosition);
      const bool finalize = false;
      InitializeForOfStatement(loop->AsForOfStatement(),
                               factory()->NewVariableProxy(each), subject,
                               append_body, finalize);
      do_block->statements()->Add(loop, zone());
    }
  }
  // Now, rewind the original array literal to truncate everything from the
  // first spread (included) until the end. This fixes $R's initialization.
  lit->RewindSpreads();
  return factory()->NewDoExpression(do_block, result, lit->position());
}

void Parser::QueueDestructuringAssignmentForRewriting(Expression* expr) {
  DCHECK(expr->IsRewritableExpression());
  function_state_->AddDestructuringAssignment(
      DestructuringAssignment(expr, scope()));
}

void Parser::QueueNonPatternForRewriting(Expression* expr, bool* ok) {
  DCHECK(expr->IsRewritableExpression());
  function_state_->AddNonPatternForRewriting(expr, ok);
}

void Parser::AddAccessorPrefixToFunctionName(bool is_get,
                                             FunctionLiteral* function,
                                             const AstRawString* name) {
  DCHECK_NOT_NULL(name);
  const AstRawString* prefix = is_get ? ast_value_factory()->get_space_string()
                                      : ast_value_factory()->set_space_string();
  function->set_raw_name(ast_value_factory()->NewConsString(prefix, name));
}

void Parser::SetFunctionNameFromPropertyName(ObjectLiteralProperty* property,
                                             const AstRawString* name) {
  DCHECK(property->kind() != ObjectLiteralProperty::GETTER);
  DCHECK(property->kind() != ObjectLiteralProperty::SETTER);

  // Computed name setting must happen at runtime.
  DCHECK(!property->is_computed_name());

  // Ignore "__proto__" as a name when it's being used to set the [[Prototype]]
  // of an object literal.
  if (property->kind() == ObjectLiteralProperty::PROTOTYPE) return;

  Expression* value = property->value();

  DCHECK(!value->IsAnonymousFunctionDefinition() ||
         property->kind() == ObjectLiteralProperty::COMPUTED);
  SetFunctionName(value, name);
}

void Parser::SetFunctionNameFromIdentifierRef(Expression* value,
                                              Expression* identifier) {
  if (!identifier->IsVariableProxy()) return;
  SetFunctionName(value, identifier->AsVariableProxy()->raw_name());
}

void Parser::SetFunctionName(Expression* value, const AstRawString* name) {
  DCHECK_NOT_NULL(name);
  if (!value->IsAnonymousFunctionDefinition()) return;
  auto function = value->AsFunctionLiteral();
  if (function != nullptr) {
    function->set_raw_name(name);
  } else {
    DCHECK(value->IsDoExpression());
    value->AsDoExpression()->represented_function()->set_raw_name(name);
  }
}


// Desugaring of yield*
// ====================
//
// With the help of do-expressions and function.sent, we desugar yield* into a
// loop containing a "raw" yield (a yield that doesn't wrap an iterator result
// object around its argument).  Concretely, "yield* iterable" turns into
// roughly the following code:
//
//   do {
//     const kNext = 0;
//     const kReturn = 1;
//     const kThrow = 2;
//
//     let input = function.sent;
//     let mode = kNext;
//     let output = undefined;
//
//     let iterator = iterable[Symbol.iterator]();
//     if (!IS_RECEIVER(iterator)) throw MakeTypeError(kSymbolIteratorInvalid);
//
//     while (true) {
//       // From the generator to the iterator:
//       // Forward input according to resume mode and obtain output.
//       switch (mode) {
//         case kNext:
//           output = iterator.next(input);
//           if (!IS_RECEIVER(output)) %ThrowIterResultNotAnObject(output);
//           break;
//         case kReturn:
//           IteratorClose(iterator, input, output);  // See below.
//           break;
//         case kThrow:
//           let iteratorThrow = iterator.throw;
//           if (IS_NULL_OR_UNDEFINED(iteratorThrow)) {
//             IteratorClose(iterator);  // See below.
//             throw MakeTypeError(kThrowMethodMissing);
//           }
//           output = %_Call(iteratorThrow, iterator, input);
//           if (!IS_RECEIVER(output)) %ThrowIterResultNotAnObject(output);
//           break;
//       }
//       if (output.done) break;
//
//       // From the generator to its user:
//       // Forward output, receive new input, and determine resume mode.
//       mode = kReturn;
//       try {
//         try {
//           RawYield(output);  // See explanation above.
//           mode = kNext;
//         } catch (error) {
//           mode = kThrow;
//         }
//       } finally {
//         input = function.sent;
//         continue;
//       }
//     }
//
//     if (mode === kReturn) {
//       return {value: output.value, done: true};
//     }
//     output.value
//   }
//
// IteratorClose(iterator) expands to the following:
//
//   let iteratorReturn = iterator.return;
//   if (!IS_NULL_OR_UNDEFINED(iteratorReturn)) {
//     let output = %_Call(iteratorReturn, iterator);
//     if (!IS_RECEIVER(output)) %ThrowIterResultNotAnObject(output);
//   }
//
// IteratorClose(iterator, input, output) expands to the following:
//
//   let iteratorReturn = iterator.return;
//   if (IS_NULL_OR_UNDEFINED(iteratorReturn)) return input;
//   output = %_Call(iteratorReturn, iterator, input);
//   if (!IS_RECEIVER(output)) %ThrowIterResultNotAnObject(output);

Expression* Parser::RewriteYieldStar(Expression* generator,
                                     Expression* iterable, int pos) {
  const int nopos = kNoSourcePosition;

  // Forward definition for break/continue statements.
  WhileStatement* loop = factory()->NewWhileStatement(nullptr, nopos);

  // let input = undefined;
  Variable* var_input = NewTemporary(ast_value_factory()->empty_string());
  Statement* initialize_input;
  {
    Expression* input_proxy = factory()->NewVariableProxy(var_input);
    Expression* assignment =
        factory()->NewAssignment(Token::ASSIGN, input_proxy,
                                 factory()->NewUndefinedLiteral(nopos), nopos);
    initialize_input = factory()->NewExpressionStatement(assignment, nopos);
  }

  // let mode = kNext;
  Variable* var_mode = NewTemporary(ast_value_factory()->empty_string());
  Statement* initialize_mode;
  {
    Expression* mode_proxy = factory()->NewVariableProxy(var_mode);
    Expression* knext =
        factory()->NewSmiLiteral(JSGeneratorObject::kNext, nopos);
    Expression* assignment =
        factory()->NewAssignment(Token::ASSIGN, mode_proxy, knext, nopos);
    initialize_mode = factory()->NewExpressionStatement(assignment, nopos);
  }

  // let output = undefined;
  Variable* var_output = NewTemporary(ast_value_factory()->empty_string());
  Statement* initialize_output;
  {
    Expression* output_proxy = factory()->NewVariableProxy(var_output);
    Expression* assignment =
        factory()->NewAssignment(Token::ASSIGN, output_proxy,
                                 factory()->NewUndefinedLiteral(nopos), nopos);
    initialize_output = factory()->NewExpressionStatement(assignment, nopos);
  }

  // let iterator = iterable[Symbol.iterator];
  Variable* var_iterator = NewTemporary(ast_value_factory()->empty_string());
  Statement* get_iterator;
  {
    Expression* iterator = GetIterator(iterable, nopos);
    Expression* iterator_proxy = factory()->NewVariableProxy(var_iterator);
    Expression* assignment = factory()->NewAssignment(
        Token::ASSIGN, iterator_proxy, iterator, nopos);
    get_iterator = factory()->NewExpressionStatement(assignment, nopos);
  }

  // if (!IS_RECEIVER(iterator)) throw MakeTypeError(kSymbolIteratorInvalid);
  Statement* validate_iterator;
  {
    Expression* is_receiver_call;
    {
      auto args = new (zone()) ZoneList<Expression*>(1, zone());
      args->Add(factory()->NewVariableProxy(var_iterator), zone());
      is_receiver_call =
          factory()->NewCallRuntime(Runtime::kInlineIsJSReceiver, args, nopos);
    }

    Statement* throw_call;
    {
      Expression* call =
          NewThrowTypeError(MessageTemplate::kSymbolIteratorInvalid,
                            ast_value_factory()->empty_string(), nopos);
      throw_call = factory()->NewExpressionStatement(call, nopos);
    }

    validate_iterator = factory()->NewIfStatement(
        is_receiver_call, factory()->NewEmptyStatement(nopos), throw_call,
        nopos);
  }

  // output = iterator.next(input);
  Statement* call_next;
  {
    Expression* iterator_proxy = factory()->NewVariableProxy(var_iterator);
    Expression* literal =
        factory()->NewStringLiteral(ast_value_factory()->next_string(), nopos);
    Expression* next_property =
        factory()->NewProperty(iterator_proxy, literal, nopos);
    Expression* input_proxy = factory()->NewVariableProxy(var_input);
    auto args = new (zone()) ZoneList<Expression*>(1, zone());
    args->Add(input_proxy, zone());
    Expression* call = factory()->NewCall(next_property, args, nopos);
    Expression* output_proxy = factory()->NewVariableProxy(var_output);
    Expression* assignment =
        factory()->NewAssignment(Token::ASSIGN, output_proxy, call, nopos);
    call_next = factory()->NewExpressionStatement(assignment, nopos);
  }

  // if (!IS_RECEIVER(output)) %ThrowIterResultNotAnObject(output);
  Statement* validate_next_output;
  {
    Expression* is_receiver_call;
    {
      auto args = new (zone()) ZoneList<Expression*>(1, zone());
      args->Add(factory()->NewVariableProxy(var_output), zone());
      is_receiver_call =
          factory()->NewCallRuntime(Runtime::kInlineIsJSReceiver, args, nopos);
    }

    Statement* throw_call;
    {
      auto args = new (zone()) ZoneList<Expression*>(1, zone());
      args->Add(factory()->NewVariableProxy(var_output), zone());
      Expression* call = factory()->NewCallRuntime(
          Runtime::kThrowIteratorResultNotAnObject, args, nopos);
      throw_call = factory()->NewExpressionStatement(call, nopos);
    }

    validate_next_output = factory()->NewIfStatement(
        is_receiver_call, factory()->NewEmptyStatement(nopos), throw_call,
        nopos);
  }

  // let iteratorThrow = iterator.throw;
  Variable* var_throw = NewTemporary(ast_value_factory()->empty_string());
  Statement* get_throw;
  {
    Expression* iterator_proxy = factory()->NewVariableProxy(var_iterator);
    Expression* literal =
        factory()->NewStringLiteral(ast_value_factory()->throw_string(), nopos);
    Expression* property =
        factory()->NewProperty(iterator_proxy, literal, nopos);
    Expression* throw_proxy = factory()->NewVariableProxy(var_throw);
    Expression* assignment =
        factory()->NewAssignment(Token::ASSIGN, throw_proxy, property, nopos);
    get_throw = factory()->NewExpressionStatement(assignment, nopos);
  }

  // if (IS_NULL_OR_UNDEFINED(iteratorThrow) {
  //   IteratorClose(iterator);
  //   throw MakeTypeError(kThrowMethodMissing);
  // }
  Statement* check_throw;
  {
    Expression* condition = factory()->NewCompareOperation(
        Token::EQ, factory()->NewVariableProxy(var_throw),
        factory()->NewNullLiteral(nopos), nopos);
    Expression* call =
        NewThrowTypeError(MessageTemplate::kThrowMethodMissing,
                          ast_value_factory()->empty_string(), nopos);
    Statement* throw_call = factory()->NewExpressionStatement(call, nopos);

    Block* then = factory()->NewBlock(nullptr, 4 + 1, false, nopos);
    BuildIteratorCloseForCompletion(
        then->statements(), var_iterator,
        factory()->NewSmiLiteral(Parser::kNormalCompletion, nopos));
    then->statements()->Add(throw_call, zone());
    check_throw = factory()->NewIfStatement(
        condition, then, factory()->NewEmptyStatement(nopos), nopos);
  }

  // output = %_Call(iteratorThrow, iterator, input);
  Statement* call_throw;
  {
    auto args = new (zone()) ZoneList<Expression*>(3, zone());
    args->Add(factory()->NewVariableProxy(var_throw), zone());
    args->Add(factory()->NewVariableProxy(var_iterator), zone());
    args->Add(factory()->NewVariableProxy(var_input), zone());
    Expression* call =
        factory()->NewCallRuntime(Runtime::kInlineCall, args, nopos);
    Expression* assignment = factory()->NewAssignment(
        Token::ASSIGN, factory()->NewVariableProxy(var_output), call, nopos);
    call_throw = factory()->NewExpressionStatement(assignment, nopos);
  }

  // if (!IS_RECEIVER(output)) %ThrowIterResultNotAnObject(output);
  Statement* validate_throw_output;
  {
    Expression* is_receiver_call;
    {
      auto args = new (zone()) ZoneList<Expression*>(1, zone());
      args->Add(factory()->NewVariableProxy(var_output), zone());
      is_receiver_call =
          factory()->NewCallRuntime(Runtime::kInlineIsJSReceiver, args, nopos);
    }

    Statement* throw_call;
    {
      auto args = new (zone()) ZoneList<Expression*>(1, zone());
      args->Add(factory()->NewVariableProxy(var_output), zone());
      Expression* call = factory()->NewCallRuntime(
          Runtime::kThrowIteratorResultNotAnObject, args, nopos);
      throw_call = factory()->NewExpressionStatement(call, nopos);
    }

    validate_throw_output = factory()->NewIfStatement(
        is_receiver_call, factory()->NewEmptyStatement(nopos), throw_call,
        nopos);
  }

  // if (output.done) break;
  Statement* if_done;
  {
    Expression* output_proxy = factory()->NewVariableProxy(var_output);
    Expression* literal =
        factory()->NewStringLiteral(ast_value_factory()->done_string(), nopos);
    Expression* property = factory()->NewProperty(output_proxy, literal, nopos);
    BreakStatement* break_loop = factory()->NewBreakStatement(loop, nopos);
    if_done = factory()->NewIfStatement(
        property, break_loop, factory()->NewEmptyStatement(nopos), nopos);
  }


  // mode = kReturn;
  Statement* set_mode_return;
  {
    Expression* mode_proxy = factory()->NewVariableProxy(var_mode);
    Expression* kreturn =
        factory()->NewSmiLiteral(JSGeneratorObject::kReturn, nopos);
    Expression* assignment =
        factory()->NewAssignment(Token::ASSIGN, mode_proxy, kreturn, nopos);
    set_mode_return = factory()->NewExpressionStatement(assignment, nopos);
  }

  // Yield(output);
  Statement* yield_output;
  {
    Expression* output_proxy = factory()->NewVariableProxy(var_output);
    Yield* yield = factory()->NewYield(generator, output_proxy, nopos,
                                       Yield::kOnExceptionThrow);
    yield_output = factory()->NewExpressionStatement(yield, nopos);
  }

  // mode = kNext;
  Statement* set_mode_next;
  {
    Expression* mode_proxy = factory()->NewVariableProxy(var_mode);
    Expression* knext =
        factory()->NewSmiLiteral(JSGeneratorObject::kNext, nopos);
    Expression* assignment =
        factory()->NewAssignment(Token::ASSIGN, mode_proxy, knext, nopos);
    set_mode_next = factory()->NewExpressionStatement(assignment, nopos);
  }

  // mode = kThrow;
  Statement* set_mode_throw;
  {
    Expression* mode_proxy = factory()->NewVariableProxy(var_mode);
    Expression* kthrow =
        factory()->NewSmiLiteral(JSGeneratorObject::kThrow, nopos);
    Expression* assignment =
        factory()->NewAssignment(Token::ASSIGN, mode_proxy, kthrow, nopos);
    set_mode_throw = factory()->NewExpressionStatement(assignment, nopos);
  }

  // input = function.sent;
  Statement* get_input;
  {
    Expression* function_sent = FunctionSentExpression(nopos);
    Expression* input_proxy = factory()->NewVariableProxy(var_input);
    Expression* assignment = factory()->NewAssignment(
        Token::ASSIGN, input_proxy, function_sent, nopos);
    get_input = factory()->NewExpressionStatement(assignment, nopos);
  }

  // if (mode === kReturn) {
  //   return {value: output.value, done: true};
  // }
  Statement* maybe_return_value;
  {
    Expression* mode_proxy = factory()->NewVariableProxy(var_mode);
    Expression* kreturn =
        factory()->NewSmiLiteral(JSGeneratorObject::kReturn, nopos);
    Expression* condition = factory()->NewCompareOperation(
        Token::EQ_STRICT, mode_proxy, kreturn, nopos);

    Expression* output_proxy = factory()->NewVariableProxy(var_output);
    Expression* literal =
        factory()->NewStringLiteral(ast_value_factory()->value_string(), nopos);
    Expression* property = factory()->NewProperty(output_proxy, literal, nopos);
    Statement* return_value = factory()->NewReturnStatement(
        BuildIteratorResult(property, true), nopos);

    maybe_return_value = factory()->NewIfStatement(
        condition, return_value, factory()->NewEmptyStatement(nopos), nopos);
  }

  // output.value
  Statement* get_value;
  {
    Expression* output_proxy = factory()->NewVariableProxy(var_output);
    Expression* literal =
        factory()->NewStringLiteral(ast_value_factory()->value_string(), nopos);
    Expression* property = factory()->NewProperty(output_proxy, literal, nopos);
    get_value = factory()->NewExpressionStatement(property, nopos);
  }

  // Now put things together.

  // try { ... } catch(e) { ... }
  Statement* try_catch;
  {
    Block* try_block = factory()->NewBlock(nullptr, 2, false, nopos);
    try_block->statements()->Add(yield_output, zone());
    try_block->statements()->Add(set_mode_next, zone());

    Block* catch_block = factory()->NewBlock(nullptr, 1, false, nopos);
    catch_block->statements()->Add(set_mode_throw, zone());

    Scope* catch_scope = NewScope(CATCH_SCOPE);
    catch_scope->set_is_hidden();
    const AstRawString* name = ast_value_factory()->dot_catch_string();
    Variable* catch_variable = catch_scope->DeclareLocal(
        name, VAR, kCreatedInitialized, NORMAL_VARIABLE);

    try_catch = factory()->NewTryCatchStatementForDesugaring(
        try_block, catch_scope, catch_variable, catch_block, nopos);
  }

  // try { ... } finally { ... }
  Statement* try_finally;
  {
    Block* try_block = factory()->NewBlock(nullptr, 1, false, nopos);
    try_block->statements()->Add(try_catch, zone());

    Block* finally = factory()->NewBlock(nullptr, 2, false, nopos);
    finally->statements()->Add(get_input, zone());
    finally->statements()->Add(factory()->NewContinueStatement(loop, nopos),
                               zone());

    try_finally = factory()->NewTryFinallyStatement(try_block, finally, nopos);
  }

  // switch (mode) { ... }
  SwitchStatement* switch_mode = factory()->NewSwitchStatement(nullptr, nopos);
  {
    auto case_next = new (zone()) ZoneList<Statement*>(3, zone());
    case_next->Add(call_next, zone());
    case_next->Add(validate_next_output, zone());
    case_next->Add(factory()->NewBreakStatement(switch_mode, nopos), zone());

    auto case_return = new (zone()) ZoneList<Statement*>(5, zone());
    BuildIteratorClose(case_return, var_iterator, var_input, var_output);
    case_return->Add(factory()->NewBreakStatement(switch_mode, nopos), zone());

    auto case_throw = new (zone()) ZoneList<Statement*>(5, zone());
    case_throw->Add(get_throw, zone());
    case_throw->Add(check_throw, zone());
    case_throw->Add(call_throw, zone());
    case_throw->Add(validate_throw_output, zone());
    case_throw->Add(factory()->NewBreakStatement(switch_mode, nopos), zone());

    auto cases = new (zone()) ZoneList<CaseClause*>(3, zone());
    Expression* knext =
        factory()->NewSmiLiteral(JSGeneratorObject::kNext, nopos);
    Expression* kreturn =
        factory()->NewSmiLiteral(JSGeneratorObject::kReturn, nopos);
    Expression* kthrow =
        factory()->NewSmiLiteral(JSGeneratorObject::kThrow, nopos);
    cases->Add(factory()->NewCaseClause(knext, case_next, nopos), zone());
    cases->Add(factory()->NewCaseClause(kreturn, case_return, nopos), zone());
    cases->Add(factory()->NewCaseClause(kthrow, case_throw, nopos), zone());

    switch_mode->Initialize(factory()->NewVariableProxy(var_mode), cases);
  }

  // while (true) { ... }
  // Already defined earlier: WhileStatement* loop = ...
  {
    Block* loop_body = factory()->NewBlock(nullptr, 4, false, nopos);
    loop_body->statements()->Add(switch_mode, zone());
    loop_body->statements()->Add(if_done, zone());
    loop_body->statements()->Add(set_mode_return, zone());
    loop_body->statements()->Add(try_finally, zone());

    loop->Initialize(factory()->NewBooleanLiteral(true, nopos), loop_body);
  }

  // do { ... }
  DoExpression* yield_star;
  {
    // The rewriter needs to process the get_value statement only, hence we
    // put the preceding statements into an init block.

    Block* do_block_ = factory()->NewBlock(nullptr, 7, true, nopos);
    do_block_->statements()->Add(initialize_input, zone());
    do_block_->statements()->Add(initialize_mode, zone());
    do_block_->statements()->Add(initialize_output, zone());
    do_block_->statements()->Add(get_iterator, zone());
    do_block_->statements()->Add(validate_iterator, zone());
    do_block_->statements()->Add(loop, zone());
    do_block_->statements()->Add(maybe_return_value, zone());

    Block* do_block = factory()->NewBlock(nullptr, 2, false, nopos);
    do_block->statements()->Add(do_block_, zone());
    do_block->statements()->Add(get_value, zone());

    Variable* dot_result =
        NewTemporary(ast_value_factory()->dot_result_string());
    yield_star = factory()->NewDoExpression(do_block, dot_result, nopos);
    Rewriter::Rewrite(this, GetClosureScope(), yield_star, ast_value_factory());
  }

  return yield_star;
}

Statement* Parser::CheckCallable(Variable* var, Expression* error, int pos) {
  const int nopos = kNoSourcePosition;
  Statement* validate_var;
  {
    Expression* type_of = factory()->NewUnaryOperation(
        Token::TYPEOF, factory()->NewVariableProxy(var), nopos);
    Expression* function_literal = factory()->NewStringLiteral(
        ast_value_factory()->function_string(), nopos);
    Expression* condition = factory()->NewCompareOperation(
        Token::EQ_STRICT, type_of, function_literal, nopos);

    Statement* throw_call = factory()->NewExpressionStatement(error, pos);

    validate_var = factory()->NewIfStatement(
        condition, factory()->NewEmptyStatement(nopos), throw_call, nopos);
  }
  return validate_var;
}

void Parser::BuildIteratorClose(ZoneList<Statement*>* statements,
                                Variable* iterator, Variable* input,
                                Variable* var_output) {
  //
  // This function adds four statements to [statements], corresponding to the
  // following code:
  //
  //   let iteratorReturn = iterator.return;
  //   if (IS_NULL_OR_UNDEFINED(iteratorReturn) {
  //     return {value: input, done: true};
  //   }
  //   output = %_Call(iteratorReturn, iterator, input);
  //   if (!IS_RECEIVER(output)) %ThrowIterResultNotAnObject(output);
  //

  const int nopos = kNoSourcePosition;

  // let iteratorReturn = iterator.return;
  Variable* var_return = var_output;  // Reusing the output variable.
  Statement* get_return;
  {
    Expression* iterator_proxy = factory()->NewVariableProxy(iterator);
    Expression* literal = factory()->NewStringLiteral(
        ast_value_factory()->return_string(), nopos);
    Expression* property =
        factory()->NewProperty(iterator_proxy, literal, nopos);
    Expression* return_proxy = factory()->NewVariableProxy(var_return);
    Expression* assignment =
        factory()->NewAssignment(Token::ASSIGN, return_proxy, property, nopos);
    get_return = factory()->NewExpressionStatement(assignment, nopos);
  }

  // if (IS_NULL_OR_UNDEFINED(iteratorReturn) {
  //   return {value: input, done: true};
  // }
  Statement* check_return;
  {
    Expression* condition = factory()->NewCompareOperation(
        Token::EQ, factory()->NewVariableProxy(var_return),
        factory()->NewNullLiteral(nopos), nopos);

    Expression* value = factory()->NewVariableProxy(input);

    Statement* return_input =
        factory()->NewReturnStatement(BuildIteratorResult(value, true), nopos);

    check_return = factory()->NewIfStatement(
        condition, return_input, factory()->NewEmptyStatement(nopos), nopos);
  }

  // output = %_Call(iteratorReturn, iterator, input);
  Statement* call_return;
  {
    auto args = new (zone()) ZoneList<Expression*>(3, zone());
    args->Add(factory()->NewVariableProxy(var_return), zone());
    args->Add(factory()->NewVariableProxy(iterator), zone());
    args->Add(factory()->NewVariableProxy(input), zone());

    Expression* call =
        factory()->NewCallRuntime(Runtime::kInlineCall, args, nopos);
    Expression* output_proxy = factory()->NewVariableProxy(var_output);
    Expression* assignment =
        factory()->NewAssignment(Token::ASSIGN, output_proxy, call, nopos);
    call_return = factory()->NewExpressionStatement(assignment, nopos);
  }

  // if (!IS_RECEIVER(output)) %ThrowIteratorResultNotAnObject(output);
  Statement* validate_output;
  {
    Expression* is_receiver_call;
    {
      auto args = new (zone()) ZoneList<Expression*>(1, zone());
      args->Add(factory()->NewVariableProxy(var_output), zone());
      is_receiver_call =
          factory()->NewCallRuntime(Runtime::kInlineIsJSReceiver, args, nopos);
    }

    Statement* throw_call;
    {
      auto args = new (zone()) ZoneList<Expression*>(1, zone());
      args->Add(factory()->NewVariableProxy(var_output), zone());
      Expression* call = factory()->NewCallRuntime(
          Runtime::kThrowIteratorResultNotAnObject, args, nopos);
      throw_call = factory()->NewExpressionStatement(call, nopos);
    }

    validate_output = factory()->NewIfStatement(
        is_receiver_call, factory()->NewEmptyStatement(nopos), throw_call,
        nopos);
  }

  statements->Add(get_return, zone());
  statements->Add(check_return, zone());
  statements->Add(call_return, zone());
  statements->Add(validate_output, zone());
}

void Parser::FinalizeIteratorUse(Variable* completion, Expression* condition,
                                 Variable* iter, Block* iterator_use,
                                 Block* target) {
  //
  // This function adds two statements to [target], corresponding to the
  // following code:
  //
  //   completion = kNormalCompletion;
  //   try {
  //     try {
  //       iterator_use
  //     } catch(e) {
  //       if (completion === kAbruptCompletion) completion = kThrowCompletion;
  //       %ReThrow(e);
  //     }
  //   } finally {
  //     if (condition) {
  //       #BuildIteratorCloseForCompletion(iter, completion)
  //     }
  //   }
  //

  const int nopos = kNoSourcePosition;

  // completion = kNormalCompletion;
  Statement* initialize_completion;
  {
    Expression* proxy = factory()->NewVariableProxy(completion);
    Expression* assignment = factory()->NewAssignment(
        Token::ASSIGN, proxy,
        factory()->NewSmiLiteral(Parser::kNormalCompletion, nopos), nopos);
    initialize_completion =
        factory()->NewExpressionStatement(assignment, nopos);
  }

  // if (completion === kAbruptCompletion) completion = kThrowCompletion;
  Statement* set_completion_throw;
  {
    Expression* condition = factory()->NewCompareOperation(
        Token::EQ_STRICT, factory()->NewVariableProxy(completion),
        factory()->NewSmiLiteral(Parser::kAbruptCompletion, nopos), nopos);

    Expression* proxy = factory()->NewVariableProxy(completion);
    Expression* assignment = factory()->NewAssignment(
        Token::ASSIGN, proxy,
        factory()->NewSmiLiteral(Parser::kThrowCompletion, nopos), nopos);
    Statement* statement = factory()->NewExpressionStatement(assignment, nopos);
    set_completion_throw = factory()->NewIfStatement(
        condition, statement, factory()->NewEmptyStatement(nopos), nopos);
  }

  // if (condition) {
  //   #BuildIteratorCloseForCompletion(iter, completion)
  // }
  Block* maybe_close;
  {
    Block* block = factory()->NewBlock(nullptr, 2, true, nopos);
    Expression* proxy = factory()->NewVariableProxy(completion);
    BuildIteratorCloseForCompletion(block->statements(), iter, proxy);
    DCHECK(block->statements()->length() == 2);

    maybe_close = factory()->NewBlock(nullptr, 1, true, nopos);
    maybe_close->statements()->Add(
        factory()->NewIfStatement(condition, block,
                                  factory()->NewEmptyStatement(nopos), nopos),
        zone());
  }

  // try { #try_block }
  // catch(e) {
  //   #set_completion_throw;
  //   %ReThrow(e);
  // }
  Statement* try_catch;
  {
    Scope* catch_scope = NewScopeWithParent(scope(), CATCH_SCOPE);
    Variable* catch_variable =
        catch_scope->DeclareLocal(ast_value_factory()->dot_catch_string(), VAR,
                                  kCreatedInitialized, NORMAL_VARIABLE);
    catch_scope->set_is_hidden();

    Statement* rethrow;
    // We use %ReThrow rather than the ordinary throw because we want to
    // preserve the original exception message.  This is also why we create a
    // TryCatchStatementForReThrow below (which does not clear the pending
    // message), rather than a TryCatchStatement.
    {
      auto args = new (zone()) ZoneList<Expression*>(1, zone());
      args->Add(factory()->NewVariableProxy(catch_variable), zone());
      rethrow = factory()->NewExpressionStatement(
          factory()->NewCallRuntime(Runtime::kReThrow, args, nopos), nopos);
    }

    Block* catch_block = factory()->NewBlock(nullptr, 2, false, nopos);
    catch_block->statements()->Add(set_completion_throw, zone());
    catch_block->statements()->Add(rethrow, zone());

    try_catch = factory()->NewTryCatchStatementForReThrow(
        iterator_use, catch_scope, catch_variable, catch_block, nopos);
  }

  // try { #try_catch } finally { #maybe_close }
  Statement* try_finally;
  {
    Block* try_block = factory()->NewBlock(nullptr, 1, false, nopos);
    try_block->statements()->Add(try_catch, zone());

    try_finally =
        factory()->NewTryFinallyStatement(try_block, maybe_close, nopos);
  }

  target->statements()->Add(initialize_completion, zone());
  target->statements()->Add(try_finally, zone());
}

void Parser::BuildIteratorCloseForCompletion(ZoneList<Statement*>* statements,
                                             Variable* iterator,
                                             Expression* completion) {
  //
  // This function adds two statements to [statements], corresponding to the
  // following code:
  //
  //   let iteratorReturn = iterator.return;
  //   if (!IS_NULL_OR_UNDEFINED(iteratorReturn)) {
  //     if (completion === kThrowCompletion) {
  //       if (!IS_CALLABLE(iteratorReturn)) {
  //         throw MakeTypeError(kReturnMethodNotCallable);
  //       }
  //       try { %_Call(iteratorReturn, iterator) } catch (_) { }
  //     } else {
  //       let output = %_Call(iteratorReturn, iterator);
  //       if (!IS_RECEIVER(output)) {
  //         %ThrowIterResultNotAnObject(output);
  //       }
  //     }
  //   }
  //

  const int nopos = kNoSourcePosition;
  // let iteratorReturn = iterator.return;
  Variable* var_return = NewTemporary(ast_value_factory()->empty_string());
  Statement* get_return;
  {
    Expression* iterator_proxy = factory()->NewVariableProxy(iterator);
    Expression* literal = factory()->NewStringLiteral(
        ast_value_factory()->return_string(), nopos);
    Expression* property =
        factory()->NewProperty(iterator_proxy, literal, nopos);
    Expression* return_proxy = factory()->NewVariableProxy(var_return);
    Expression* assignment =
        factory()->NewAssignment(Token::ASSIGN, return_proxy, property, nopos);
    get_return = factory()->NewExpressionStatement(assignment, nopos);
  }

  // if (!IS_CALLABLE(iteratorReturn)) {
  //   throw MakeTypeError(kReturnMethodNotCallable);
  // }
  Statement* check_return_callable;
  {
    Expression* throw_expr =
        NewThrowTypeError(MessageTemplate::kReturnMethodNotCallable,
                          ast_value_factory()->empty_string(), nopos);
    check_return_callable = CheckCallable(var_return, throw_expr, nopos);
  }

  // try { %_Call(iteratorReturn, iterator) } catch (_) { }
  Statement* try_call_return;
  {
    auto args = new (zone()) ZoneList<Expression*>(2, zone());
    args->Add(factory()->NewVariableProxy(var_return), zone());
    args->Add(factory()->NewVariableProxy(iterator), zone());

    Expression* call =
        factory()->NewCallRuntime(Runtime::kInlineCall, args, nopos);

    Block* try_block = factory()->NewBlock(nullptr, 1, false, nopos);
    try_block->statements()->Add(factory()->NewExpressionStatement(call, nopos),
                                 zone());

    Block* catch_block = factory()->NewBlock(nullptr, 0, false, nopos);

    Scope* catch_scope = NewScope(CATCH_SCOPE);
    Variable* catch_variable =
        catch_scope->DeclareLocal(ast_value_factory()->dot_catch_string(), VAR,
                                  kCreatedInitialized, NORMAL_VARIABLE);
    catch_scope->set_is_hidden();

    try_call_return = factory()->NewTryCatchStatement(
        try_block, catch_scope, catch_variable, catch_block, nopos);
  }

  // let output = %_Call(iteratorReturn, iterator);
  // if (!IS_RECEIVER(output)) {
  //   %ThrowIteratorResultNotAnObject(output);
  // }
  Block* validate_return;
  {
    Variable* var_output = NewTemporary(ast_value_factory()->empty_string());
    Statement* call_return;
    {
      auto args = new (zone()) ZoneList<Expression*>(2, zone());
      args->Add(factory()->NewVariableProxy(var_return), zone());
      args->Add(factory()->NewVariableProxy(iterator), zone());
      Expression* call =
          factory()->NewCallRuntime(Runtime::kInlineCall, args, nopos);

      Expression* output_proxy = factory()->NewVariableProxy(var_output);
      Expression* assignment =
          factory()->NewAssignment(Token::ASSIGN, output_proxy, call, nopos);
      call_return = factory()->NewExpressionStatement(assignment, nopos);
    }

    Expression* is_receiver_call;
    {
      auto args = new (zone()) ZoneList<Expression*>(1, zone());
      args->Add(factory()->NewVariableProxy(var_output), zone());
      is_receiver_call =
          factory()->NewCallRuntime(Runtime::kInlineIsJSReceiver, args, nopos);
    }

    Statement* throw_call;
    {
      auto args = new (zone()) ZoneList<Expression*>(1, zone());
      args->Add(factory()->NewVariableProxy(var_output), zone());
      Expression* call = factory()->NewCallRuntime(
          Runtime::kThrowIteratorResultNotAnObject, args, nopos);
      throw_call = factory()->NewExpressionStatement(call, nopos);
    }

    Statement* check_return = factory()->NewIfStatement(
        is_receiver_call, factory()->NewEmptyStatement(nopos), throw_call,
        nopos);

    validate_return = factory()->NewBlock(nullptr, 2, false, nopos);
    validate_return->statements()->Add(call_return, zone());
    validate_return->statements()->Add(check_return, zone());
  }

  // if (completion === kThrowCompletion) {
  //   #check_return_callable;
  //   #try_call_return;
  // } else {
  //   #validate_return;
  // }
  Statement* call_return_carefully;
  {
    Expression* condition = factory()->NewCompareOperation(
        Token::EQ_STRICT, completion,
        factory()->NewSmiLiteral(Parser::kThrowCompletion, nopos), nopos);

    Block* then_block = factory()->NewBlock(nullptr, 2, false, nopos);
    then_block->statements()->Add(check_return_callable, zone());
    then_block->statements()->Add(try_call_return, zone());

    call_return_carefully = factory()->NewIfStatement(condition, then_block,
                                                      validate_return, nopos);
  }

  // if (!IS_NULL_OR_UNDEFINED(iteratorReturn)) { ... }
  Statement* maybe_call_return;
  {
    Expression* condition = factory()->NewCompareOperation(
        Token::EQ, factory()->NewVariableProxy(var_return),
        factory()->NewNullLiteral(nopos), nopos);

    maybe_call_return = factory()->NewIfStatement(
        condition, factory()->NewEmptyStatement(nopos), call_return_carefully,
        nopos);
  }

  statements->Add(get_return, zone());
  statements->Add(maybe_call_return, zone());
}

Statement* Parser::FinalizeForOfStatement(ForOfStatement* loop,
                                          Variable* var_completion, int pos) {
  //
  // This function replaces the loop with the following wrapping:
  //
  //   completion = kNormalCompletion;
  //   try {
  //     try {
  //       #loop;
  //     } catch(e) {
  //       if (completion === kAbruptCompletion) completion = kThrowCompletion;
  //       %ReThrow(e);
  //     }
  //   } finally {
  //     if (!(completion === kNormalCompletion || IS_UNDEFINED(#iterator))) {
  //       #BuildIteratorCloseForCompletion(#iterator, completion)
  //     }
  //   }
  //
  // Note that the loop's body and its assign_each already contain appropriate
  // assignments to completion (see InitializeForOfStatement).
  //

  const int nopos = kNoSourcePosition;

  // !(completion === kNormalCompletion || IS_UNDEFINED(#iterator))
  Expression* closing_condition;
  {
    Expression* lhs = factory()->NewCompareOperation(
        Token::EQ_STRICT, factory()->NewVariableProxy(var_completion),
        factory()->NewSmiLiteral(Parser::kNormalCompletion, nopos), nopos);
    Expression* rhs = factory()->NewCompareOperation(
        Token::EQ_STRICT, factory()->NewVariableProxy(loop->iterator()),
        factory()->NewUndefinedLiteral(nopos), nopos);
    closing_condition = factory()->NewUnaryOperation(
        Token::NOT, factory()->NewBinaryOperation(Token::OR, lhs, rhs, nopos),
        nopos);
  }

  Block* final_loop = factory()->NewBlock(nullptr, 2, false, nopos);
  {
    Block* try_block = factory()->NewBlock(nullptr, 1, false, nopos);
    try_block->statements()->Add(loop, zone());

    FinalizeIteratorUse(var_completion, closing_condition, loop->iterator(),
                        try_block, final_loop);
  }

  return final_loop;
}

#undef CHECK_OK
#undef CHECK_OK_VOID
#undef CHECK_FAILED

}  // namespace internal
}  // namespace v8<|MERGE_RESOLUTION|>--- conflicted
+++ resolved
@@ -1046,15 +1046,9 @@
       }
     } else {
       result = ParseFunctionLiteral(
-<<<<<<< HEAD
-          raw_name, Scanner::Location::invalid(), kSkipFunctionNameCheck,
-          info->function_kind(), kNoSourcePosition, function_type,
-          info->language_mode(), info->is_typed(), typesystem::kNormalTypes,
-          &ok);
-=======
           raw_name, Scanner::Location::invalid(), kSkipFunctionNameCheck, kind,
-          kNoSourcePosition, function_type, info->language_mode(), &ok);
->>>>>>> 5420ae51
+          kNoSourcePosition, function_type, info->language_mode(),
+          info->is_typed(), typesystem::kNormalTypes, &ok);
       if (info->requires_class_field_init()) {
         result = InsertClassFieldInitializer(result);
       }
@@ -1798,27 +1792,6 @@
   return expr;
 }
 
-<<<<<<< HEAD
-Statement* Parser::ParseFunctionDeclaration(bool ambient, bool* ok) {
-  Consume(Token::FUNCTION);
-  int pos = position();
-  ParseFunctionFlags flags = ParseFunctionFlags::kIsNormal;
-  if (Check(Token::MUL)) {
-    flags |= ParseFunctionFlags::kIsGenerator;
-    if (allow_harmony_restrictive_declarations()) {
-      ReportMessageAt(scanner()->location(),
-                      MessageTemplate::kGeneratorInLegacyContext);
-      *ok = false;
-      return nullptr;
-    }
-  }
-
-  return ParseHoistableDeclaration(pos, flags, nullptr, false, ambient,
-                                   CHECK_OK);
-}
-
-=======
->>>>>>> 5420ae51
 Statement* Parser::RewriteSwitchStatement(Expression* tag,
                                           SwitchStatement* switch_statement,
                                           ZoneList<CaseClause*>* cases,
@@ -2760,17 +2733,45 @@
 
   if (is_generator) PrepareGeneratorVariables(&function_state);
 
+  // Parse optional type parameters.
+  typename TypeSystem::TypeParameters type_parameters = NullTypeParameters();
+  if (typed() && !(type_flags & typesystem::kDisallowTypeParameters) &&
+      peek() == Token::LT) {  // Braces required here.
+    type_parameters = ParseTypeParameters(CHECK_OK);
+  }
+  USE(type_parameters);  // TODO(nikolaos): really use them!
+
   Expect(Token::LPAREN, CHECK_OK);
   int start_position = scanner()->location().beg_pos;
   this->scope()->set_start_position(start_position);
   ParserFormalParameters formals(scope);
-  ParseFormalParameterList(&formals, CHECK_OK);
+  ParseFormalParameterList(&formals, kind != FunctionKind::kSetterFunction,
+                           CHECK_OK);
   arity = formals.Arity();
   Expect(Token::RPAREN, CHECK_OK);
   int formals_end_position = scanner()->location().end_pos;
 
   CheckArityRestrictions(arity, kind, formals.has_rest, start_position,
                          formals_end_position, CHECK_OK);
+
+  // Parse optional type annotation.
+  typename TypeSystem::Type result_type = EmptyType();
+  if (typed() && !(type_flags & typesystem::kDisallowTypeAnnotation) &&
+      Check(Token::COLON)) {  // Braces required here.
+    result_type = ParseValidType(CHECK_OK);
+  }
+  USE(result_type);  // TODO(nikolaos): really use it!
+
+  // Allow or even enforce a function signature (i.e., literal without body),
+  // In that case, return a nullptr instead of a function literal.
+  if ((type_flags & typesystem::kDisallowBody) ||
+      (peek() != Token::LBRACE && typed() &&
+       (type_flags & typesystem::kAllowSignature))) {
+    ExpectSemicolon(CHECK_OK);
+    this->scope()->DiscardScope();
+    return nullptr;
+  }
+
   Expect(Token::LBRACE, CHECK_OK);
   // Don't include the rest parameter into the function's formal parameter
   // count (esp. the SharedFunctionInfo::internal_formal_parameter_count,
@@ -2793,71 +2794,6 @@
 #ifdef DEBUG
     if (use_temp_zone) scope->set_needs_migration();
 #endif
-<<<<<<< HEAD
-    ExpressionClassifier formals_classifier(this, &duplicate_finder);
-
-    if (is_generator) {
-      // For generators, allocating variables in contexts is currently a win
-      // because it minimizes the work needed to suspend and resume an
-      // activation.  The machine code produced for generators (by full-codegen)
-      // relies on this forced context allocation, but not in an essential way.
-      this->scope()->ForceContextAllocation();
-
-      // Calling a generator returns a generator object.  That object is stored
-      // in a temporary variable, a definition that is used by "yield"
-      // expressions. This also marks the FunctionState as a generator.
-      Variable* temp =
-          NewTemporary(ast_value_factory()->dot_generator_object_string());
-      function_state.set_generator_object_variable(temp);
-    }
-
-    // Parse optional type parameters.
-    typename TypeSystem::TypeParameters type_parameters = NullTypeParameters();
-    if (typed() && !(type_flags & typesystem::kDisallowTypeParameters) &&
-        peek() == Token::LT) {  // Braces required here.
-      type_parameters = ParseTypeParameters(CHECK_OK);
-    }
-    USE(type_parameters);  // TODO(nikolaos): really use them!
-
-    Expect(Token::LPAREN, CHECK_OK);
-    int start_position = scanner()->location().beg_pos;
-    this->scope()->set_start_position(start_position);
-    ParserFormalParameters formals(scope);
-    ParseFormalParameterList(&formals, kind != FunctionKind::kSetterFunction,
-                             CHECK_OK);
-    arity = formals.Arity();
-    Expect(Token::RPAREN, CHECK_OK);
-    int formals_end_position = scanner()->location().end_pos;
-
-    CheckArityRestrictions(arity, kind, formals.has_rest, start_position,
-                           formals_end_position, CHECK_OK);
-
-    // Parse optional type annotation.
-    typename TypeSystem::Type result_type = EmptyType();
-    if (typed() && !(type_flags & typesystem::kDisallowTypeAnnotation) &&
-        Check(Token::COLON)) {  // Braces required here.
-      result_type = ParseValidType(CHECK_OK);
-    }
-    USE(result_type);  // TODO(nikolaos): really use it!
-
-    // Allow or even enforce a function signature (i.e., literal without body),
-    // In that case, return a nullptr instead of a function literal.
-    if ((type_flags & typesystem::kDisallowBody) ||
-        (peek() != Token::LBRACE && typed() &&
-         (type_flags & typesystem::kAllowSignature))) {
-      ExpectSemicolon(CHECK_OK);
-      this->scope()->DiscardScope();
-      return nullptr;
-    }
-
-    Expect(Token::LBRACE, CHECK_OK);
-
-    // Don't include the rest parameter into the function's formal parameter
-    // count (esp. the SharedFunctionInfo::internal_formal_parameter_count,
-    // which says whether we need to create an arguments adaptor frame).
-    if (formals.has_rest) arity--;
-=======
->>>>>>> 5420ae51
 
     // Eager or lazy parse? If is_lazy_top_level_function, we'll parse
     // lazily. We'll call SkipLazyFunctionBody, which may decide to abort lazy
