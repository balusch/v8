--- conflicted
+++ resolved
@@ -153,13 +153,8 @@
   typedef ObjectLiteral::Property* ObjectLiteralProperty;
   typedef ClassLiteral::Property* ClassLiteralProperty;
   typedef ZoneList<v8::internal::Expression*>* ExpressionList;
-<<<<<<< HEAD
-  typedef ZoneList<ObjectLiteral::Property*>* PropertyList;
-  typedef ParserFormalParameters::Parameter FormalParameter;
-=======
   typedef ZoneList<ObjectLiteral::Property*>* ObjectPropertyList;
   typedef ZoneList<ClassLiteral::Property*>* ClassPropertyList;
->>>>>>> ab486146
   typedef ParserFormalParameters FormalParameters;
   typedef v8::internal::Statement* Statement;
   typedef ZoneList<v8::internal::Statement*>* StatementList;
@@ -287,18 +282,7 @@
           location(location) {}
   };
   ZoneList<const NamedImport*>* ParseNamedImports(int pos, bool* ok);
-<<<<<<< HEAD
   Statement* ParseFunctionDeclaration(bool ambient, bool* ok);
-  Statement* ParseAsyncFunctionDeclaration(ZoneList<const AstRawString*>* names,
-                                           bool default_export, bool ambient,
-                                           bool* ok);
-  Expression* ParseAsyncFunctionExpression(bool* ok);
-  Statement* ParseClassDeclaration(ZoneList<const AstRawString*>* names,
-                                   bool default_export, bool ambient, bool* ok);
-  Statement* ParseNativeDeclaration(bool* ok);
-=======
-  Statement* ParseFunctionDeclaration(bool* ok);
->>>>>>> ab486146
   Block* BuildInitializationBlock(DeclarationParsingResult* parsing_result,
                                   ZoneList<const AstRawString*>* names,
                                   bool* ok);
@@ -462,14 +446,6 @@
   FunctionLiteral* SynthesizeClassFieldInitializer(int count);
   FunctionLiteral* InsertClassFieldInitializer(FunctionLiteral* constructor);
 
-<<<<<<< HEAD
-  Expression* ParseClassLiteral(const AstRawString* name,
-                                Scanner::Location class_name_location,
-                                bool name_is_strict_reserved, int pos,
-                                bool ambient, bool* ok);
-
-=======
->>>>>>> ab486146
   // Get odd-ball literals.
   Literal* GetLiteralUndefined(int position);
 
@@ -911,6 +887,10 @@
   }
   V8_INLINE static ClassLiteralProperty* EmptyClassLiteralProperty() {
     return nullptr;
+  }
+  V8_INLINE static bool IsEmptyClassLiteralProperty(
+      ClassLiteralProperty* property) {
+    return property == nullptr;
   }
   V8_INLINE static FunctionLiteral* EmptyFunctionLiteral() { return nullptr; }
   V8_INLINE static Block* NullBlock() { return nullptr; }
