--- conflicted
+++ resolved
@@ -276,18 +276,7 @@
           location(location) {}
   };
   ZoneList<const NamedImport*>* ParseNamedImports(int pos, bool* ok);
-<<<<<<< HEAD
   Statement* ParseFunctionDeclaration(bool ambient, bool* ok);
-  Statement* ParseHoistableDeclaration(ZoneList<const AstRawString*>* names,
-                                       bool default_export, bool ambient,
-                                       bool* ok);
-  Statement* ParseHoistableDeclaration(int pos, ParseFunctionFlags flags,
-                                       ZoneList<const AstRawString*>* names,
-                                       bool default_export, bool ambient,
-                                       bool* ok);
-=======
-  Statement* ParseFunctionDeclaration(bool* ok);
->>>>>>> f0a0c432
   Statement* ParseAsyncFunctionDeclaration(ZoneList<const AstRawString*>* names,
                                            bool default_export, bool ambient,
                                            bool* ok);
@@ -316,13 +305,6 @@
                              bool is_generator, bool is_async,
                              ZoneList<const AstRawString*>* names, bool* ok);
 
-<<<<<<< HEAD
-  Block* ParseVariableStatement(VariableDeclarationContext var_context,
-                                ZoneList<const AstRawString*>* names,
-                                bool ambient, bool* ok);
-  DoExpression* ParseDoExpression(bool* ok);
-=======
->>>>>>> f0a0c432
   Expression* ParseYieldStarExpression(bool* ok);
 
   class PatternRewriter final : public AstVisitor<PatternRewriter> {
