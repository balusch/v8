--- conflicted
+++ resolved
@@ -1214,12 +1214,8 @@
       PreParserIdentifier name, Scanner::Location function_name_location,
       FunctionNameValidity function_name_validity, FunctionKind kind,
       int function_token_position, FunctionLiteral::FunctionType type,
-<<<<<<< HEAD
       LanguageMode language_mode, bool is_typed,
       typesystem::TypeFlags type_flags, bool* ok);
-=======
-      LanguageMode language_mode, typesystem::TypeFlags type_flags, bool* ok);
->>>>>>> 6c72390c
 
   PreParserExpression ParseClassLiteral(PreParserIdentifier name,
                                         Scanner::Location class_name_location,
@@ -1406,11 +1402,7 @@
                                   FunctionNameValidity function_name_validity,
                                   FunctionKind kind, int function_token_pos,
                                   FunctionLiteral::FunctionType function_type,
-<<<<<<< HEAD
                                   LanguageMode language_mode, bool is_typed,
-=======
-                                  LanguageMode language_mode,
->>>>>>> 6c72390c
                                   typesystem::TypeFlags type_flags, bool* ok);
   void ParseLazyFunctionLiteralBody(bool* ok,
                                     Scanner::BookmarkScope* bookmark = nullptr);
