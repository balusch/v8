// Copyright 2012 the V8 project authors. All rights reserved.
// Use of this source code is governed by a BSD-style license that can be
// found in the LICENSE file.

#ifndef V8_PARSING_PREPARSER_H
#define V8_PARSING_PREPARSER_H

#include "src/ast/scopes.h"
#include "src/parsing/parser-base.h"

namespace v8 {
namespace internal {

// Whereas the Parser generates AST during the recursive descent,
// the PreParser doesn't create a tree. Instead, it passes around minimal
// data objects (PreParserExpression, PreParserIdentifier etc.) which contain
// just enough data for the upper layer functions. PreParserFactory is
// responsible for creating these dummy objects. It provides a similar kind of
// interface as AstNodeFactory, so ParserBase doesn't need to care which one is
// used.

class PreParserIdentifier {
 public:
  PreParserIdentifier() : type_(kUnknownIdentifier) {}
  static PreParserIdentifier Default() {
    return PreParserIdentifier(kUnknownIdentifier);
  }
  static PreParserIdentifier Empty() {
    return PreParserIdentifier(kEmptyIdentifier);
  }
  static PreParserIdentifier Eval() {
    return PreParserIdentifier(kEvalIdentifier);
  }
  static PreParserIdentifier Arguments() {
    return PreParserIdentifier(kArgumentsIdentifier);
  }
  static PreParserIdentifier Undefined() {
    return PreParserIdentifier(kUndefinedIdentifier);
  }
  static PreParserIdentifier FutureReserved() {
    return PreParserIdentifier(kFutureReservedIdentifier);
  }
  static PreParserIdentifier FutureStrictReserved() {
    return PreParserIdentifier(kFutureStrictReservedIdentifier);
  }
  static PreParserIdentifier Let() {
    return PreParserIdentifier(kLetIdentifier);
  }
  static PreParserIdentifier Static() {
    return PreParserIdentifier(kStaticIdentifier);
  }
  static PreParserIdentifier Yield() {
    return PreParserIdentifier(kYieldIdentifier);
  }
  static PreParserIdentifier Prototype() {
    return PreParserIdentifier(kPrototypeIdentifier);
  }
  static PreParserIdentifier Constructor() {
    return PreParserIdentifier(kConstructorIdentifier);
  }
  static PreParserIdentifier Enum() {
    return PreParserIdentifier(kEnumIdentifier);
  }
  static PreParserIdentifier Await() {
    return PreParserIdentifier(kAwaitIdentifier);
  }
  static PreParserIdentifier Async() {
    return PreParserIdentifier(kAsyncIdentifier);
  }
  bool IsEmpty() const { return type_ == kEmptyIdentifier; }
  bool IsEval() const { return type_ == kEvalIdentifier; }
  bool IsArguments() const { return type_ == kArgumentsIdentifier; }
  bool IsEvalOrArguments() const { return IsEval() || IsArguments(); }
  bool IsUndefined() const { return type_ == kUndefinedIdentifier; }
  bool IsLet() const { return type_ == kLetIdentifier; }
  bool IsStatic() const { return type_ == kStaticIdentifier; }
  bool IsYield() const { return type_ == kYieldIdentifier; }
  bool IsPrototype() const { return type_ == kPrototypeIdentifier; }
  bool IsConstructor() const { return type_ == kConstructorIdentifier; }
  bool IsEnum() const { return type_ == kEnumIdentifier; }
  bool IsAwait() const { return type_ == kAwaitIdentifier; }
  bool IsFutureStrictReserved() const {
    return type_ == kFutureStrictReservedIdentifier ||
           type_ == kLetIdentifier || type_ == kStaticIdentifier ||
           type_ == kYieldIdentifier;
  }

  // Allow identifier->name()[->length()] to work. The preparser
  // does not need the actual positions/lengths of the identifiers.
  const PreParserIdentifier* operator->() const { return this; }
  const PreParserIdentifier raw_name() const { return *this; }

  int position() const { return 0; }
  int length() const { return 0; }

 private:
  enum Type {
    kEmptyIdentifier,
    kUnknownIdentifier,
    kFutureReservedIdentifier,
    kFutureStrictReservedIdentifier,
    kLetIdentifier,
    kStaticIdentifier,
    kYieldIdentifier,
    kEvalIdentifier,
    kArgumentsIdentifier,
    kUndefinedIdentifier,
    kPrototypeIdentifier,
    kConstructorIdentifier,
    kEnumIdentifier,
    kAwaitIdentifier,
    kAsyncIdentifier
  };

  explicit PreParserIdentifier(Type type) : type_(type), string_(nullptr) {}
  Type type_;
  // Only non-nullptr when PreParser.track_unresolved_variables_ is true.
  const AstRawString* string_;
  friend class PreParserExpression;
  friend class PreParser;
  friend class PreParserFactory;
};


class PreParserExpression {
 public:
  PreParserExpression()
      : code_(TypeField::encode(kEmpty)), identifiers_(nullptr) {}

  static PreParserExpression Empty() { return PreParserExpression(); }

  static PreParserExpression Default(
      ZoneList<const AstRawString*>* identifiers = nullptr) {
    return PreParserExpression(TypeField::encode(kExpression), identifiers);
  }

  static PreParserExpression Spread(PreParserExpression expression) {
    return PreParserExpression(TypeField::encode(kSpreadExpression),
                               expression.identifiers_);
  }

  static PreParserExpression FromIdentifier(PreParserIdentifier id,
                                            Zone* zone) {
    PreParserExpression expression(TypeField::encode(kIdentifierExpression) |
                                   IdentifierTypeField::encode(id.type_));
    expression.AddIdentifier(id.string_, zone);
    return expression;
  }

  static PreParserExpression BinaryOperation(PreParserExpression left,
                                             Token::Value op,
                                             PreParserExpression right) {
    return PreParserExpression(TypeField::encode(kBinaryOperationExpression));
  }

  static PreParserExpression Assignment() {
    return PreParserExpression(TypeField::encode(kExpression) |
                               ExpressionTypeField::encode(kAssignment));
  }

  static PreParserExpression ObjectLiteral(
      ZoneList<const AstRawString*>* identifiers = nullptr) {
    return PreParserExpression(TypeField::encode(kObjectLiteralExpression),
                               identifiers);
  }

  static PreParserExpression ArrayLiteral(
      ZoneList<const AstRawString*>* identifiers = nullptr) {
    return PreParserExpression(TypeField::encode(kArrayLiteralExpression),
                               identifiers);
  }

  static PreParserExpression StringLiteral() {
    return PreParserExpression(TypeField::encode(kStringLiteralExpression));
  }

  static PreParserExpression UseStrictStringLiteral() {
    return PreParserExpression(TypeField::encode(kStringLiteralExpression) |
                               IsUseStrictField::encode(true));
  }

  static PreParserExpression UseAsmStringLiteral() {
    return PreParserExpression(TypeField::encode(kStringLiteralExpression) |
                               IsUseAsmField::encode(true));
  }

  static PreParserExpression UseTypesStringLiteral() {
    return PreParserExpression(TypeField::encode(kStringLiteralExpression) |
                               IsUseTypesField::encode(true));
  }

  static PreParserExpression This() {
    return PreParserExpression(TypeField::encode(kExpression) |
                               ExpressionTypeField::encode(kThisExpression));
  }

  static PreParserExpression ThisProperty() {
    return PreParserExpression(
        TypeField::encode(kExpression) |
        ExpressionTypeField::encode(kThisPropertyExpression));
  }

  static PreParserExpression Property() {
    return PreParserExpression(
        TypeField::encode(kExpression) |
        ExpressionTypeField::encode(kPropertyExpression));
  }

  static PreParserExpression Call() {
    return PreParserExpression(TypeField::encode(kExpression) |
                               ExpressionTypeField::encode(kCallExpression));
  }

  static PreParserExpression CallEval() {
    return PreParserExpression(
        TypeField::encode(kExpression) |
        ExpressionTypeField::encode(kCallEvalExpression));
  }

  static PreParserExpression SuperCallReference() {
    return PreParserExpression(
        TypeField::encode(kExpression) |
        ExpressionTypeField::encode(kSuperCallReference));
  }

  static PreParserExpression NoTemplateTag() {
    return PreParserExpression(
        TypeField::encode(kExpression) |
        ExpressionTypeField::encode(kNoTemplateTagExpression));
  }

  bool IsEmpty() const { return TypeField::decode(code_) == kEmpty; }

  bool IsIdentifier() const {
    return TypeField::decode(code_) == kIdentifierExpression;
  }

  PreParserIdentifier AsIdentifier() const {
    DCHECK(IsIdentifier());
    return PreParserIdentifier(IdentifierTypeField::decode(code_));
  }

  bool IsAssignment() const {
    return TypeField::decode(code_) == kExpression &&
           ExpressionTypeField::decode(code_) == kAssignment;
  }

  bool IsObjectLiteral() const {
    return TypeField::decode(code_) == kObjectLiteralExpression;
  }

  bool IsArrayLiteral() const {
    return TypeField::decode(code_) == kArrayLiteralExpression;
  }

  bool IsStringLiteral() const {
    return TypeField::decode(code_) == kStringLiteralExpression;
  }

  bool IsUseStrictLiteral() const {
    return TypeField::decode(code_) == kStringLiteralExpression &&
           IsUseStrictField::decode(code_);
  }

  bool IsUseAsmLiteral() const {
    return TypeField::decode(code_) == kStringLiteralExpression &&
           IsUseAsmField::decode(code_);
  }

  bool IsUseTypesLiteral() const {
    return TypeField::decode(code_) == kStringLiteralExpression &&
           IsUseTypesField::decode(code_);
  }

  bool IsThis() const {
    return TypeField::decode(code_) == kExpression &&
           ExpressionTypeField::decode(code_) == kThisExpression;
  }

  bool IsThisProperty() const {
    return TypeField::decode(code_) == kExpression &&
           ExpressionTypeField::decode(code_) == kThisPropertyExpression;
  }

  bool IsProperty() const {
    return TypeField::decode(code_) == kExpression &&
           (ExpressionTypeField::decode(code_) == kPropertyExpression ||
            ExpressionTypeField::decode(code_) == kThisPropertyExpression);
  }

  bool IsCall() const {
    return TypeField::decode(code_) == kExpression &&
           (ExpressionTypeField::decode(code_) == kCallExpression ||
            ExpressionTypeField::decode(code_) == kCallEvalExpression);
  }

  bool IsDirectEvalCall() const {
    return TypeField::decode(code_) == kExpression &&
           ExpressionTypeField::decode(code_) == kCallEvalExpression;
  }

  bool IsSuperCallReference() const {
    return TypeField::decode(code_) == kExpression &&
           ExpressionTypeField::decode(code_) == kSuperCallReference;
  }

  bool IsValidReferenceExpression() const {
    return IsIdentifier() || IsProperty();
  }

  // At the moment PreParser doesn't track these expression types.
  bool IsFunctionLiteral() const { return false; }
  bool IsCallNew() const { return false; }

  bool IsNoTemplateTag() const {
    return TypeField::decode(code_) == kExpression &&
           ExpressionTypeField::decode(code_) == kNoTemplateTagExpression;
  }

  bool IsSpread() const {
    return TypeField::decode(code_) == kSpreadExpression;
  }

  PreParserExpression AsFunctionLiteral() { return *this; }

  bool IsBinaryOperation() const {
    return TypeField::decode(code_) == kBinaryOperationExpression;
  }

  // Dummy implementation for making expression->somefunc() work in both Parser
  // and PreParser.
  PreParserExpression* operator->() { return this; }

  // More dummy implementations of things PreParser doesn't need to track:
  void set_index(int index) {}  // For YieldExpressions
  void SetShouldEagerCompile() {}
  void set_should_be_used_once_hint() {}

  int position() const { return kNoSourcePosition; }
  void set_function_token_position(int position) {}

  void set_is_class_field_initializer(bool is_class_field_initializer) {}

 private:
  enum Type {
    kEmpty,
    kExpression,
    kIdentifierExpression,
    kStringLiteralExpression,
    kBinaryOperationExpression,
    kSpreadExpression,
    kObjectLiteralExpression,
    kArrayLiteralExpression
  };

  enum ExpressionType {
    kThisExpression,
    kThisPropertyExpression,
    kPropertyExpression,
    kCallExpression,
    kCallEvalExpression,
    kSuperCallReference,
    kNoTemplateTagExpression,
    kAssignment
  };

  explicit PreParserExpression(
      uint32_t expression_code,
      ZoneList<const AstRawString*>* identifiers = nullptr)
      : code_(expression_code), identifiers_(identifiers) {}

  void AddIdentifier(const AstRawString* identifier, Zone* zone) {
    if (identifier == nullptr) {
      return;
    }
    if (identifiers_ == nullptr) {
      identifiers_ = new (zone) ZoneList<const AstRawString*>(1, zone);
    }
    identifiers_->Add(identifier, zone);
  }

  // The first three bits are for the Type.
  typedef BitField<Type, 0, 3> TypeField;

  // The high order bit applies only to nodes which would inherit from the
  // Expression ASTNode --- This is by necessity, due to the fact that
  // Expression nodes may be represented as multiple Types, not exclusively
  // through kExpression.
  // TODO(caitp, adamk): clean up PreParserExpression bitfields.
  typedef BitField<bool, 31, 1> ParenthesizedField;

  // The rest of the bits are interpreted depending on the value
  // of the Type field, so they can share the storage.
  typedef BitField<ExpressionType, TypeField::kNext, 3> ExpressionTypeField;
  typedef BitField<bool, TypeField::kNext, 1> IsUseStrictField;
  typedef BitField<bool, IsUseStrictField::kNext, 1> IsUseAsmField;
  typedef BitField<bool, IsUseAsmField::kNext, 1> IsUseTypesField;
  typedef BitField<PreParserIdentifier::Type, TypeField::kNext, 10>
      IdentifierTypeField;
  typedef BitField<bool, TypeField::kNext, 1> HasCoverInitializedNameField;

  uint32_t code_;
  // If the PreParser is used in the identifier tracking mode,
  // PreParserExpression accumulates identifiers in that expression.
  ZoneList<const AstRawString*>* identifiers_;

  friend class PreParser;
  friend class PreParserFactory;
  template <typename T>
  friend class PreParserList;
};


// The pre-parser doesn't need to build lists of expressions, identifiers, or
// the like. If the PreParser is used in identifier tracking mode, it needs to
// build lists of identifiers though.
template <typename T>
class PreParserList {
 public:
  // These functions make list->Add(some_expression) work (and do nothing).
<<<<<<< HEAD
  explicit PreParserList(int length = 0) : length_(length) {}
=======
  PreParserList() : length_(0), identifiers_(nullptr) {}
>>>>>>> b7a16325
  PreParserList* operator->() { return this; }
  void Add(T, Zone* zone);
  int length() const { return length_; }
  static PreParserList Null() { return PreParserList(-1); }
  bool IsNull() const { return length_ == -1; }

 private:
<<<<<<< HEAD
=======
  explicit PreParserList(int n) : length_(n), identifiers_(nullptr) {}
>>>>>>> b7a16325
  int length_;
  ZoneList<const AstRawString*>* identifiers_;

  friend class PreParser;
  friend class PreParserFactory;
};

<<<<<<< HEAD

typedef PreParserList<PreParserIdentifier> PreParserIdentifierList;
=======
template <>
inline void PreParserList<PreParserExpression>::Add(
    PreParserExpression expression, Zone* zone) {
  if (expression.identifiers_ != nullptr) {
    DCHECK(FLAG_lazy_inner_functions);
    DCHECK(zone != nullptr);
    if (identifiers_ == nullptr) {
      identifiers_ = new (zone) ZoneList<const AstRawString*>(1, zone);
    }
    for (auto identifier : (*expression.identifiers_)) {
      identifiers_->Add(identifier, zone);
    }
  }
  ++length_;
}

template <typename T>
void PreParserList<T>::Add(T, Zone* zone) {
  ++length_;
}

>>>>>>> b7a16325
typedef PreParserList<PreParserExpression> PreParserExpressionList;

class PreParserStatement;
typedef PreParserList<PreParserStatement> PreParserStatementList;

class PreParserStatement {
 public:
  static PreParserStatement Default() {
    return PreParserStatement(kUnknownStatement);
  }

  static PreParserStatement Null() {
    return PreParserStatement(kNullStatement);
  }

  static PreParserStatement Empty() {
    return PreParserStatement(kEmptyStatement);
  }

  static PreParserStatement Jump() {
    return PreParserStatement(kJumpStatement);
  }

  // Creates expression statement from expression.
  // Preserves being an unparenthesized string literal, possibly
  // "use strict".
  static PreParserStatement ExpressionStatement(
      PreParserExpression expression) {
    if (expression.IsUseStrictLiteral()) {
      return PreParserStatement(kUseStrictExpressionStatement);
    }
    if (expression.IsUseAsmLiteral()) {
      return PreParserStatement(kUseAsmExpressionStatement);
    }
    if (expression.IsUseTypesLiteral()) {
      return PreParserStatement(kUseTypesExpressionStatement);
    }
    if (expression.IsStringLiteral()) {
      return PreParserStatement(kStringLiteralExpressionStatement);
    }
    return Default();
  }

  bool IsStringLiteral() {
    return code_ == kStringLiteralExpressionStatement || IsUseStrictLiteral() ||
           IsUseAsmLiteral() || IsUseTypesLiteral();
  }

  bool IsUseStrictLiteral() {
    return code_ == kUseStrictExpressionStatement;
  }

  bool IsUseAsmLiteral() { return code_ == kUseAsmExpressionStatement; }

  bool IsUseTypesLiteral() { return code_ == kUseTypesExpressionStatement; }

  bool IsJumpStatement() {
    return code_ == kJumpStatement;
  }

  bool IsNullStatement() { return code_ == kNullStatement; }

  bool IsEmptyStatement() { return code_ == kEmptyStatement; }

  // Dummy implementation for making statement->somefunc() work in both Parser
  // and PreParser.
  PreParserStatement* operator->() { return this; }

  PreParserStatementList statements() { return PreParserStatementList(); }
  void set_scope(Scope* scope) {}
  void Initialize(PreParserExpression cond, PreParserStatement body) {}
  void Initialize(PreParserStatement init, PreParserExpression cond,
                  PreParserStatement next, PreParserStatement body) {}

 private:
  enum Type {
    kNullStatement,
    kEmptyStatement,
    kUnknownStatement,
    kJumpStatement,
    kStringLiteralExpressionStatement,
    kUseStrictExpressionStatement,
    kUseAsmExpressionStatement,
    kUseTypesExpressionStatement
  };

  explicit PreParserStatement(Type code) : code_(code) {}
  Type code_;
};


namespace typesystem {


enum PreParserTypeInfoEnum {
  kValidNone = 0,
  kValidType = 1 << 0,
  kValidBindingIdentifier = 1 << 1,
  kValidBindingPattern = 1 << 2,
  kStringLiteralType = 1 << 3,
  kValidBindingIdentifierOrPattern =
      kValidBindingIdentifier | kValidBindingPattern
};

typedef base::Flags<PreParserTypeInfoEnum> PreParserTypeInfo;


class PreParserTypeBase {
 public:
  PreParserTypeInfo type_info() const { return type_info_; }

  bool IsValidType() const { return is_valid(kValidType); }
  bool IsValidBindingIdentifier() const {
    return is_valid(kValidBindingIdentifier);
  }
  bool IsValidBindingIdentifierOrPattern() const {
    return is_valid(kValidBindingIdentifierOrPattern);
  }
  bool IsStringLiteralType() const { return is_valid(kStringLiteralType); }

 protected:
  explicit PreParserTypeBase(PreParserTypeInfo info) : type_info_(info) {}

  bool is_valid(PreParserTypeInfo info) const { return type_info_ & info; }

 private:
  PreParserTypeInfo type_info_;
};


class PreParserType;


class PreParserTypeParameter {
 public:
  static PreParserTypeParameter Default() { return PreParserTypeParameter(); }

 private:
  PreParserTypeParameter() {}
};


class PreParserFormalParameter : public PreParserTypeBase {
 public:
  static PreParserFormalParameter Named() {
    return PreParserFormalParameter(kValidNone);
  }
  V8_INLINE static PreParserFormalParameter Unnamed(const PreParserType& type);

 private:
  explicit PreParserFormalParameter(PreParserTypeInfo info)
      : PreParserTypeBase(info) {}
};


typedef PreParserList<PreParserTypeParameter> PreParserTypeParameters;


class PreParserFormalParameters
    : public PreParserList<PreParserFormalParameter> {
 public:
  explicit PreParserFormalParameters(bool valid = false, int arity = 0)
      : PreParserList<PreParserFormalParameter>(arity), valid_type_(valid) {}

  PreParserFormalParameters* operator->() { return this; }

  void Add(const PreParserFormalParameter& param, void* dummy) {
    PreParserList<PreParserFormalParameter>::Add(param, dummy);
    valid_type_ = length() == 1 && param.IsValidType();
  }

  bool IsValidType() const { return valid_type_; }

 private:
  bool valid_type_;
};


class PreParserType : public PreParserTypeBase {
 public:
  static PreParserType Default(bool valid_type = true,
                               bool valid_binding_identifier = false,
                               bool valid_binding_pattern = false) {
    return PreParserType(PreParserTypeInfo(
        (valid_type ? kValidType : kValidNone) |
        (valid_binding_identifier ? kValidBindingIdentifier : kValidNone) |
        (valid_binding_pattern ? kValidBindingPattern : kValidNone)));
  }
  static PreParserType Reference(bool simple) {
    return PreParserType(PreParserTypeInfo(
        simple ? (kValidType | kValidBindingIdentifier) : kValidType));
  }
  static PreParserType Parenthesized(bool valid_type, int arity) {
    return PreParserType(
        PreParserTypeInfo(valid_type ? kValidType : kValidNone), arity);
  }
  static PreParserType StringLiteral() {
    return PreParserType(PreParserTypeInfo(kValidType | kStringLiteralType));
  }

  // Dummy implementation for making type->somefunc() work in both Parser
  // and PreParser.
  PreParserType* operator->() { return this; }

  PreParserType Uncover(bool* ok) {
    *ok = IsValidType();
    return *this;
  }

  PreParserFormalParameters AsValidParameterList(Zone* zone, bool* ok) const {
    if (arity_ >= 0) return PreParserFormalParameters(arity_);
    *ok = false;
    return PreParserFormalParameters();
  }

 private:
  explicit PreParserType(PreParserTypeInfo info, int arity = -1)
      : PreParserTypeBase(info), arity_(arity) {}

  int arity_;
};


typedef PreParserList<PreParserType> PreParserTypeList;


class PreParserTypeMember : public PreParserTypeBase {
 public:
  static PreParserTypeMember Default(bool valid_type, bool valid_binder) {
    return PreParserTypeMember(PreParserTypeInfo(
        (valid_type ? kValidType : kValidNone) |
        (valid_binder ? kValidBindingIdentifierOrPattern : kValidNone)));
  }
  static PreParserTypeMember IndexSignature() {
    return PreParserTypeMember(kValidType);
  }

  // Dummy implementation for making type_member->somefunc() work in both
  // Parser and PreParser.
  PreParserTypeMember* operator->() { return this; }

 private:
  explicit PreParserTypeMember(PreParserTypeInfo info)
      : PreParserTypeBase(info) {}
};


typedef PreParserList<PreParserTypeMember> PreParserTypeMembers;


V8_INLINE PreParserFormalParameter
PreParserFormalParameter::Unnamed(const PreParserType& type) {
  return PreParserFormalParameter(type.type_info());
}


}  // namespace typesystem


class PreParserFactory {
 public:
  explicit PreParserFactory(AstValueFactory* ast_value_factory)
      : zone_(ast_value_factory->zone()) {}

  void set_zone(Zone* zone) { zone_ = zone; }

  PreParserExpression NewStringLiteral(PreParserIdentifier identifier,
                                       int pos) {
    // This is needed for object literal property names. Property names are
    // normalized to string literals during object literal parsing.
    PreParserExpression expression = PreParserExpression::Default();
    expression.AddIdentifier(identifier.string_, zone_);
    return expression;
  }
  PreParserExpression NewNumberLiteral(double number,
                                       int pos) {
    return PreParserExpression::Default();
  }
  PreParserExpression NewUndefinedLiteral(int pos) {
    return PreParserExpression::Default();
  }
  PreParserExpression NewRegExpLiteral(PreParserIdentifier js_pattern,
                                       int js_flags, int literal_index,
                                       int pos) {
    return PreParserExpression::Default();
  }
  PreParserExpression NewArrayLiteral(PreParserExpressionList values,
                                      int first_spread_index, int literal_index,
                                      int pos) {
    return PreParserExpression::ArrayLiteral(values.identifiers_);
  }
  PreParserExpression NewClassLiteralProperty(PreParserExpression key,
                                              PreParserExpression value,
                                              ClassLiteralProperty::Kind kind,
                                              bool is_static,
                                              bool is_computed_name) {
    return PreParserExpression::Default();
  }
  PreParserExpression NewObjectLiteralProperty(PreParserExpression key,
                                               PreParserExpression value,
                                               ObjectLiteralProperty::Kind kind,
                                               bool is_computed_name) {
    return PreParserExpression::Default(value.identifiers_);
  }
  PreParserExpression NewObjectLiteralProperty(PreParserExpression key,
                                               PreParserExpression value,
                                               bool is_computed_name) {
    return PreParserExpression::Default(value.identifiers_);
  }
  PreParserExpression NewObjectLiteral(PreParserExpressionList properties,
                                       int literal_index,
                                       int boilerplate_properties,
                                       int pos) {
    return PreParserExpression::ObjectLiteral(properties.identifiers_);
  }
  PreParserExpression NewVariableProxy(void* variable) {
    return PreParserExpression::Default();
  }
  PreParserExpression NewProperty(PreParserExpression obj,
                                  PreParserExpression key,
                                  int pos) {
    if (obj.IsThis()) {
      return PreParserExpression::ThisProperty();
    }
    return PreParserExpression::Property();
  }
  PreParserExpression NewUnaryOperation(Token::Value op,
                                        PreParserExpression expression,
                                        int pos) {
    return PreParserExpression::Default();
  }
  PreParserExpression NewBinaryOperation(Token::Value op,
                                         PreParserExpression left,
                                         PreParserExpression right, int pos) {
    return PreParserExpression::BinaryOperation(left, op, right);
  }
  PreParserExpression NewCompareOperation(Token::Value op,
                                          PreParserExpression left,
                                          PreParserExpression right, int pos) {
    return PreParserExpression::Default();
  }
  PreParserExpression NewRewritableExpression(PreParserExpression expression) {
    return expression;
  }
  PreParserExpression NewAssignment(Token::Value op,
                                    PreParserExpression left,
                                    PreParserExpression right,
                                    int pos) {
    return PreParserExpression::Assignment();
  }
  PreParserExpression NewYield(PreParserExpression generator_object,
                               PreParserExpression expression, int pos,
                               Yield::OnException on_exception) {
    return PreParserExpression::Default();
  }
  PreParserExpression NewConditional(PreParserExpression condition,
                                     PreParserExpression then_expression,
                                     PreParserExpression else_expression,
                                     int pos) {
    return PreParserExpression::Default();
  }
  PreParserExpression NewCountOperation(Token::Value op,
                                        bool is_prefix,
                                        PreParserExpression expression,
                                        int pos) {
    return PreParserExpression::Default();
  }
  PreParserExpression NewCall(
      PreParserExpression expression, PreParserExpressionList arguments,
      int pos, Call::PossiblyEval possibly_eval = Call::NOT_EVAL) {
    if (possibly_eval == Call::IS_POSSIBLY_EVAL) {
      DCHECK(expression.IsIdentifier() && expression.AsIdentifier().IsEval());
      return PreParserExpression::CallEval();
    }
    return PreParserExpression::Call();
  }
  PreParserExpression NewCallNew(PreParserExpression expression,
                                 PreParserExpressionList arguments,
                                 int pos) {
    return PreParserExpression::Default();
  }
  PreParserStatement NewReturnStatement(PreParserExpression expression,
                                        int pos) {
    return PreParserStatement::Jump();
  }
  PreParserExpression NewFunctionLiteral(
      PreParserIdentifier name, Scope* scope, PreParserStatementList body,
      int materialized_literal_count, int expected_property_count,
      int parameter_count, int function_length,
      FunctionLiteral::ParameterFlag has_duplicate_parameters,
      FunctionLiteral::FunctionType function_type,
      FunctionLiteral::EagerCompileHint eager_compile_hint, int position) {
    return PreParserExpression::Default();
  }

  PreParserExpression NewSpread(PreParserExpression expression, int pos,
                                int expr_pos) {
    return PreParserExpression::Spread(expression);
  }

  PreParserExpression NewEmptyParentheses(int pos) {
    return PreParserExpression::Default();
  }

  PreParserStatement NewEmptyStatement(int pos) {
    return PreParserStatement::Default();
  }

  PreParserStatement NewBlock(ZoneList<const AstRawString*>* labels,
                              int capacity, bool ignore_completion_value,
                              int pos) {
    return PreParserStatement::Default();
  }

  PreParserStatement NewDebuggerStatement(int pos) {
    return PreParserStatement::Default();
  }

  PreParserStatement NewExpressionStatement(PreParserExpression expr, int pos) {
    return PreParserStatement::ExpressionStatement(expr);
  }

  PreParserStatement NewIfStatement(PreParserExpression condition,
                                    PreParserStatement then_statement,
                                    PreParserStatement else_statement,
                                    int pos) {
    // This must return a jump statement iff both clauses are jump statements.
    return else_statement.IsJumpStatement() ? then_statement : else_statement;
  }

  PreParserStatement NewBreakStatement(PreParserStatement target, int pos) {
    return PreParserStatement::Jump();
  }

  PreParserStatement NewContinueStatement(PreParserStatement target, int pos) {
    return PreParserStatement::Jump();
  }

  PreParserStatement NewWithStatement(Scope* scope,
                                      PreParserExpression expression,
                                      PreParserStatement statement, int pos) {
    return PreParserStatement::Default();
  }

  PreParserStatement NewDoWhileStatement(ZoneList<const AstRawString*>* labels,
                                         int pos) {
    return PreParserStatement::Default();
  }

  PreParserStatement NewWhileStatement(ZoneList<const AstRawString*>* labels,
                                       int pos) {
    return PreParserStatement::Default();
  }

  PreParserStatement NewSwitchStatement(ZoneList<const AstRawString*>* labels,
                                        int pos) {
    return PreParserStatement::Default();
  }

  PreParserStatement NewCaseClause(PreParserExpression label,
                                   PreParserStatementList statements, int pos) {
    return PreParserStatement::Default();
  }

  PreParserStatement NewForStatement(ZoneList<const AstRawString*>* labels,
                                     int pos) {
    return PreParserStatement::Default();
  }

  PreParserStatement NewForEachStatement(ForEachStatement::VisitMode visit_mode,
                                         ZoneList<const AstRawString*>* labels,
                                         int pos) {
    return PreParserStatement::Default();
  }

  // Return the object itself as AstVisitor and implement the needed
  // dummy method right in this class.
  PreParserFactory* visitor() { return this; }
  int* ast_properties() {
    static int dummy = 42;
    return &dummy;
  }

<<<<<<< HEAD
  typesystem::PreParserType NewPredefinedType(
      typesystem::PredefinedType::Kind kind, int pos) {
    return typesystem::PreParserType::Default(
        true, kind != typesystem::PredefinedType::kVoidType);
  }

  typesystem::PreParserType NewThisType(int pos) {
    return typesystem::PreParserType::Default();
  }

  typesystem::PreParserType NewUnionType(const typesystem::PreParserType& left,
                                         const typesystem::PreParserType& right,
                                         int pos) {
    return typesystem::PreParserType::Default();
  }

  typesystem::PreParserType NewIntersectionType(
      const typesystem::PreParserType& left,
      const typesystem::PreParserType& right, int pos) {
    return typesystem::PreParserType::Default();
  }

  typesystem::PreParserType NewArrayType(const typesystem::PreParserType& base,
                                         int pos) {
    return typesystem::PreParserType::Default();
  }

  typesystem::PreParserType NewTupleType(
      const typesystem::PreParserTypeList& elements, bool valid_type,
      bool valid_binder, bool spread, int pos) {
    return typesystem::PreParserType::Default(valid_type, valid_binder);
  }

  typesystem::PreParserType NewObjectType(
      const typesystem::PreParserTypeMembers& members, bool valid_type,
      bool valid_binder, int pos) {
    return typesystem::PreParserType::Default(valid_type, valid_binder);
  }

  typesystem::PreParserType NewFunctionType(
      const typesystem::PreParserTypeParameters& type_parameters,
      const typesystem::PreParserFormalParameters& parameters,
      const typesystem::PreParserType& result_type, int pos,
      bool constructor = false) {
    return typesystem::PreParserType::Default();
  }

  typesystem::PreParserType NewStringLiteralType(
      const PreParserIdentifier& string, int pos) {
    return typesystem::PreParserType::StringLiteral();
  }

  typesystem::PreParserType NewTypeReference(
      const PreParserIdentifier& name,
      const typesystem::PreParserTypeList& type_arguments, int pos) {
    return typesystem::PreParserType::Reference(type_arguments.length() == 0);
  }

  typesystem::PreParserType NewQueryType(
      const PreParserIdentifier& name,
      const PreParserIdentifierList& property_names, int pos) {
    return typesystem::PreParserType::Default();
  }

  typesystem::PreParserFormalParameter NewFormalParameter(
      const typesystem::PreParserType& binder, bool optional, bool spread,
      const typesystem::PreParserType& type, int pos) {
    return typesystem::PreParserFormalParameter::Named();
  }

  typesystem::PreParserFormalParameter NewFormalParameter(
      const typesystem::PreParserType& type, int pos) {
    return typesystem::PreParserFormalParameter::Unnamed(type);
  }

  typesystem::PreParserType NewTypeOrParameters(
      const typesystem::PreParserFormalParameters& parameters, int pos) {
    return typesystem::PreParserType::Parenthesized(parameters.IsValidType(),
                                                    parameters.length());
  }

  typesystem::PreParserTypeParameter NewTypeParameter(
      const PreParserIdentifier& name, const typesystem::PreParserType& extends,
      int pos) {
    return typesystem::PreParserTypeParameter::Default();
  }

  typesystem::PreParserTypeMember NewTypeMember(
      const PreParserExpression& property, bool optional,
      const typesystem::PreParserTypeParameters& type_parameters,
      const typesystem::PreParserFormalParameters& parameters,
      const typesystem::PreParserType& result_type, bool valid_type,
      bool valid_binder, int pos, bool constructor = false) {
    return typesystem::PreParserTypeMember::Default(valid_type, valid_binder);
  }

  typesystem::PreParserTypeMember NewTypeMember(
      const PreParserExpression& property,
      typesystem::TypeMember::IndexType index_type,
      const typesystem::PreParserType& result_type, int pos) {
    return typesystem::PreParserTypeMember::IndexSignature();
  }
=======
 private:
  Zone* zone_;
>>>>>>> b7a16325
};


struct PreParserFormalParameters : FormalParametersBase {
  explicit PreParserFormalParameters(DeclarationScope* scope)
      : FormalParametersBase(scope) {}
  PreParserIdentifier at(int i) { return PreParserIdentifier(); }  // Dummy
};


class PreParser;

class PreParserTarget {
 public:
  PreParserTarget(ParserBase<PreParser>* preparser,
                  PreParserStatement statement) {}
};

class PreParserTargetScope {
 public:
  explicit PreParserTargetScope(ParserBase<PreParser>* preparser) {}
};

template <>
struct ParserTypes<PreParser> {
  typedef ParserBase<PreParser> Base;
  typedef PreParser Impl;

  // PreParser doesn't need to store generator variables.
  typedef void Variable;

  // Return types for traversing functions.
  typedef PreParserIdentifier Identifier;
  typedef PreParserIdentifierList IdentifierList;
  typedef PreParserExpression Expression;
  typedef PreParserExpression FunctionLiteral;
  typedef PreParserExpression ObjectLiteralProperty;
  typedef PreParserExpression ClassLiteralProperty;
  typedef PreParserExpressionList ExpressionList;
  typedef PreParserExpressionList ObjectPropertyList;
  typedef PreParserExpressionList ClassPropertyList;
  typedef PreParserFormalParameters FormalParameters;
  typedef PreParserStatement Statement;
  typedef PreParserStatementList StatementList;
  typedef PreParserStatement Block;
  typedef PreParserStatement BreakableStatement;
  typedef PreParserStatement IterationStatement;

  // For constructing objects returned by the traversing functions.
  typedef PreParserFactory Factory;

  typedef PreParserTarget Target;
  typedef PreParserTargetScope TargetScope;

  struct TypeSystem {
    typedef typesystem::PreParserType Type;
    typedef typesystem::PreParserTypeList TypeList;
    typedef typesystem::PreParserTypeParameter TypeParameter;
    typedef typesystem::PreParserTypeParameters TypeParameters;
    typedef typesystem::PreParserFormalParameter FormalParameter;
    typedef typesystem::PreParserFormalParameters FormalParameters;
    typedef typesystem::PreParserTypeMember TypeMember;
    typedef typesystem::PreParserTypeMembers TypeMembers;
  };
};


// Preparsing checks a JavaScript program and emits preparse-data that helps
// a later parsing to be faster.
// See preparse-data-format.h for the data format.

// The PreParser checks that the syntax follows the grammar for JavaScript,
// and collects some information about the program along the way.
// The grammar check is only performed in order to understand the program
// sufficiently to deduce some information about it, that can be used
// to speed up later parsing. Finding errors is not the goal of pre-parsing,
// rather it is to speed up properly written and correct programs.
// That means that contextual checks (like a label being declared where
// it is used) are generally omitted.
class PreParser : public ParserBase<PreParser> {
  friend class ParserBase<PreParser>;
  friend class v8::internal::ExpressionClassifier<ParserTypes<PreParser>>;

 public:
  typedef PreParserIdentifier Identifier;
  typedef PreParserExpression Expression;
  typedef PreParserStatement Statement;

  enum PreParseResult {
    kPreParseStackOverflow,
    kPreParseAbort,
    kPreParseSuccess
  };

  PreParser(Zone* zone, Scanner* scanner, AstValueFactory* ast_value_factory,
            ParserRecorder* log, uintptr_t stack_limit)
      : ParserBase<PreParser>(zone, scanner, stack_limit, NULL,
                              ast_value_factory, log),
        use_counts_(nullptr),
        track_unresolved_variables_(false) {}

  // Pre-parse the program from the character stream; returns true on
  // success (even if parsing failed, the pre-parse data successfully
  // captured the syntax error), and false if a stack-overflow happened
  // during parsing.
  PreParseResult PreParseProgram(int* materialized_literals = 0,
                                 bool is_module = false) {
    DCHECK_NULL(scope_state_);
    DeclarationScope* scope = NewScriptScope();

    // ModuleDeclarationInstantiation for Source Text Module Records creates a
    // new Module Environment Record whose outer lexical environment record is
    // the global scope.
    if (is_module) scope = NewModuleScope(scope);

    FunctionState top_scope(&function_state_, &scope_state_, scope);
    bool ok = true;
    int start_position = scanner()->peek_location().beg_pos;
    parsing_module_ = is_module;
    PreParserStatementList body;
    ParseStatementList(body, Token::EOS, &ok);
    if (stack_overflow()) return kPreParseStackOverflow;
    if (!ok) {
      ReportUnexpectedToken(scanner()->current_token());
    } else if (is_strict(this->scope()->language_mode())) {
      CheckStrictOctalLiteral(start_position, scanner()->location().end_pos,
                              &ok);
      CheckDecimalLiteralWithLeadingZero(start_position,
                                         scanner()->location().end_pos);
    }
    if (materialized_literals) {
      *materialized_literals = function_state_->materialized_literal_count();
    }
    return kPreParseSuccess;
  }

  // Parses a single function literal, from the opening parentheses before
  // parameters to the closing brace after the body.
  // Returns a FunctionEntry describing the body of the function in enough
  // detail that it can be lazily compiled.
  // The scanner is expected to have matched the "function" or "function*"
  // keyword and parameters, and have consumed the initial '{'.
  // At return, unless an error occurred, the scanner is positioned before the
  // the final '}'.
  PreParseResult PreParseFunction(DeclarationScope* function_scope,
                                  bool parsing_module, SingletonLogger* log,
                                  bool track_unresolved_variables,
                                  bool may_abort, int* use_counts);

 private:
  // These types form an algebra over syntactic categories that is just
  // rich enough to let us recognize and propagate the constructs that
  // are either being counted in the preparser data, or is important
  // to throw the correct syntax error exceptions.

  // All ParseXXX functions take as the last argument an *ok parameter
  // which is set to false if parsing failed; it is unchanged otherwise.
  // By making the 'exception handling' explicit, we are forced to check
  // for failure at the call sites.

  V8_INLINE PreParserStatementList ParseEagerFunctionBody(
      PreParserIdentifier function_name, int pos,
      const PreParserFormalParameters& parameters, FunctionKind kind,
      FunctionLiteral::FunctionType function_type, bool* ok);

  bool AllowsLazyParsingWithoutUnresolvedVariables() const { return false; }

  V8_INLINE LazyParsingResult SkipLazyFunctionBody(
      int* materialized_literal_count, int* expected_property_count,
      bool track_unresolved_variables, bool may_abort, bool* ok) {
    UNREACHABLE();
    return kLazyParsingComplete;
  }
<<<<<<< HEAD
  Expression ParseFunctionLiteral(Identifier name,
                                  Scanner::Location function_name_location,
                                  FunctionNameValidity function_name_validity,
                                  FunctionKind kind, int function_token_pos,
                                  FunctionLiteral::FunctionType function_type,
                                  LanguageMode language_mode, bool is_typed,
                                  typesystem::TypeFlags type_flags, bool* ok);
  LazyParsingResult ParseLazyFunctionLiteralBody(bool may_abort, bool* ok);
=======
  Expression ParseFunctionLiteral(
      Identifier name, Scanner::Location function_name_location,
      FunctionNameValidity function_name_validity, FunctionKind kind,
      int function_token_pos, FunctionLiteral::FunctionType function_type,
      LanguageMode language_mode, bool* ok);
  LazyParsingResult ParseStatementListAndLogFunction(bool may_abort, bool* ok);
>>>>>>> b7a16325

  struct TemplateLiteralState {};

  V8_INLINE TemplateLiteralState OpenTemplateLiteral(int pos) {
    return TemplateLiteralState();
  }
  V8_INLINE void AddTemplateExpression(TemplateLiteralState* state,
                                       PreParserExpression expression) {}
  V8_INLINE void AddTemplateSpan(TemplateLiteralState* state, bool tail) {}
  V8_INLINE PreParserExpression CloseTemplateLiteral(
      TemplateLiteralState* state, int start, PreParserExpression tag);
  V8_INLINE void CheckConflictingVarDeclarations(Scope* scope, bool* ok) {}

  V8_INLINE void SetLanguageMode(Scope* scope, LanguageMode mode) {
    scope->SetLanguageMode(mode);
  }
  V8_INLINE void SetAsmModule() {}

  V8_INLINE void MarkCollectedTailCallExpressions() {}
  V8_INLINE void MarkTailPosition(PreParserExpression expression) {}

  V8_INLINE PreParserExpressionList
  PrepareSpreadArguments(PreParserExpressionList list) {
    return list;
  }

  V8_INLINE PreParserExpression SpreadCall(PreParserExpression function,
                                           PreParserExpressionList args,
                                           int pos);
  V8_INLINE PreParserExpression SpreadCallNew(PreParserExpression function,
                                              PreParserExpressionList args,
                                              int pos);

  V8_INLINE PreParserExpression
  RewriteSuperCall(PreParserExpression call_expression) {
    return call_expression;
  }

  V8_INLINE void RewriteDestructuringAssignments() {}

  V8_INLINE PreParserExpression RewriteExponentiation(PreParserExpression left,
                                                      PreParserExpression right,
                                                      int pos) {
    return left;
  }
  V8_INLINE PreParserExpression RewriteAssignExponentiation(
      PreParserExpression left, PreParserExpression right, int pos) {
    return left;
  }

  V8_INLINE PreParserExpression
  RewriteAwaitExpression(PreParserExpression value, int pos) {
    return value;
  }
  V8_INLINE void PrepareAsyncFunctionBody(PreParserStatementList body,
                                          FunctionKind kind, int pos) {}
  V8_INLINE void RewriteAsyncFunctionBody(PreParserStatementList body,
                                          PreParserStatement block,
                                          PreParserExpression return_value,
                                          bool* ok) {}
  V8_INLINE PreParserExpression RewriteYieldStar(PreParserExpression generator,
                                                 PreParserExpression expression,
                                                 int pos) {
    return PreParserExpression::Default();
  }
  V8_INLINE void RewriteNonPattern(bool* ok) { ValidateExpression(ok); }

  void DeclareAndInitializeVariables(
      PreParserStatement block,
      const DeclarationDescriptor* declaration_descriptor,
      const DeclarationParsingResult::Declaration* declaration,
      ZoneList<const AstRawString*>* names, bool* ok);

  V8_INLINE ZoneList<const AstRawString*>* DeclareLabel(
      ZoneList<const AstRawString*>* labels, PreParserExpression expr,
      bool* ok) {
    DCHECK(!expr.AsIdentifier().IsEnum());
    DCHECK(!parsing_module_ || !expr.AsIdentifier().IsAwait());
    DCHECK(is_sloppy(language_mode()) ||
           !IsFutureStrictReserved(expr.AsIdentifier()));
    return labels;
  }

  // TODO(nikolaos): The preparser currently does not keep track of labels.
  V8_INLINE bool ContainsLabel(ZoneList<const AstRawString*>* labels,
                               PreParserIdentifier label) {
    return false;
  }

  V8_INLINE PreParserExpression RewriteReturn(PreParserExpression return_value,
                                              int pos) {
    return return_value;
  }
  V8_INLINE PreParserStatement RewriteSwitchStatement(
      PreParserExpression tag, PreParserStatement switch_statement,
      PreParserStatementList cases, Scope* scope) {
    return PreParserStatement::Default();
  }
  V8_INLINE void RewriteCatchPattern(CatchInfo* catch_info, bool* ok) {}
  V8_INLINE void ValidateCatchBlock(const CatchInfo& catch_info, bool* ok) {}
  V8_INLINE PreParserStatement RewriteTryStatement(
      PreParserStatement try_block, PreParserStatement catch_block,
      PreParserStatement finally_block, const CatchInfo& catch_info, int pos) {
    return PreParserStatement::Default();
  }

  V8_INLINE PreParserExpression RewriteDoExpression(PreParserStatement body,
                                                    int pos, bool* ok) {
    return PreParserExpression::Default();
  }

  // TODO(nikolaos): The preparser currently does not keep track of labels
  // and targets.
  V8_INLINE PreParserStatement LookupBreakTarget(PreParserIdentifier label,
                                                 bool* ok) {
    return PreParserStatement::Default();
  }
  V8_INLINE PreParserStatement LookupContinueTarget(PreParserIdentifier label,
                                                    bool* ok) {
    return PreParserStatement::Default();
  }

  V8_INLINE PreParserStatement DeclareFunction(
      PreParserIdentifier variable_name, PreParserExpression function, int pos,
      bool is_generator, bool is_async, ZoneList<const AstRawString*>* names,
      bool* ok) {
    return Statement::Default();
  }

  V8_INLINE PreParserStatement
  DeclareClass(PreParserIdentifier variable_name, PreParserExpression value,
               ZoneList<const AstRawString*>* names, int class_token_pos,
               int end_pos, bool* ok) {
    return PreParserStatement::Default();
  }
  V8_INLINE void DeclareClassVariable(PreParserIdentifier name,
                                      Scope* block_scope, ClassInfo* class_info,
                                      int class_token_pos, bool* ok) {}
  V8_INLINE void DeclareClassProperty(PreParserIdentifier class_name,
                                      PreParserExpression property,
                                      ClassInfo* class_info, bool* ok) {}
  V8_INLINE PreParserExpression RewriteClassLiteral(PreParserIdentifier name,
                                                    ClassInfo* class_info,
                                                    int pos, bool* ok) {
    return PreParserExpression::Default();
  }

  V8_INLINE PreParserStatement DeclareNative(PreParserIdentifier name, int pos,
                                             bool* ok) {
    return PreParserStatement::Default();
  }

  V8_INLINE void QueueDestructuringAssignmentForRewriting(
      PreParserExpression assignment) {}
  V8_INLINE void QueueNonPatternForRewriting(PreParserExpression expr,
                                             bool* ok) {}

  // Helper functions for recursive descent.
  V8_INLINE bool IsEval(PreParserIdentifier identifier) const {
    return identifier.IsEval();
  }

  V8_INLINE bool IsArguments(PreParserIdentifier identifier) const {
    return identifier.IsArguments();
  }

  V8_INLINE bool IsEvalOrArguments(PreParserIdentifier identifier) const {
    return identifier.IsEvalOrArguments();
  }

  V8_INLINE bool IsUndefined(PreParserIdentifier identifier) const {
    return identifier.IsUndefined();
  }

  V8_INLINE bool IsAwait(PreParserIdentifier identifier) const {
    return identifier.IsAwait();
  }

  V8_INLINE bool IsFutureStrictReserved(PreParserIdentifier identifier) const {
    return identifier.IsFutureStrictReserved();
  }

  // Returns true if the expression is of type "this.foo".
  V8_INLINE static bool IsThisProperty(PreParserExpression expression) {
    return expression.IsThisProperty();
  }

  V8_INLINE static bool IsIdentifier(PreParserExpression expression) {
    return expression.IsIdentifier();
  }

  V8_INLINE static PreParserIdentifier AsIdentifier(
      PreParserExpression expression) {
    return expression.AsIdentifier();
  }

  V8_INLINE static PreParserExpression AsIdentifierExpression(
      PreParserExpression expression) {
    return expression;
  }

  V8_INLINE bool IsPrototype(PreParserIdentifier identifier) const {
    return identifier.IsPrototype();
  }

  V8_INLINE bool IsConstructor(PreParserIdentifier identifier) const {
    return identifier.IsConstructor();
  }

  V8_INLINE bool IsDirectEvalCall(PreParserExpression expression) const {
    return expression.IsDirectEvalCall();
  }

  V8_INLINE static bool IsBoilerplateProperty(PreParserExpression property) {
    // PreParser doesn't count boilerplate properties.
    return false;
  }

  V8_INLINE bool IsNative(PreParserExpression expr) const {
    // Preparsing is disabled for extensions (because the extension
    // details aren't passed to lazily compiled functions), so we
    // don't accept "native function" in the preparser and there is
    // no need to keep track of "native".
    return false;
  }

  V8_INLINE static bool IsArrayIndex(PreParserIdentifier string,
                                     uint32_t* index) {
    return false;
  }

  V8_INLINE bool IsUseStrictDirective(PreParserStatement statement) const {
    return statement.IsUseStrictLiteral();
  }

  V8_INLINE bool IsUseAsmDirective(PreParserStatement statement) const {
    return statement.IsUseAsmLiteral();
  }

  V8_INLINE bool IsUseTypesDirective(PreParserStatement statement) const {
    return statement.IsUseTypesLiteral();
  }

  V8_INLINE bool IsStringLiteral(PreParserStatement statement) const {
    return statement.IsStringLiteral();
  }

  V8_INLINE static PreParserExpression GetPropertyValue(
      PreParserExpression property) {
    return PreParserExpression::Default();
  }

  V8_INLINE static void GetDefaultStrings(
      PreParserIdentifier* default_string,
      PreParserIdentifier* star_default_star_string) {}

  // Functions for encapsulating the differences between parsing and preparsing;
  // operations interleaved with the recursive descent.
  V8_INLINE static void PushLiteralName(PreParserIdentifier id) {}
  V8_INLINE static void PushVariableName(PreParserIdentifier id) {}
  V8_INLINE void PushPropertyName(PreParserExpression expression) {}
  V8_INLINE void PushEnclosingName(PreParserIdentifier name) {}
  V8_INLINE static void AddFunctionForNameInference(
      PreParserExpression expression) {}
  V8_INLINE static void InferFunctionName() {}

  V8_INLINE static void CheckAssigningFunctionLiteralToProperty(
      PreParserExpression left, PreParserExpression right) {}

  V8_INLINE static PreParserExpression MarkExpressionAsAssigned(
      PreParserExpression expression) {
    // TODO(marja): To be able to produce the same errors, the preparser needs
    // to start tracking which expressions are variables and which are assigned.
    return expression;
  }

  V8_INLINE bool ShortcutNumericLiteralBinaryExpression(PreParserExpression* x,
                                                        PreParserExpression y,
                                                        Token::Value op,
                                                        int pos) {
    return false;
  }

  V8_INLINE PreParserExpression BuildUnaryExpression(
      PreParserExpression expression, Token::Value op, int pos) {
    return PreParserExpression::Default();
  }

  V8_INLINE PreParserExpression BuildIteratorResult(PreParserExpression value,
                                                    bool done) {
    return PreParserExpression::Default();
  }

  V8_INLINE PreParserStatement
  BuildInitializationBlock(DeclarationParsingResult* parsing_result,
                           ZoneList<const AstRawString*>* names, bool* ok) {
    return PreParserStatement::Default();
  }

  V8_INLINE PreParserStatement
  InitializeForEachStatement(PreParserStatement stmt, PreParserExpression each,
                             PreParserExpression subject,
                             PreParserStatement body, int each_keyword_pos) {
    return stmt;
  }

  V8_INLINE PreParserStatement RewriteForVarInLegacy(const ForInfo& for_info) {
    return PreParserStatement::Null();
  }
  V8_INLINE void DesugarBindingInForEachStatement(
      ForInfo* for_info, PreParserStatement* body_block,
      PreParserExpression* each_variable, bool* ok) {}
  V8_INLINE PreParserStatement CreateForEachStatementTDZ(
      PreParserStatement init_block, const ForInfo& for_info, bool* ok) {
    return init_block;
  }

  V8_INLINE StatementT DesugarLexicalBindingsInForStatement(
      PreParserStatement loop, PreParserStatement init,
      PreParserExpression cond, PreParserStatement next,
      PreParserStatement body, Scope* inner_scope, const ForInfo& for_info,
      bool* ok) {
    return loop;
  }

  V8_INLINE PreParserExpression
  NewThrowReferenceError(MessageTemplate::Template message, int pos) {
    return PreParserExpression::Default();
  }

  V8_INLINE PreParserExpression NewThrowSyntaxError(
      MessageTemplate::Template message, PreParserIdentifier arg, int pos) {
    return PreParserExpression::Default();
  }

  V8_INLINE PreParserExpression NewThrowTypeError(
      MessageTemplate::Template message, PreParserIdentifier arg, int pos) {
    return PreParserExpression::Default();
  }

  // Reporting errors.
  V8_INLINE void ReportMessageAt(Scanner::Location source_location,
                                 MessageTemplate::Template message,
                                 const char* arg = NULL,
                                 ParseErrorType error_type = kSyntaxError) {
    log_->LogMessage(source_location.beg_pos, source_location.end_pos, message,
                     arg, error_type);
  }

  V8_INLINE void ReportMessageAt(Scanner::Location source_location,
                                 MessageTemplate::Template message,
                                 PreParserIdentifier arg,
                                 ParseErrorType error_type = kSyntaxError) {
    UNREACHABLE();
  }

  // "null" return type creators.
  V8_INLINE static PreParserIdentifier EmptyIdentifier() {
    return PreParserIdentifier::Empty();
  }
  V8_INLINE static bool IsEmptyIdentifier(PreParserIdentifier name) {
    return name.IsEmpty();
  }
  V8_INLINE static PreParserExpression EmptyExpression() {
    return PreParserExpression::Empty();
  }
  V8_INLINE static PreParserExpression EmptyLiteral() {
    return PreParserExpression::Default();
  }
  V8_INLINE static PreParserExpression EmptyObjectLiteralProperty() {
    return PreParserExpression::Default();
  }
  V8_INLINE static PreParserExpression EmptyClassLiteralProperty() {
    return PreParserExpression::Default();
  }
  V8_INLINE static bool IsEmptyClassLiteralProperty(
      PreParserExpression property) {
    return property.IsEmpty();
  }
  V8_INLINE static PreParserExpression EmptyFunctionLiteral() {
    return PreParserExpression::Default();
  }
  V8_INLINE static bool IsEmptyExpression(PreParserExpression expr) {
    return expr.IsEmpty();
  }

  static typesystem::PreParserType EmptyType() {
    return typesystem::PreParserType::Default(false);
  }
  static typesystem::PreParserTypeList NullTypeList() {
    return typesystem::PreParserTypeList();
  }
  static typesystem::PreParserTypeList EmptyTypeList() {
    return typesystem::PreParserTypeList();
  }
  static typesystem::PreParserTypeParameters NullTypeParameters() {
    return typesystem::PreParserTypeParameters();
  }
  static bool IsNullTypeParameters(
      const typesystem::PreParserTypeParameters& typ_pars) {
    return typ_pars.length() == 0;
  }
  static typesystem::PreParserTypeParameters EmptyTypeParameters() {
    return typesystem::PreParserTypeParameters();
  }
  static typesystem::PreParserFormalParameters NullFormalParameters() {
    return typesystem::PreParserFormalParameters();
  }
  static typesystem::PreParserFormalParameters EmptyFormalParameters() {
    return typesystem::PreParserFormalParameters();
  }
  static PreParserIdentifierList NullIdentifierList() {
    return PreParserIdentifierList();
  }
  static PreParserIdentifierList EmptyIdentifierList() {
    return PreParserIdentifierList();
  }
  static typesystem::PreParserType HoleTypeElement() {
    return typesystem::PreParserType::Default(false);
  }
  static typesystem::PreParserTypeMembers EmptyTypeMembers() {
    return typesystem::PreParserTypeMembers();
  }
  static typesystem::PreParserTypeMember EmptyTypeMember() {
    return typesystem::PreParserTypeMember::Default(false, false);
  }

  V8_INLINE static PreParserExpressionList NullExpressionList() {
    return PreParserExpressionList::Null();
  }

  V8_INLINE static bool IsNullExpressionList(PreParserExpressionList exprs) {
    return exprs.IsNull();
  }

  V8_INLINE static PreParserStatementList NullStatementList() {
    return PreParserStatementList::Null();
  }

  V8_INLINE static bool IsNullStatementList(PreParserStatementList stmts) {
    return stmts.IsNull();
  }

  V8_INLINE static PreParserStatement NullStatement() {
    return PreParserStatement::Null();
  }

  V8_INLINE bool IsNullStatement(PreParserStatement stmt) {
    return stmt.IsNullStatement();
  }

  V8_INLINE bool IsEmptyStatement(PreParserStatement stmt) {
    return stmt.IsEmptyStatement();
  }

  V8_INLINE static PreParserStatement NullBlock() {
    return PreParserStatement::Null();
  }

  V8_INLINE PreParserIdentifier EmptyIdentifierString() const {
    return PreParserIdentifier::Default();
  }

  // Odd-ball literal creators.
  V8_INLINE PreParserExpression GetLiteralTheHole(int position) {
    return PreParserExpression::Default();
  }

  V8_INLINE PreParserExpression GetLiteralUndefined(int position) {
    return PreParserExpression::Default();
  }

  // Producing data during the recursive descent.
  PreParserIdentifier GetSymbol() const;

  V8_INLINE PreParserIdentifier GetNextSymbol() const {
    return PreParserIdentifier::Default();
  }

  V8_INLINE PreParserIdentifier GetNumberAsSymbol() const {
    return PreParserIdentifier::Default();
  }

  V8_INLINE PreParserExpression ThisExpression(int pos = kNoSourcePosition) {
    return PreParserExpression::This();
  }

  V8_INLINE PreParserExpression NewSuperPropertyReference(int pos) {
    return PreParserExpression::Default();
  }

  V8_INLINE PreParserExpression NewSuperCallReference(int pos) {
    return PreParserExpression::SuperCallReference();
  }

  V8_INLINE PreParserExpression NewTargetExpression(int pos) {
    return PreParserExpression::Default();
  }

  V8_INLINE PreParserExpression FunctionSentExpression(int pos) {
    return PreParserExpression::Default();
  }

  V8_INLINE PreParserExpression ExpressionFromLiteral(Token::Value token,
                                                      int pos) {
    return PreParserExpression::Default();
  }

  PreParserExpression ExpressionFromIdentifier(
      PreParserIdentifier name, int start_position, int end_position,
      InferName infer = InferName::kYes);

  V8_INLINE PreParserExpression ExpressionFromString(int pos) {
    if (scanner()->UnescapedLiteralMatches("use strict", 10)) {
      return PreParserExpression::UseStrictStringLiteral();
    } else if (scanner()->UnescapedLiteralMatches("use types", 9)) {
      return PreParserExpression::UseTypesStringLiteral();
    }
    return PreParserExpression::StringLiteral();
  }

  V8_INLINE PreParserExpressionList NewExpressionList(int size) const {
    return PreParserExpressionList();
  }

  V8_INLINE PreParserExpressionList NewObjectPropertyList(int size) const {
    return PreParserExpressionList();
  }

  V8_INLINE PreParserExpressionList NewClassPropertyList(int size) const {
    return PreParserExpressionList();
  }

  V8_INLINE PreParserStatementList NewStatementList(int size) const {
    return PreParserStatementList();
  }

  PreParserStatementList NewCaseClauseList(int size) {
    return PreParserStatementList();
  }

  V8_INLINE PreParserExpression
  NewV8Intrinsic(PreParserIdentifier name, PreParserExpressionList arguments,
                 int pos, bool* ok) {
    return PreParserExpression::Default();
  }

  V8_INLINE PreParserStatement NewThrowStatement(PreParserExpression exception,
                                                 int pos) {
    return PreParserStatement::Jump();
  }

  V8_INLINE void AddParameterInitializationBlock(
      const PreParserFormalParameters& parameters, PreParserStatementList body,
      bool is_async, bool* ok) {}

  V8_INLINE void AddFormalParameter(PreParserFormalParameters* parameters,
                                    PreParserExpression pattern,
                                    PreParserExpression initializer,
                                    int initializer_end_position,
                                    bool is_rest) {
    parameters->UpdateArityAndFunctionLength(!initializer.IsEmpty(), is_rest);
  }

  V8_INLINE void DeclareFormalParameter(DeclarationScope* scope,
                                        PreParserIdentifier parameter) {
    if (!classifier()->is_simple_parameter_list()) {
      scope->SetHasNonSimpleParameters();
    }
  }

  V8_INLINE void DeclareArrowFunctionFormalParameters(
      PreParserFormalParameters* parameters, PreParserExpression params,
      const Scanner::Location& params_loc, Scanner::Location* duplicate_loc,
      bool* ok) {
    // TODO(wingo): Detect duplicated identifiers in paramlists.  Detect
    // parameter lists that are too long.
  }

  V8_INLINE void ReindexLiterals(const PreParserFormalParameters& parameters) {}

  V8_INLINE PreParserExpression NoTemplateTag() {
    return PreParserExpression::NoTemplateTag();
  }

  V8_INLINE static bool IsTaggedTemplate(const PreParserExpression tag) {
    return !tag.IsNoTemplateTag();
  }

  V8_INLINE void MaterializeUnspreadArgumentsLiterals(int count) {
    for (int i = 0; i < count; ++i) {
      function_state_->NextMaterializedLiteralIndex();
    }
  }

  V8_INLINE PreParserExpression
  ExpressionListToExpression(PreParserExpressionList args) {
    return PreParserExpression::Default(args.identifiers_);
  }

  V8_INLINE void AddAccessorPrefixToFunctionName(bool is_get,
                                                 PreParserExpression function,
                                                 PreParserIdentifier name) {}
  V8_INLINE void SetFunctionNameFromPropertyName(PreParserExpression property,
                                                 PreParserIdentifier name) {}
  V8_INLINE void SetFunctionNameFromIdentifierRef(
      PreParserExpression value, PreParserExpression identifier) {}

  V8_INLINE ZoneList<typename ExpressionClassifier::Error>*
  GetReportedErrorList() const {
    return function_state_->GetReportedErrorList();
  }

  V8_INLINE ZoneList<PreParserExpression>* GetNonPatternList() const {
    return function_state_->non_patterns_to_rewrite();
  }

  V8_INLINE void CountUsage(v8::Isolate::UseCounterFeature feature) {
    if (use_counts_ != nullptr) ++use_counts_[feature];
  }

  // Preparser's private field members.

  int* use_counts_;
  bool track_unresolved_variables_;
};

PreParserExpression PreParser::SpreadCall(PreParserExpression function,
                                          PreParserExpressionList args,
                                          int pos) {
  return factory()->NewCall(function, args, pos);
}

PreParserExpression PreParser::SpreadCallNew(PreParserExpression function,
                                             PreParserExpressionList args,
                                             int pos) {
  return factory()->NewCallNew(function, args, pos);
}

PreParserStatementList PreParser::ParseEagerFunctionBody(
    PreParserIdentifier function_name, int pos,
    const PreParserFormalParameters& parameters, FunctionKind kind,
    FunctionLiteral::FunctionType function_type, bool* ok) {
  ParsingModeScope parsing_mode(this, PARSE_EAGERLY);
  PreParserStatementList result;

  Scope* inner_scope = scope();
  if (!parameters.is_simple) inner_scope = NewScope(BLOCK_SCOPE);

  {
    BlockState block_state(&scope_state_, inner_scope);
    ParseStatementList(result, Token::RBRACE, ok);
    if (!*ok) return PreParserStatementList();
  }

  Expect(Token::RBRACE, ok);
  return result;
}

PreParserExpression PreParser::CloseTemplateLiteral(TemplateLiteralState* state,
                                                    int start,
                                                    PreParserExpression tag) {
  if (IsTaggedTemplate(tag)) {
    // Emulate generation of array literals for tag callsite
    // 1st is array of cooked strings, second is array of raw strings
    function_state_->NextMaterializedLiteralIndex();
    function_state_->NextMaterializedLiteralIndex();
  }
  return EmptyExpression();
}

}  // namespace internal
}  // namespace v8

#endif  // V8_PARSING_PREPARSER_H<|MERGE_RESOLUTION|>--- conflicted
+++ resolved
@@ -418,11 +418,8 @@
 class PreParserList {
  public:
   // These functions make list->Add(some_expression) work (and do nothing).
-<<<<<<< HEAD
-  explicit PreParserList(int length = 0) : length_(length) {}
-=======
-  PreParserList() : length_(0), identifiers_(nullptr) {}
->>>>>>> b7a16325
+  explicit PreParserList(int length = 0)
+      : length_(length), identifiers_(nullptr) {}
   PreParserList* operator->() { return this; }
   void Add(T, Zone* zone);
   int length() const { return length_; }
@@ -430,10 +427,6 @@
   bool IsNull() const { return length_ == -1; }
 
  private:
-<<<<<<< HEAD
-=======
-  explicit PreParserList(int n) : length_(n), identifiers_(nullptr) {}
->>>>>>> b7a16325
   int length_;
   ZoneList<const AstRawString*>* identifiers_;
 
@@ -441,10 +434,6 @@
   friend class PreParserFactory;
 };
 
-<<<<<<< HEAD
-
-typedef PreParserList<PreParserIdentifier> PreParserIdentifierList;
-=======
 template <>
 inline void PreParserList<PreParserExpression>::Add(
     PreParserExpression expression, Zone* zone) {
@@ -466,7 +455,7 @@
   ++length_;
 }
 
->>>>>>> b7a16325
+typedef PreParserList<PreParserIdentifier> PreParserIdentifierList;
 typedef PreParserList<PreParserExpression> PreParserExpressionList;
 
 class PreParserStatement;
@@ -633,8 +622,8 @@
 
   PreParserFormalParameters* operator->() { return this; }
 
-  void Add(const PreParserFormalParameter& param, void* dummy) {
-    PreParserList<PreParserFormalParameter>::Add(param, dummy);
+  void Add(const PreParserFormalParameter& param, Zone* zone) {
+    PreParserList<PreParserFormalParameter>::Add(param, zone);
     valid_type_ = length() == 1 && param.IsValidType();
   }
 
@@ -950,7 +939,6 @@
     return &dummy;
   }
 
-<<<<<<< HEAD
   typesystem::PreParserType NewPredefinedType(
       typesystem::PredefinedType::Kind kind, int pos) {
     return typesystem::PreParserType::Default(
@@ -1053,10 +1041,9 @@
       const typesystem::PreParserType& result_type, int pos) {
     return typesystem::PreParserTypeMember::IndexSignature();
   }
-=======
+
  private:
   Zone* zone_;
->>>>>>> b7a16325
 };
 
 
@@ -1230,7 +1217,6 @@
     UNREACHABLE();
     return kLazyParsingComplete;
   }
-<<<<<<< HEAD
   Expression ParseFunctionLiteral(Identifier name,
                                   Scanner::Location function_name_location,
                                   FunctionNameValidity function_name_validity,
@@ -1238,15 +1224,7 @@
                                   FunctionLiteral::FunctionType function_type,
                                   LanguageMode language_mode, bool is_typed,
                                   typesystem::TypeFlags type_flags, bool* ok);
-  LazyParsingResult ParseLazyFunctionLiteralBody(bool may_abort, bool* ok);
-=======
-  Expression ParseFunctionLiteral(
-      Identifier name, Scanner::Location function_name_location,
-      FunctionNameValidity function_name_validity, FunctionKind kind,
-      int function_token_pos, FunctionLiteral::FunctionType function_type,
-      LanguageMode language_mode, bool* ok);
   LazyParsingResult ParseStatementListAndLogFunction(bool may_abort, bool* ok);
->>>>>>> b7a16325
 
   struct TemplateLiteralState {};
 
