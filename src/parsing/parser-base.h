// Copyright 2012 the V8 project authors. All rights reserved.
// Use of this source code is governed by a BSD-style license that can be
// found in the LICENSE file.

#ifndef V8_PARSING_PARSER_BASE_H
#define V8_PARSING_PARSER_BASE_H

#include "src/ast/scopes.h"
#include "src/bailout-reason.h"
#include "src/hashmap.h"
#include "src/messages.h"
#include "src/parsing/expression-classifier.h"
#include "src/parsing/func-name-inferrer.h"
#include "src/parsing/scanner.h"
#include "src/parsing/token.h"

namespace v8 {
namespace internal {


enum FunctionNameValidity {
  kFunctionNameIsStrictReserved,
  kSkipFunctionNameCheck,
  kFunctionNameValidityUnknown
};

enum AllowLabelledFunctionStatement {
  kAllowLabelledFunctionStatement,
  kDisallowLabelledFunctionStatement,
};

struct FormalParametersBase {
  explicit FormalParametersBase(Scope* scope) : scope(scope) {}
  Scope* scope;
  bool has_rest = false;
  bool is_simple = true;
  int materialized_literals_count = 0;
};


// Common base class shared between parser and pre-parser. Traits encapsulate
// the differences between Parser and PreParser:

// - Return types: For example, Parser functions return Expression* and
// PreParser functions return PreParserExpression.

// - Creating parse tree nodes: Parser generates an AST during the recursive
// descent. PreParser doesn't create a tree. Instead, it passes around minimal
// data objects (PreParserExpression, PreParserIdentifier etc.) which contain
// just enough data for the upper layer functions. PreParserFactory is
// responsible for creating these dummy objects. It provides a similar kind of
// interface as AstNodeFactory, so ParserBase doesn't need to care which one is
// used.

// - Miscellaneous other tasks interleaved with the recursive descent. For
// example, Parser keeps track of which function literals should be marked as
// pretenured, and PreParser doesn't care.

// The traits are expected to contain the following typedefs:
// struct Traits {
//   // In particular...
//   struct Type {
//     // Used by FunctionState and BlockState.
//     typedef Scope;
//     typedef GeneratorVariable;
//     // Return types for traversing functions.
//     typedef Identifier;
//     typedef Expression;
//     typedef FunctionLiteral;
//     typedef ClassLiteral;
//     typedef ObjectLiteralProperty;
//     typedef Literal;
//     typedef ExpressionList;
//     typedef PropertyList;
//     typedef FormalParameter;
//     typedef FormalParameters;
//     // For constructing objects returned by the traversing functions.
//     typedef Factory;
//   };
//   // ...
// };

template <typename Traits>
class ParserBase : public Traits {
 public:
  // Shorten type names defined by Traits.
  typedef typename Traits::Type::Expression ExpressionT;
  typedef typename Traits::Type::Identifier IdentifierT;
  typedef typename Traits::Type::IdentifierList IdentifierListT;
  typedef typename Traits::Type::FormalParameter FormalParameterT;
  typedef typename Traits::Type::FormalParameters FormalParametersT;
  typedef typename Traits::Type::FunctionLiteral FunctionLiteralT;
  typedef typename Traits::Type::Literal LiteralT;
  typedef typename Traits::Type::ObjectLiteralProperty ObjectLiteralPropertyT;
  typedef typename Traits::Type::Statement StatementT;
  typedef typename Traits::Type::StatementList StatementListT;
  typedef typename Traits::Type::ExpressionClassifier ExpressionClassifier;
  typedef typename Traits::Type::TypeSystem TypeSystem;

  ParserBase(Zone* zone, Scanner* scanner, uintptr_t stack_limit,
             v8::Extension* extension, AstValueFactory* ast_value_factory,
             ParserRecorder* log, typename Traits::Type::Parser this_object)
      : Traits(this_object),
        parenthesized_function_(false),
        scope_(NULL),
        function_state_(NULL),
        extension_(extension),
        fni_(NULL),
        ast_value_factory_(ast_value_factory),
        log_(log),
        mode_(PARSE_EAGERLY),  // Lazy mode must be set explicitly.
        stack_limit_(stack_limit),
        zone_(zone),
        scanner_(scanner),
        stack_overflow_(false),
        allow_lazy_(false),
        allow_natives_(false),
        allow_tailcalls_(false),
        allow_harmony_sloppy_(false),
        allow_harmony_sloppy_function_(false),
        allow_harmony_sloppy_let_(false),
        allow_harmony_restrictive_declarations_(false),
        allow_harmony_do_expressions_(false),
        allow_harmony_function_name_(false),
        allow_harmony_function_sent_(false),
        allow_harmony_types_(false) {}

#define ALLOW_ACCESSORS(name)                           \
  bool allow_##name() const { return allow_##name##_; } \
  void set_allow_##name(bool allow) { allow_##name##_ = allow; }

#define SCANNER_ACCESSORS(name)                                  \
  bool allow_##name() const { return scanner_->allow_##name(); } \
  void set_allow_##name(bool allow) {                            \
    return scanner_->set_allow_##name(allow);                    \
  }

  ALLOW_ACCESSORS(lazy);
  ALLOW_ACCESSORS(natives);
  ALLOW_ACCESSORS(tailcalls);
  ALLOW_ACCESSORS(harmony_sloppy);
  ALLOW_ACCESSORS(harmony_sloppy_function);
  ALLOW_ACCESSORS(harmony_sloppy_let);
  ALLOW_ACCESSORS(harmony_restrictive_declarations);
  ALLOW_ACCESSORS(harmony_do_expressions);
  ALLOW_ACCESSORS(harmony_function_name);
  ALLOW_ACCESSORS(harmony_function_sent);
  ALLOW_ACCESSORS(harmony_types);
  SCANNER_ACCESSORS(harmony_exponentiation_operator);

#undef SCANNER_ACCESSORS
#undef ALLOW_ACCESSORS

  uintptr_t stack_limit() const { return stack_limit_; }

 protected:
  enum AllowRestrictedIdentifiers {
    kAllowRestrictedIdentifiers,
    kDontAllowRestrictedIdentifiers
  };

  enum Mode {
    PARSE_LAZILY,
    PARSE_EAGERLY
  };

  enum VariableDeclarationContext {
    kStatementListItem,
    kStatement,
    kForStatement
  };

  class Checkpoint;
  class ObjectLiteralCheckerBase;

  // ---------------------------------------------------------------------------
  // FunctionState and BlockState together implement the parser's scope stack.
  // The parser's current scope is in scope_. BlockState and FunctionState
  // constructors push on the scope stack and the destructors pop. They are also
  // used to hold the parser's per-function and per-block state.
  class BlockState BASE_EMBEDDED {
   public:
    BlockState(Scope** scope_stack, Scope* scope)
        : scope_stack_(scope_stack), outer_scope_(*scope_stack) {
      *scope_stack_ = scope;
    }
    ~BlockState() { *scope_stack_ = outer_scope_; }

   private:
    Scope** scope_stack_;
    Scope* outer_scope_;
  };

  struct DestructuringAssignment {
   public:
    DestructuringAssignment(ExpressionT expression, Scope* scope)
        : assignment(expression), scope(scope) {}

    ExpressionT assignment;
    Scope* scope;
  };

  class FunctionState BASE_EMBEDDED {
   public:
    FunctionState(FunctionState** function_state_stack, Scope** scope_stack,
                  Scope* scope, FunctionKind kind,
                  typename Traits::Type::Factory* factory);
    ~FunctionState();

    int NextMaterializedLiteralIndex() {
      return next_materialized_literal_index_++;
    }
    int materialized_literal_count() {
      return next_materialized_literal_index_;
    }

    void SkipMaterializedLiterals(int count) {
      next_materialized_literal_index_ += count;
    }

    void AddProperty() { expected_property_count_++; }
    int expected_property_count() { return expected_property_count_; }

    Scanner::Location this_location() const { return this_location_; }
    Scanner::Location super_location() const { return super_location_; }
    Scanner::Location return_location() const { return return_location_; }
    void set_this_location(Scanner::Location location) {
      this_location_ = location;
    }
    void set_super_location(Scanner::Location location) {
      super_location_ = location;
    }
    void set_return_location(Scanner::Location location) {
      return_location_ = location;
    }

    bool is_generator() const { return IsGeneratorFunction(kind_); }

    FunctionKind kind() const { return kind_; }
    FunctionState* outer() const { return outer_function_state_; }

    void set_generator_object_variable(
        typename Traits::Type::GeneratorVariable* variable) {
      DCHECK(variable != NULL);
      DCHECK(is_generator());
      generator_object_variable_ = variable;
    }
    typename Traits::Type::GeneratorVariable* generator_object_variable()
        const {
      return generator_object_variable_;
    }

    typename Traits::Type::Factory* factory() { return factory_; }

    const List<DestructuringAssignment>& destructuring_assignments_to_rewrite()
        const {
      return destructuring_assignments_to_rewrite_;
    }

    List<ExpressionT>& expressions_in_tail_position() {
      return expressions_in_tail_position_;
    }
    void AddExpressionInTailPosition(ExpressionT expression) {
      if (collect_expressions_in_tail_position_) {
        expressions_in_tail_position_.Add(expression);
      }
    }

    bool collect_expressions_in_tail_position() const {
      return collect_expressions_in_tail_position_;
    }
    void set_collect_expressions_in_tail_position(bool collect) {
      collect_expressions_in_tail_position_ = collect;
    }

    ZoneList<ExpressionT>* non_patterns_to_rewrite() {
      return &non_patterns_to_rewrite_;
    }

   private:
    void AddDestructuringAssignment(DestructuringAssignment pair) {
      destructuring_assignments_to_rewrite_.Add(pair);
    }

    V8_INLINE Scope* scope() { return *scope_stack_; }

    void AddNonPatternForRewriting(ExpressionT expr) {
      non_patterns_to_rewrite_.Add(expr, (*scope_stack_)->zone());
    }

    // Used to assign an index to each literal that needs materialization in
    // the function.  Includes regexp literals, and boilerplate for object and
    // array literals.
    int next_materialized_literal_index_;

    // Properties count estimation.
    int expected_property_count_;

    // Location of most recent use of 'this' (invalid if none).
    Scanner::Location this_location_;

    // Location of most recent 'return' statement (invalid if none).
    Scanner::Location return_location_;

    // Location of call to the "super" constructor (invalid if none).
    Scanner::Location super_location_;

    FunctionKind kind_;
    // For generators, this variable may hold the generator object. It variable
    // is used by yield expressions and return statements. It is not necessary
    // for generator functions to have this variable set.
    Variable* generator_object_variable_;

    FunctionState** function_state_stack_;
    FunctionState* outer_function_state_;
    Scope** scope_stack_;
    Scope* outer_scope_;

    List<DestructuringAssignment> destructuring_assignments_to_rewrite_;
    List<ExpressionT> expressions_in_tail_position_;
    bool collect_expressions_in_tail_position_;
    ZoneList<ExpressionT> non_patterns_to_rewrite_;

    typename Traits::Type::Factory* factory_;

    friend class ParserTraits;
    friend class PreParserTraits;
    friend class Checkpoint;
  };

  // Annoyingly, arrow functions first parse as comma expressions, then when we
  // see the => we have to go back and reinterpret the arguments as being formal
  // parameters.  To do so we need to reset some of the parser state back to
  // what it was before the arguments were first seen.
  class Checkpoint BASE_EMBEDDED {
   public:
    explicit Checkpoint(ParserBase* parser) {
      function_state_ = parser->function_state_;
      next_materialized_literal_index_ =
          function_state_->next_materialized_literal_index_;
      expected_property_count_ = function_state_->expected_property_count_;
    }

    void Restore(int* materialized_literal_index_delta) {
      *materialized_literal_index_delta =
          function_state_->next_materialized_literal_index_ -
          next_materialized_literal_index_;
      function_state_->next_materialized_literal_index_ =
          next_materialized_literal_index_;
      function_state_->expected_property_count_ = expected_property_count_;
    }

   private:
    FunctionState* function_state_;
    int next_materialized_literal_index_;
    int expected_property_count_;
  };

  class ParsingModeScope BASE_EMBEDDED {
   public:
    ParsingModeScope(ParserBase* parser, Mode mode)
        : parser_(parser),
          old_mode_(parser->mode()) {
      parser_->mode_ = mode;
    }
    ~ParsingModeScope() {
      parser_->mode_ = old_mode_;
    }

   private:
    ParserBase* parser_;
    Mode old_mode_;
  };

  Scope* NewScope(Scope* parent, ScopeType scope_type) {
    // Must always pass the function kind for FUNCTION_SCOPE.
    DCHECK(scope_type != FUNCTION_SCOPE);
    return NewScope(parent, scope_type, kNormalFunction);
  }

  Scope* NewScope(Scope* parent, ScopeType scope_type, FunctionKind kind) {
    DCHECK(ast_value_factory());
    Scope* result = new (zone())
        Scope(zone(), parent, scope_type, ast_value_factory(), kind);
    result->Initialize();
    return result;
  }

  Scanner* scanner() const { return scanner_; }
  AstValueFactory* ast_value_factory() const { return ast_value_factory_; }
  int position() { return scanner_->location().beg_pos; }
  int peek_position() { return scanner_->peek_location().beg_pos; }
  bool stack_overflow() const { return stack_overflow_; }
  void set_stack_overflow() { stack_overflow_ = true; }
  Mode mode() const { return mode_; }
  Zone* zone() const { return zone_; }

  INLINE(Token::Value peek()) {
    if (stack_overflow_) return Token::ILLEGAL;
    return scanner()->peek();
  }

  INLINE(Token::Value PeekAhead()) {
    if (stack_overflow_) return Token::ILLEGAL;
    return scanner()->PeekAhead();
  }

  INLINE(Token::Value Next()) {
    if (stack_overflow_) return Token::ILLEGAL;
    {
      if (GetCurrentStackPosition() < stack_limit_) {
        // Any further calls to Next or peek will return the illegal token.
        // The current call must return the next token, which might already
        // have been peek'ed.
        stack_overflow_ = true;
      }
    }
    return scanner()->Next();
  }

  void Consume(Token::Value token) {
    Token::Value next = Next();
    USE(next);
    USE(token);
    DCHECK(next == token);
  }

  bool Check(Token::Value token) {
    Token::Value next = peek();
    if (next == token) {
      Consume(next);
      return true;
    }
    return false;
  }

  void Expect(Token::Value token, bool* ok) {
    Token::Value next = Next();
    if (next != token) {
      ReportUnexpectedToken(next);
      *ok = false;
    }
  }

  void ExpectSemicolon(bool* ok) {
    // Check for automatic semicolon insertion according to
    // the rules given in ECMA-262, section 7.9, page 21.
    Token::Value tok = peek();
    if (tok == Token::SEMICOLON) {
      Next();
      return;
    }
    if (scanner()->HasAnyLineTerminatorBeforeNext() ||
        tok == Token::RBRACE ||
        tok == Token::EOS) {
      return;
    }
    Expect(Token::SEMICOLON, ok);
  }

  bool peek_any_identifier() {
    Token::Value next = peek();
    return next == Token::IDENTIFIER || next == Token::FUTURE_RESERVED_WORD ||
           next == Token::FUTURE_STRICT_RESERVED_WORD || next == Token::LET ||
           next == Token::STATIC || next == Token::YIELD;
  }

  bool CheckContextualKeyword(Vector<const char> keyword) {
    if (PeekContextualKeyword(keyword)) {
      Next();
      return true;
    }
    return false;
  }

  bool PeekContextualKeyword(Vector<const char> keyword) {
    return (peek() == Token::IDENTIFIER ||
            peek() == Token::FUTURE_RESERVED_WORD ||
            peek() == Token::FUTURE_STRICT_RESERVED_WORD) &&
           scanner()->is_next_contextual_keyword(keyword);
  }

  void ExpectMetaProperty(Vector<const char> property_name,
                          const char* full_name, int pos, bool* ok);

  void ExpectContextualKeyword(Vector<const char> keyword, bool* ok) {
    Token::Value next = Next();
    if (next != Token::IDENTIFIER && next != Token::FUTURE_RESERVED_WORD &&
        next != Token::FUTURE_STRICT_RESERVED_WORD) {
      ReportUnexpectedToken(next);
      *ok = false;
    } else if (!scanner()->is_literal_contextual_keyword(keyword)) {
      ReportUnexpectedToken(scanner()->current_token());
      *ok = false;
    }
  }

  bool CheckInOrOf(ForEachStatement::VisitMode* visit_mode, bool* ok) {
    if (Check(Token::IN)) {
      *visit_mode = ForEachStatement::ENUMERATE;
      return true;
    } else if (CheckContextualKeyword(CStrVector("of"))) {
      *visit_mode = ForEachStatement::ITERATE;
      return true;
    }
    return false;
  }

  bool PeekInOrOf() {
    return peek() == Token::IN || PeekContextualKeyword(CStrVector("of"));
  }

  // Checks whether an octal literal was last seen between beg_pos and end_pos.
  // If so, reports an error. Only called for strict mode and template strings.
  void CheckOctalLiteral(int beg_pos, int end_pos,
                         MessageTemplate::Template message, bool* ok) {
    Scanner::Location octal = scanner()->octal_position();
    if (octal.IsValid() && beg_pos <= octal.beg_pos &&
        octal.end_pos <= end_pos) {
      ReportMessageAt(octal, message);
      scanner()->clear_octal_position();
      *ok = false;
    }
  }

  inline void CheckStrictOctalLiteral(int beg_pos, int end_pos, bool* ok) {
    CheckOctalLiteral(beg_pos, end_pos, MessageTemplate::kStrictOctalLiteral,
                      ok);
  }

  inline void CheckTemplateOctalLiteral(int beg_pos, int end_pos, bool* ok) {
    CheckOctalLiteral(beg_pos, end_pos, MessageTemplate::kTemplateOctalLiteral,
                      ok);
  }

  void CheckDestructuringElement(ExpressionT element,
                                 ExpressionClassifier* classifier, int beg_pos,
                                 int end_pos);

  // Checking the name of a function literal. This has to be done after parsing
  // the function, since the function can declare itself strict.
  void CheckFunctionName(LanguageMode language_mode, IdentifierT function_name,
                         FunctionNameValidity function_name_validity,
                         const Scanner::Location& function_name_loc, bool* ok) {
    if (function_name_validity == kSkipFunctionNameCheck) return;
    // The function name needs to be checked in strict mode.
    if (is_sloppy(language_mode)) return;

    if (this->IsEvalOrArguments(function_name)) {
      Traits::ReportMessageAt(function_name_loc,
                              MessageTemplate::kStrictEvalArguments);
      *ok = false;
      return;
    }
    if (function_name_validity == kFunctionNameIsStrictReserved) {
      Traits::ReportMessageAt(function_name_loc,
                              MessageTemplate::kUnexpectedStrictReserved);
      *ok = false;
      return;
    }
  }

  // Determine precedence of given token.
  static int Precedence(Token::Value token, bool accept_IN) {
    if (token == Token::IN && !accept_IN)
      return 0;  // 0 precedence will terminate binary expression parsing
    return Token::Precedence(token);
  }

  typename Traits::Type::Factory* factory() {
    return function_state_->factory();
  }

  LanguageMode language_mode() { return scope_->language_mode(); }
  bool typed() { return scope_->typed(); }
  bool is_generator() const { return function_state_->is_generator(); }

  bool allow_const() {
    return is_strict(language_mode()) || allow_harmony_sloppy();
  }

  bool allow_let() {
    return is_strict(language_mode()) || allow_harmony_sloppy_let();
  }

  // Report syntax errors.
  void ReportMessage(MessageTemplate::Template message, const char* arg = NULL,
                     ParseErrorType error_type = kSyntaxError) {
    Scanner::Location source_location = scanner()->location();
    Traits::ReportMessageAt(source_location, message, arg, error_type);
  }

  void ReportMessageAt(Scanner::Location location,
                       MessageTemplate::Template message,
                       ParseErrorType error_type = kSyntaxError) {
    Traits::ReportMessageAt(location, message, reinterpret_cast<const char*>(0),
                            error_type);
  }

  void GetUnexpectedTokenMessage(
      Token::Value token, MessageTemplate::Template* message,
      Scanner::Location* location, const char** arg,
      MessageTemplate::Template default_ = MessageTemplate::kUnexpectedToken);

  void ReportUnexpectedToken(Token::Value token);
  void ReportUnexpectedTokenAt(
      Scanner::Location location, Token::Value token,
      MessageTemplate::Template message = MessageTemplate::kUnexpectedToken);

  void ReportClassifierError(
      const typename ExpressionClassifier::Error& error) {
    Traits::ReportMessageAt(error.location, error.message, error.arg,
                            error.type);
  }

  void ValidateExpression(const ExpressionClassifier* classifier, bool* ok) {
    if (!classifier->is_valid_expression() ||
        classifier->has_cover_initialized_name()) {
      const Scanner::Location& a = classifier->expression_error().location;
      const Scanner::Location& b =
          classifier->cover_initialized_name_error().location;
      if (a.beg_pos < 0 || (b.beg_pos >= 0 && a.beg_pos > b.beg_pos)) {
        ReportClassifierError(classifier->cover_initialized_name_error());
      } else {
        ReportClassifierError(classifier->expression_error());
      }
      *ok = false;
    }
  }

  void ValidateFormalParameterInitializer(
      const ExpressionClassifier* classifier, bool* ok) {
    if (!classifier->is_valid_formal_parameter_initializer()) {
      ReportClassifierError(classifier->formal_parameter_initializer_error());
      *ok = false;
    }
  }

  void ValidateBindingPattern(const ExpressionClassifier* classifier,
                              bool* ok) {
    if (!classifier->is_valid_binding_pattern()) {
      ReportClassifierError(classifier->binding_pattern_error());
      *ok = false;
    }
  }

  void ValidateAssignmentPattern(const ExpressionClassifier* classifier,
                                 bool* ok) {
    if (!classifier->is_valid_assignment_pattern()) {
      ReportClassifierError(classifier->assignment_pattern_error());
      *ok = false;
    }
  }

  void ValidateFormalParameters(const ExpressionClassifier* classifier,
                                LanguageMode language_mode,
                                bool allow_duplicates, bool* ok) {
    if (!allow_duplicates &&
        !classifier->is_valid_formal_parameter_list_without_duplicates()) {
      ReportClassifierError(classifier->duplicate_formal_parameter_error());
      *ok = false;
    } else if (is_strict(language_mode) &&
               !classifier->is_valid_strict_mode_formal_parameters()) {
      ReportClassifierError(classifier->strict_mode_formal_parameter_error());
      *ok = false;
    }
  }

  void ValidateArrowFormalParameters(const ExpressionClassifier* classifier,
                                     ExpressionT expr,
                                     bool parenthesized_formals, bool* ok) {
    if (classifier->is_valid_binding_pattern()) {
      // A simple arrow formal parameter: IDENTIFIER => BODY.
      if (!this->IsIdentifier(expr)) {
        Traits::ReportMessageAt(scanner()->location(),
                                MessageTemplate::kUnexpectedToken,
                                Token::String(scanner()->current_token()));
        *ok = false;
      }
    } else if (!classifier->is_valid_arrow_formal_parameters()) {
      // If after parsing the expr, we see an error but the expression is
      // neither a valid binding pattern nor a valid parenthesized formal
      // parameter list, show the "arrow formal parameters" error if the formals
      // started with a parenthesis, and the binding pattern error otherwise.
      const typename ExpressionClassifier::Error& error =
          parenthesized_formals ? classifier->arrow_formal_parameters_error()
                                : classifier->binding_pattern_error();
      ReportClassifierError(error);
      *ok = false;
    }
  }

  void ValidateLetPattern(const ExpressionClassifier* classifier, bool* ok) {
    if (!classifier->is_valid_let_pattern()) {
      ReportClassifierError(classifier->let_pattern_error());
      *ok = false;
    }
  }

  void ExpressionUnexpectedToken(ExpressionClassifier* classifier) {
    MessageTemplate::Template message = MessageTemplate::kUnexpectedToken;
    const char* arg;
    Scanner::Location location = scanner()->peek_location();
    GetUnexpectedTokenMessage(peek(), &message, &location, &arg);
    classifier->RecordExpressionError(location, message, arg);
  }

  void BindingPatternUnexpectedToken(ExpressionClassifier* classifier) {
    MessageTemplate::Template message = MessageTemplate::kUnexpectedToken;
    const char* arg;
    Scanner::Location location = scanner()->peek_location();
    GetUnexpectedTokenMessage(peek(), &message, &location, &arg);
    classifier->RecordBindingPatternError(location, message, arg);
  }

  void ArrowFormalParametersUnexpectedToken(ExpressionClassifier* classifier) {
    MessageTemplate::Template message = MessageTemplate::kUnexpectedToken;
    const char* arg;
    Scanner::Location location = scanner()->peek_location();
    GetUnexpectedTokenMessage(peek(), &message, &location, &arg);
    classifier->RecordArrowFormalParametersError(location, message, arg);
  }

  void FormalParameterInitializerUnexpectedToken(
      ExpressionClassifier* classifier) {
    MessageTemplate::Template message = MessageTemplate::kUnexpectedToken;
    const char* arg;
    Scanner::Location location = scanner()->peek_location();
    GetUnexpectedTokenMessage(peek(), &message, &location, &arg);
    classifier->RecordFormalParameterInitializerError(location, message, arg);
  }

  // Recursive descent functions:

  // Parses an identifier that is valid for the current scope, in particular it
  // fails on strict mode future reserved keywords in a strict scope. If
  // allow_eval_or_arguments is kAllowEvalOrArguments, we allow "eval" or
  // "arguments" as identifier even in strict mode (this is needed in cases like
  // "var foo = eval;").
  IdentifierT ParseIdentifier(AllowRestrictedIdentifiers, bool* ok);
  IdentifierT ParseAndClassifyIdentifier(ExpressionClassifier* classifier,
                                         bool* ok);
  // Parses an identifier or a strict mode future reserved word, and indicate
  // whether it is strict mode future reserved. Allows passing in is_generator
  // for the case of parsing the identifier in a function expression, where the
  // relevant "is_generator" bit is of the function being parsed, not the
  // containing
  // function.
  IdentifierT ParseIdentifierOrStrictReservedWord(bool is_generator,
                                                  bool* is_strict_reserved,
                                                  bool* ok);
  IdentifierT ParseIdentifierOrStrictReservedWord(bool* is_strict_reserved,
                                                  bool* ok) {
    return ParseIdentifierOrStrictReservedWord(this->is_generator(),
                                               is_strict_reserved, ok);
  }

  IdentifierT ParseIdentifierName(bool* ok);

  ExpressionT ParseRegExpLiteral(bool seen_equal,
                                 ExpressionClassifier* classifier, bool* ok);

  ExpressionT ParsePrimaryExpression(ExpressionClassifier* classifier,
                                     bool* ok);
  ExpressionT ParseExpression(bool accept_IN, bool* ok);
  ExpressionT ParseExpression(bool accept_IN, ExpressionClassifier* classifier,
                              bool* ok);
  ExpressionT ParseArrayLiteral(ExpressionClassifier* classifier, bool* ok);
  ExpressionT ParsePropertyName(IdentifierT* name, bool* is_get, bool* is_set,
                                bool* is_computed_name,
                                ExpressionClassifier* classifier, bool* ok);
  ExpressionT ParsePropertyNameInType(bool* ok);
  ExpressionT ParseObjectLiteral(ExpressionClassifier* classifier, bool* ok);
  ObjectLiteralPropertyT ParsePropertyDefinition(
      ObjectLiteralCheckerBase* checker, bool in_class, bool has_extends,
      bool is_static, bool* is_computed_name, bool* has_seen_constructor,
      ExpressionClassifier* classifier, IdentifierT* name, bool* ok);
  typename Traits::Type::ExpressionList ParseArguments(
      Scanner::Location* first_spread_pos, ExpressionClassifier* classifier,
      bool* ok);

  ExpressionT ParseAssignmentExpression(bool accept_IN,
                                        ExpressionClassifier* classifier,
                                        bool* ok);
  ExpressionT ParseYieldExpression(ExpressionClassifier* classifier, bool* ok);
  ExpressionT ParseConditionalExpression(bool accept_IN,
                                         ExpressionClassifier* classifier,
                                         bool* ok);
  ExpressionT ParseBinaryExpression(int prec, bool accept_IN,
                                    ExpressionClassifier* classifier, bool* ok);
  ExpressionT ParseUnaryExpression(ExpressionClassifier* classifier, bool* ok);
  ExpressionT ParsePostfixExpression(ExpressionClassifier* classifier,
                                     bool* ok);
  ExpressionT ParseLeftHandSideExpression(ExpressionClassifier* classifier,
                                          bool* ok);
  ExpressionT ParseMemberWithNewPrefixesExpression(
      ExpressionClassifier* classifier, bool* ok);
  ExpressionT ParseMemberExpression(ExpressionClassifier* classifier, bool* ok);
  ExpressionT ParseMemberExpressionContinuation(
      ExpressionT expression, ExpressionClassifier* classifier, bool* ok);
  ExpressionT ParseArrowFunctionLiteral(bool accept_IN,
                                        const FormalParametersT& parameters,
                                        const ExpressionClassifier& classifier,
                                        bool* ok);
  ExpressionT ParseTemplateLiteral(ExpressionT tag, int start,
                                   ExpressionClassifier* classifier, bool* ok);
  void AddTemplateExpression(ExpressionT);
  ExpressionT ParseSuperExpression(bool is_new,
                                   ExpressionClassifier* classifier, bool* ok);
  ExpressionT ParseNewTargetExpression(bool* ok);

  void ParseFormalParameter(FormalParametersT* parameters, bool allow_optional,
                            ExpressionClassifier* classifier, bool* ok);
  void ParseFormalParameterList(FormalParametersT* parameters,
                                bool allow_optional,
                                ExpressionClassifier* classifier, bool* ok);
  void CheckArityRestrictions(int param_count, FunctionKind function_type,
                              bool has_rest, int formals_start_pos,
                              int formals_end_pos, bool* ok);

  bool IsNextLetKeyword();

  // Checks if the expression is a valid reference expression (e.g., on the
  // left-hand side of assignments). Although ruled out by ECMA as early errors,
  // we allow calls for web compatibility and rewrite them to a runtime throw.
  ExpressionT CheckAndRewriteReferenceExpression(
      ExpressionT expression, int beg_pos, int end_pos,
      MessageTemplate::Template message, bool* ok);
  ExpressionT CheckAndRewriteReferenceExpression(
      ExpressionT expression, int beg_pos, int end_pos,
      MessageTemplate::Template message, ParseErrorType type, bool* ok);

  bool IsValidReferenceExpression(ExpressionT expression);

  bool IsAssignableIdentifier(ExpressionT expression) {
    if (!Traits::IsIdentifier(expression)) return false;
    if (is_strict(language_mode()) &&
        Traits::IsEvalOrArguments(Traits::AsIdentifier(expression))) {
      return false;
    }
    return true;
  }

  bool IsValidPattern(ExpressionT expression) {
    return expression->IsObjectLiteral() || expression->IsArrayLiteral();
  }

  // Keep track of eval() calls since they disable all local variable
  // optimizations. This checks if expression is an eval call, and if yes,
  // forwards the information to scope.
  void CheckPossibleEvalCall(ExpressionT expression, Scope* scope) {
    if (Traits::IsIdentifier(expression) &&
        Traits::IsEval(Traits::AsIdentifier(expression))) {
      scope->DeclarationScope()->RecordEvalCall();
      scope->RecordEvalCall();
    }
  }

  // Parsing optional types.
  typename TypeSystem::Type ParseValidType(bool* ok);
  typename TypeSystem::Type ParseValidTypeOrStringLiteral(bool* ok);
  typename TypeSystem::Type ParseType(bool* ok);
  typename TypeSystem::Type ParseUnionOrIntersectionOrPrimaryType(bool* ok);
  typename TypeSystem::Type ParseIntersectionOrPrimaryType(bool* ok);
  typename TypeSystem::Type ParsePrimaryTypeOrParameterList(bool* ok);
  typename TypeSystem::Type ParseTypeReference(bool* ok);
  typename TypeSystem::TypeParameters ParseTypeParameters(bool* ok);
  typename TypeSystem::TypeList ParseTypeArguments(bool* ok);
  IdentifierListT ParsePropertyNameList(bool* ok);
  typename TypeSystem::Type ParseObjectType(bool* ok);
  typename TypeSystem::TypeMember ParseTypeMember(bool* ok);
  StatementT ParseTypeAliasDeclaration(int pos, bool* ok);
  StatementT ParseInterfaceDeclaration(int pos, bool* ok);

  typename TypeSystem::Type ValidateType(typename TypeSystem::Type type,
                                         Scanner::Location location, bool* ok) {
    typename TypeSystem::Type result = type->Uncover(ok);
    if (*ok) {
      if (!result->IsStringLiteralType()) return result;
      *ok = false;
    }
    ReportMessageAt(location, MessageTemplate::kInvalidType);
    return type;
  }

  typename TypeSystem::Type ValidateTypeOrStringLiteral(
      typename TypeSystem::Type type, Scanner::Location location, bool* ok) {
    typename TypeSystem::Type result = type->Uncover(ok);
    if (*ok) return result;
    ReportMessageAt(location, MessageTemplate::kInvalidType);
    return type;
  }

  // Used to validate property names in object literals and class literals
  enum PropertyKind {
    kAccessorProperty,
    kValueProperty,
    kMethodProperty
  };

  class ObjectLiteralCheckerBase {
   public:
    explicit ObjectLiteralCheckerBase(ParserBase* parser) : parser_(parser) {}

    virtual void CheckProperty(Token::Value property, PropertyKind type,
                               bool is_static, bool is_generator, bool* ok) = 0;

    virtual ~ObjectLiteralCheckerBase() {}

    virtual void JustSignature() = 0;

   protected:
    ParserBase* parser() const { return parser_; }
    Scanner* scanner() const { return parser_->scanner(); }

   private:
    ParserBase* parser_;
  };

  // Validation per ES6 object literals.
  class ObjectLiteralChecker : public ObjectLiteralCheckerBase {
   public:
    explicit ObjectLiteralChecker(ParserBase* parser)
        : ObjectLiteralCheckerBase(parser), has_seen_proto_(false) {}

    void CheckProperty(Token::Value property, PropertyKind type, bool is_static,
                       bool is_generator, bool* ok) override;

    void JustSignature() override;

   private:
    bool IsProto() { return this->scanner()->LiteralMatches("__proto__", 9); }

    bool has_seen_proto_;
  };

  // Validation per ES6 class literals.
  class ClassLiteralChecker : public ObjectLiteralCheckerBase {
   public:
    explicit ClassLiteralChecker(ParserBase* parser)
        : ObjectLiteralCheckerBase(parser), has_seen_constructor_(false) {}

    void CheckProperty(Token::Value property, PropertyKind type, bool is_static,
                       bool is_generator, bool* ok) override;

    void JustSignature() override;

   private:
    bool IsConstructor() {
      return this->scanner()->LiteralMatches("constructor", 11);
    }
    bool IsPrototype() {
      return this->scanner()->LiteralMatches("prototype", 9);
    }

    bool has_seen_constructor_;
  };

  // If true, the next (and immediately following) function literal is
  // preceded by a parenthesis.
  // Heuristically that means that the function will be called immediately,
  // so never lazily compile it.
  bool parenthesized_function_;

  Scope* scope_;                   // Scope stack.
  FunctionState* function_state_;  // Function state stack.
  v8::Extension* extension_;
  FuncNameInferrer* fni_;
  AstValueFactory* ast_value_factory_;  // Not owned.
  ParserRecorder* log_;
  Mode mode_;
  uintptr_t stack_limit_;

 private:
  Zone* zone_;

  Scanner* scanner_;
  bool stack_overflow_;

  bool allow_lazy_;
  bool allow_natives_;
  bool allow_tailcalls_;
  bool allow_harmony_sloppy_;
  bool allow_harmony_sloppy_function_;
  bool allow_harmony_sloppy_let_;
  bool allow_harmony_restrictive_declarations_;
  bool allow_harmony_do_expressions_;
  bool allow_harmony_function_name_;
  bool allow_harmony_function_sent_;
  bool allow_harmony_types_;
};

template <class Traits>
ParserBase<Traits>::FunctionState::FunctionState(
    FunctionState** function_state_stack, Scope** scope_stack, Scope* scope,
    FunctionKind kind, typename Traits::Type::Factory* factory)
    : next_materialized_literal_index_(0),
      expected_property_count_(0),
      this_location_(Scanner::Location::invalid()),
      return_location_(Scanner::Location::invalid()),
      super_location_(Scanner::Location::invalid()),
      kind_(kind),
      generator_object_variable_(NULL),
      function_state_stack_(function_state_stack),
      outer_function_state_(*function_state_stack),
      scope_stack_(scope_stack),
      outer_scope_(*scope_stack),
      collect_expressions_in_tail_position_(true),
      non_patterns_to_rewrite_(0, scope->zone()),
      factory_(factory) {
  *scope_stack_ = scope;
  *function_state_stack = this;
}


template <class Traits>
ParserBase<Traits>::FunctionState::~FunctionState() {
  *scope_stack_ = outer_scope_;
  *function_state_stack_ = outer_function_state_;
}

template <class Traits>
void ParserBase<Traits>::GetUnexpectedTokenMessage(
    Token::Value token, MessageTemplate::Template* message,
    Scanner::Location* location, const char** arg,
    MessageTemplate::Template default_) {
  *arg = nullptr;
  switch (token) {
    case Token::EOS:
      *message = MessageTemplate::kUnexpectedEOS;
      break;
    case Token::SMI:
    case Token::NUMBER:
      *message = MessageTemplate::kUnexpectedTokenNumber;
      break;
    case Token::STRING:
      *message = MessageTemplate::kUnexpectedTokenString;
      break;
    case Token::IDENTIFIER:
      *message = MessageTemplate::kUnexpectedTokenIdentifier;
      break;
    case Token::FUTURE_RESERVED_WORD:
      *message = MessageTemplate::kUnexpectedReserved;
      break;
    case Token::LET:
    case Token::STATIC:
    case Token::YIELD:
    case Token::FUTURE_STRICT_RESERVED_WORD:
      *message = is_strict(language_mode())
                     ? MessageTemplate::kUnexpectedStrictReserved
                     : MessageTemplate::kUnexpectedTokenIdentifier;
      break;
    case Token::TEMPLATE_SPAN:
    case Token::TEMPLATE_TAIL:
      *message = MessageTemplate::kUnexpectedTemplateString;
      break;
    case Token::ESCAPED_STRICT_RESERVED_WORD:
    case Token::ESCAPED_KEYWORD:
      *message = MessageTemplate::kInvalidEscapedReservedWord;
      break;
    case Token::ILLEGAL:
      if (scanner()->has_error()) {
        *message = scanner()->error();
        *location = scanner()->error_location();
      } else {
        *message = MessageTemplate::kInvalidOrUnexpectedToken;
      }
      break;
    default:
      const char* name = Token::String(token);
      DCHECK(name != NULL);
      *arg = name;
      break;
  }
}


template <class Traits>
void ParserBase<Traits>::ReportUnexpectedToken(Token::Value token) {
  return ReportUnexpectedTokenAt(scanner_->location(), token);
}


template <class Traits>
void ParserBase<Traits>::ReportUnexpectedTokenAt(
    Scanner::Location source_location, Token::Value token,
    MessageTemplate::Template message) {
  const char* arg;
  GetUnexpectedTokenMessage(token, &message, &source_location, &arg);
  Traits::ReportMessageAt(source_location, message, arg);
}


template <class Traits>
typename ParserBase<Traits>::IdentifierT ParserBase<Traits>::ParseIdentifier(
    AllowRestrictedIdentifiers allow_restricted_identifiers, bool* ok) {
  ExpressionClassifier classifier(this);
  auto result = ParseAndClassifyIdentifier(&classifier, ok);
  if (!*ok) return Traits::EmptyIdentifier();

  if (allow_restricted_identifiers == kDontAllowRestrictedIdentifiers) {
    ValidateAssignmentPattern(&classifier, ok);
    if (!*ok) return Traits::EmptyIdentifier();
    ValidateBindingPattern(&classifier, ok);
    if (!*ok) return Traits::EmptyIdentifier();
  }

  return result;
}


template <class Traits>
typename ParserBase<Traits>::IdentifierT
ParserBase<Traits>::ParseAndClassifyIdentifier(ExpressionClassifier* classifier,
                                               bool* ok) {
  Token::Value next = Next();
  if (next == Token::IDENTIFIER) {
    IdentifierT name = this->GetSymbol(scanner());
    // When this function is used to read a formal parameter, we don't always
    // know whether the function is going to be strict or sloppy.  Indeed for
    // arrow functions we don't always know that the identifier we are reading
    // is actually a formal parameter.  Therefore besides the errors that we
    // must detect because we know we're in strict mode, we also record any
    // error that we might make in the future once we know the language mode.
    if (this->IsEval(name)) {
      classifier->RecordStrictModeFormalParameterError(
          scanner()->location(), MessageTemplate::kStrictEvalArguments);
      if (is_strict(language_mode())) {
        classifier->RecordBindingPatternError(
            scanner()->location(), MessageTemplate::kStrictEvalArguments);
      }
    }
    if (this->IsArguments(name)) {
      scope_->RecordArgumentsUsage();
      classifier->RecordStrictModeFormalParameterError(
          scanner()->location(), MessageTemplate::kStrictEvalArguments);
      if (is_strict(language_mode())) {
        classifier->RecordBindingPatternError(
            scanner()->location(), MessageTemplate::kStrictEvalArguments);
      }
    }

    if (classifier->duplicate_finder() != nullptr &&
        scanner()->FindSymbol(classifier->duplicate_finder(), 1) != 0) {
      classifier->RecordDuplicateFormalParameterError(scanner()->location());
    }
    return name;
  } else if (is_sloppy(language_mode()) &&
             (next == Token::FUTURE_STRICT_RESERVED_WORD ||
              next == Token::ESCAPED_STRICT_RESERVED_WORD ||
              next == Token::LET || next == Token::STATIC ||
              (next == Token::YIELD && !is_generator()))) {
    classifier->RecordStrictModeFormalParameterError(
        scanner()->location(), MessageTemplate::kUnexpectedStrictReserved);
    if (next == Token::ESCAPED_STRICT_RESERVED_WORD &&
        is_strict(language_mode())) {
      ReportUnexpectedToken(next);
      *ok = false;
      return Traits::EmptyIdentifier();
    }
    if (next == Token::LET ||
        (next == Token::ESCAPED_STRICT_RESERVED_WORD &&
         scanner()->is_literal_contextual_keyword(CStrVector("let")))) {
      classifier->RecordLetPatternError(scanner()->location(),
                                        MessageTemplate::kLetInLexicalBinding);
    }
    return this->GetSymbol(scanner());
  } else {
    this->ReportUnexpectedToken(next);
    *ok = false;
    return Traits::EmptyIdentifier();
  }
}


template <class Traits>
typename ParserBase<Traits>::IdentifierT
ParserBase<Traits>::ParseIdentifierOrStrictReservedWord(
    bool is_generator, bool* is_strict_reserved, bool* ok) {
  Token::Value next = Next();
  if (next == Token::IDENTIFIER) {
    *is_strict_reserved = false;
  } else if (next == Token::FUTURE_STRICT_RESERVED_WORD || next == Token::LET ||
             next == Token::STATIC || (next == Token::YIELD && !is_generator)) {
    *is_strict_reserved = true;
  } else {
    ReportUnexpectedToken(next);
    *ok = false;
    return Traits::EmptyIdentifier();
  }

  IdentifierT name = this->GetSymbol(scanner());
  if (this->IsArguments(name)) scope_->RecordArgumentsUsage();
  return name;
}


template <class Traits>
typename ParserBase<Traits>::IdentifierT
ParserBase<Traits>::ParseIdentifierName(bool* ok) {
  Token::Value next = Next();
  if (next != Token::IDENTIFIER && next != Token::FUTURE_RESERVED_WORD &&
      next != Token::LET && next != Token::STATIC && next != Token::YIELD &&
      next != Token::FUTURE_STRICT_RESERVED_WORD &&
      next != Token::ESCAPED_KEYWORD &&
      next != Token::ESCAPED_STRICT_RESERVED_WORD && !Token::IsKeyword(next)) {
    this->ReportUnexpectedToken(next);
    *ok = false;
    return Traits::EmptyIdentifier();
  }

  IdentifierT name = this->GetSymbol(scanner());
  if (this->IsArguments(name)) scope_->RecordArgumentsUsage();
  return name;
}


template <class Traits>
typename ParserBase<Traits>::ExpressionT ParserBase<Traits>::ParseRegExpLiteral(
    bool seen_equal, ExpressionClassifier* classifier, bool* ok) {
  int pos = peek_position();
  if (!scanner()->ScanRegExpPattern(seen_equal)) {
    Next();
    ReportMessage(MessageTemplate::kUnterminatedRegExp);
    *ok = false;
    return Traits::EmptyExpression();
  }

  int literal_index = function_state_->NextMaterializedLiteralIndex();

  IdentifierT js_pattern = this->GetNextSymbol(scanner());
  Maybe<RegExp::Flags> flags = scanner()->ScanRegExpFlags();
  if (flags.IsNothing()) {
    Next();
    ReportMessage(MessageTemplate::kMalformedRegExpFlags);
    *ok = false;
    return Traits::EmptyExpression();
  }
  int js_flags = flags.FromJust();
  Next();
  return factory()->NewRegExpLiteral(js_pattern, js_flags, literal_index, pos);
}


#define CHECK_OK  ok); \
  if (!*ok) return this->EmptyExpression(); \
  ((void)0
#define DUMMY )  // to make indentation work
#undef DUMMY

// Used in functions where the return type is not ExpressionT.
#define CHECK_OK_CUSTOM(x) ok); \
  if (!*ok) return this->x(); \
  ((void)0
#define DUMMY )  // to make indentation work
#undef DUMMY

// Used in functions for parsing optional types.
#define CHECK_OK_TYPE  ok);           \
  if (!*ok) return this->EmptyType(); \
  ((void)0
#define DUMMY )  // to make indentation work
#undef DUMMY

template <class Traits>
typename ParserBase<Traits>::ExpressionT
ParserBase<Traits>::ParsePrimaryExpression(ExpressionClassifier* classifier,
                                           bool* ok) {
  // PrimaryExpression ::
  //   'this'
  //   'null'
  //   'true'
  //   'false'
  //   Identifier
  //   Number
  //   String
  //   ArrayLiteral
  //   ObjectLiteral
  //   RegExpLiteral
  //   ClassLiteral
  //   '(' Expression ')'
  //   TemplateLiteral
  //   do Block

  int beg_pos = peek_position();
  switch (peek()) {
    case Token::THIS: {
      BindingPatternUnexpectedToken(classifier);
      Consume(Token::THIS);
      return this->ThisExpression(scope_, factory(), beg_pos);
    }

    case Token::NULL_LITERAL:
    case Token::TRUE_LITERAL:
    case Token::FALSE_LITERAL:
      BindingPatternUnexpectedToken(classifier);
      return this->ExpressionFromLiteral(Next(), beg_pos, scanner(), factory());
    case Token::SMI:
    case Token::NUMBER:
      BindingPatternUnexpectedToken(classifier);
      return this->ExpressionFromLiteral(Next(), beg_pos, scanner(), factory());

    case Token::IDENTIFIER:
    case Token::LET:
    case Token::STATIC:
    case Token::YIELD:
    case Token::ESCAPED_STRICT_RESERVED_WORD:
    case Token::FUTURE_STRICT_RESERVED_WORD: {
      // Using eval or arguments in this context is OK even in strict mode.
      IdentifierT name = ParseAndClassifyIdentifier(classifier, CHECK_OK);
      return this->ExpressionFromIdentifier(
          name, beg_pos, scanner()->location().end_pos, scope_, factory());
    }

    case Token::STRING: {
      BindingPatternUnexpectedToken(classifier);
      Consume(Token::STRING);
      return this->ExpressionFromString(beg_pos, scanner(), factory());
    }

    case Token::ASSIGN_DIV:
      classifier->RecordBindingPatternError(
          scanner()->peek_location(), MessageTemplate::kUnexpectedTokenRegExp);
      return this->ParseRegExpLiteral(true, classifier, ok);

    case Token::DIV:
      classifier->RecordBindingPatternError(
          scanner()->peek_location(), MessageTemplate::kUnexpectedTokenRegExp);
      return this->ParseRegExpLiteral(false, classifier, ok);

    case Token::LBRACK:
      return this->ParseArrayLiteral(classifier, ok);

    case Token::LBRACE:
      return this->ParseObjectLiteral(classifier, ok);

    case Token::LPAREN: {
      // Arrow function formal parameters are either a single identifier or a
      // list of BindingPattern productions enclosed in parentheses.
      // Parentheses are not valid on the LHS of a BindingPattern, so we use the
      // is_valid_binding_pattern() check to detect multiple levels of
      // parenthesization.
      if (!classifier->is_valid_binding_pattern()) {
        ArrowFormalParametersUnexpectedToken(classifier);
      }
      classifier->RecordPatternError(scanner()->peek_location(),
                                     MessageTemplate::kUnexpectedToken,
                                     Token::String(Token::LPAREN));
      Consume(Token::LPAREN);
      if (Check(Token::RPAREN)) {
        // ()=>x.  The continuation that looks for the => is in
        // ParseAssignmentExpression.
        classifier->RecordExpressionError(scanner()->location(),
                                          MessageTemplate::kUnexpectedToken,
                                          Token::String(Token::RPAREN));
        return factory()->NewEmptyParentheses(beg_pos);
      } else if (Check(Token::ELLIPSIS)) {
        // (...x)=>x.  The continuation that looks for the => is in
        // ParseAssignmentExpression.
        int ellipsis_pos = position();
        int expr_pos = peek_position();
        classifier->RecordExpressionError(scanner()->location(),
                                          MessageTemplate::kUnexpectedToken,
                                          Token::String(Token::ELLIPSIS));
        classifier->RecordNonSimpleParameter();
        ExpressionT expr =
            this->ParseAssignmentExpression(true, classifier, CHECK_OK);
        if (!this->IsIdentifier(expr) && !IsValidPattern(expr)) {
          classifier->RecordArrowFormalParametersError(
              Scanner::Location(ellipsis_pos, scanner()->location().end_pos),
              MessageTemplate::kInvalidRestParameter);
        }
        if (peek() == Token::COMMA) {
          ReportMessageAt(scanner()->peek_location(),
                          MessageTemplate::kParamAfterRest);
          *ok = false;
          return this->EmptyExpression();
        }
        Expect(Token::RPAREN, CHECK_OK);
        return factory()->NewSpread(expr, ellipsis_pos, expr_pos);
      }
      // Heuristically try to detect immediately called functions before
      // seeing the call parentheses.
      parenthesized_function_ = (peek() == Token::FUNCTION);
      ExpressionT expr = this->ParseExpression(true, classifier, CHECK_OK);
      Expect(Token::RPAREN, CHECK_OK);
      return expr;
    }

    case Token::CLASS: {
      BindingPatternUnexpectedToken(classifier);
      Consume(Token::CLASS);
      if (!allow_harmony_sloppy() && is_sloppy(language_mode())) {
        ReportMessage(MessageTemplate::kSloppyLexical);
        *ok = false;
        return this->EmptyExpression();
      }
      int class_token_position = position();
      IdentifierT name = this->EmptyIdentifier();
      bool is_strict_reserved_name = false;
      Scanner::Location class_name_location = Scanner::Location::invalid();
      if (peek_any_identifier()) {
        name = ParseIdentifierOrStrictReservedWord(&is_strict_reserved_name,
                                                   CHECK_OK);
        class_name_location = scanner()->location();
      }
      return this->ParseClassLiteral(name, class_name_location,
                                     is_strict_reserved_name,
                                     class_token_position, ok);
    }

    case Token::TEMPLATE_SPAN:
    case Token::TEMPLATE_TAIL:
      BindingPatternUnexpectedToken(classifier);
      return this->ParseTemplateLiteral(Traits::NoTemplateTag(), beg_pos,
                                        classifier, ok);

    case Token::MOD:
      if (allow_natives() || extension_ != NULL) {
        BindingPatternUnexpectedToken(classifier);
        return this->ParseV8Intrinsic(ok);
      }
      break;

    case Token::DO:
      if (allow_harmony_do_expressions()) {
        BindingPatternUnexpectedToken(classifier);
        return Traits::ParseDoExpression(ok);
      }
      break;

    default:
      break;
  }

  ReportUnexpectedToken(Next());
  *ok = false;
  return this->EmptyExpression();
}


template <class Traits>
typename ParserBase<Traits>::ExpressionT ParserBase<Traits>::ParseExpression(
    bool accept_IN, bool* ok) {
  ExpressionClassifier classifier(this);
  ExpressionT result = ParseExpression(accept_IN, &classifier, CHECK_OK);
  Traits::RewriteNonPattern(&classifier, CHECK_OK);
  return result;
}


template <class Traits>
typename ParserBase<Traits>::ExpressionT ParserBase<Traits>::ParseExpression(
    bool accept_IN, ExpressionClassifier* classifier, bool* ok) {
  // Expression ::
  //   AssignmentExpression
  //   Expression ',' AssignmentExpression

  ExpressionClassifier binding_classifier(this);
  ExpressionT result =
      this->ParseAssignmentExpression(accept_IN, &binding_classifier, CHECK_OK);
  classifier->Accumulate(&binding_classifier,
                         ExpressionClassifier::AllProductions);
  bool is_simple_parameter_list = this->IsIdentifier(result);
  bool seen_rest = false;
  while (peek() == Token::COMMA) {
    if (seen_rest) {
      // At this point the production can't possibly be valid, but we don't know
      // which error to signal.
      classifier->RecordArrowFormalParametersError(
          scanner()->peek_location(), MessageTemplate::kParamAfterRest);
    }
    Consume(Token::COMMA);
    bool is_rest = false;
    if (peek() == Token::ELLIPSIS) {
      // 'x, y, ...z' in CoverParenthesizedExpressionAndArrowParameterList only
      // as the formal parameters of'(x, y, ...z) => foo', and is not itself a
      // valid expression or binding pattern.
      ExpressionUnexpectedToken(classifier);
      BindingPatternUnexpectedToken(classifier);
      Consume(Token::ELLIPSIS);
      seen_rest = is_rest = true;
    }
    int pos = position(), expr_pos = peek_position();
    ExpressionT right = this->ParseAssignmentExpression(
        accept_IN, &binding_classifier, CHECK_OK);
    classifier->Accumulate(&binding_classifier,
                           ExpressionClassifier::AllProductions);
    if (is_rest) {
      if (!this->IsIdentifier(right) && !IsValidPattern(right)) {
        classifier->RecordArrowFormalParametersError(
            Scanner::Location(pos, scanner()->location().end_pos),
            MessageTemplate::kInvalidRestParameter);
      }
      right = factory()->NewSpread(right, pos, expr_pos);
    }
    is_simple_parameter_list =
        is_simple_parameter_list && this->IsIdentifier(right);
    result = factory()->NewBinaryOperation(Token::COMMA, result, right, pos);
  }
  if (!is_simple_parameter_list || seen_rest) {
    classifier->RecordNonSimpleParameter();
  }

  return result;
}


template <class Traits>
typename ParserBase<Traits>::ExpressionT ParserBase<Traits>::ParseArrayLiteral(
    ExpressionClassifier* classifier, bool* ok) {
  // ArrayLiteral ::
  //   '[' Expression? (',' Expression?)* ']'

  int pos = peek_position();
  typename Traits::Type::ExpressionList values =
      this->NewExpressionList(4, zone_);
  int first_spread_index = -1;
  Expect(Token::LBRACK, CHECK_OK);
  while (peek() != Token::RBRACK) {
    ExpressionT elem = this->EmptyExpression();
    if (peek() == Token::COMMA) {
      elem = this->GetLiteralTheHole(peek_position(), factory());
    } else if (peek() == Token::ELLIPSIS) {
      int start_pos = peek_position();
      Consume(Token::ELLIPSIS);
      int expr_pos = peek_position();
      ExpressionT argument =
          this->ParseAssignmentExpression(true, classifier, CHECK_OK);
      elem = factory()->NewSpread(argument, start_pos, expr_pos);

      if (first_spread_index < 0) {
        first_spread_index = values->length();
      }

      if (argument->IsAssignment()) {
        classifier->RecordPatternError(
            Scanner::Location(start_pos, scanner()->location().end_pos),
            MessageTemplate::kInvalidDestructuringTarget);
      } else {
        CheckDestructuringElement(argument, classifier, start_pos,
                                  scanner()->location().end_pos);
      }

      if (peek() == Token::COMMA) {
        classifier->RecordPatternError(
            Scanner::Location(start_pos, scanner()->location().end_pos),
            MessageTemplate::kElementAfterRest);
      }
    } else {
      int beg_pos = peek_position();
      elem = this->ParseAssignmentExpression(true, classifier, CHECK_OK);
      CheckDestructuringElement(elem, classifier, beg_pos,
                                scanner()->location().end_pos);
    }
    values->Add(elem, zone_);
    if (peek() != Token::RBRACK) {
      Expect(Token::COMMA, CHECK_OK);
    }
  }
  Expect(Token::RBRACK, CHECK_OK);

  // Update the scope information before the pre-parsing bailout.
  int literal_index = function_state_->NextMaterializedLiteralIndex();

  ExpressionT result = factory()->NewArrayLiteral(values, first_spread_index,
                                                  literal_index, pos);
  if (first_spread_index >= 0) {
    result = factory()->NewRewritableExpression(result);
    Traits::QueueNonPatternForRewriting(result);
  }
  return result;
}


template <class Traits>
typename ParserBase<Traits>::ExpressionT ParserBase<Traits>::ParsePropertyName(
    IdentifierT* name, bool* is_get, bool* is_set, bool* is_computed_name,
    ExpressionClassifier* classifier, bool* ok) {
  Token::Value token = peek();
  int pos = peek_position();

  // For non computed property names we normalize the name a bit:
  //
  //   "12" -> 12
  //   12.3 -> "12.3"
  //   12.30 -> "12.3"
  //   identifier -> "identifier"
  //
  // This is important because we use the property name as a key in a hash
  // table when we compute constant properties.
  switch (token) {
    case Token::STRING:
      Consume(Token::STRING);
      *name = this->GetSymbol(scanner());
      break;

    case Token::SMI:
      Consume(Token::SMI);
      *name = this->GetNumberAsSymbol(scanner());
      break;

    case Token::NUMBER:
      Consume(Token::NUMBER);
      *name = this->GetNumberAsSymbol(scanner());
      break;

    case Token::LBRACK: {
      *is_computed_name = true;
      Consume(Token::LBRACK);
      ExpressionClassifier computed_name_classifier(this);
      ExpressionT expression =
          ParseAssignmentExpression(true, &computed_name_classifier, CHECK_OK);
      Traits::RewriteNonPattern(&computed_name_classifier, CHECK_OK);
      classifier->Accumulate(&computed_name_classifier,
                             ExpressionClassifier::ExpressionProductions);
      Expect(Token::RBRACK, CHECK_OK);
      return expression;
    }

    default:
      *name = ParseIdentifierName(CHECK_OK);
      scanner()->IsGetOrSet(is_get, is_set);
      break;
  }

  uint32_t index;
  return this->IsArrayIndex(*name, &index)
             ? factory()->NewNumberLiteral(index, pos)
             : factory()->NewStringLiteral(*name, pos);
}


// This is a simplified version of ParsePropertyName
template <class Traits>
typename ParserBase<Traits>::ExpressionT
ParserBase<Traits>::ParsePropertyNameInType(bool* ok) {
  Token::Value token = peek();
  int pos = peek_position();
  IdentifierT name = this->EmptyIdentifier();

  // For non computed property names we normalize the name a bit:
  //
  //   "12" -> 12
  //   12.3 -> "12.3"
  //   12.30 -> "12.3"
  //   identifier -> "identifier"
  //
  // This is important because we use the property name as a key in a hash
  // table when we compute constant properties.
  switch (token) {
    case Token::STRING:
      Consume(Token::STRING);
      name = this->GetSymbol(scanner());
      break;

    case Token::SMI:
      Consume(Token::SMI);
      name = this->GetNumberAsSymbol(scanner());
      break;

    case Token::NUMBER:
      Consume(Token::NUMBER);
      name = this->GetNumberAsSymbol(scanner());
      break;

    default:
      name = ParseIdentifierName(CHECK_OK);
      break;
  }

  uint32_t index;
  return this->IsArrayIndex(name, &index)
             ? factory()->NewNumberLiteral(index, pos)
             : factory()->NewStringLiteral(name, pos);
}


template <class Traits>
typename ParserBase<Traits>::ObjectLiteralPropertyT
ParserBase<Traits>::ParsePropertyDefinition(
    ObjectLiteralCheckerBase* checker, bool in_class, bool has_extends,
    bool is_static, bool* is_computed_name, bool* has_seen_constructor,
    ExpressionClassifier* classifier, IdentifierT* name, bool* ok) {
  DCHECK(!in_class || is_static || has_seen_constructor != nullptr);

  // Parse index member declarations in typed mode.
  // We implicitly disallow computed property names, in this case,
  // i.e., class C { [42](x) {} } does not work in typed mode.
  if (in_class && !is_static && scope_->typed() && Check(Token::LBRACK)) {
    int property_pos = peek_position();
    IdentifierT property_name =
        ParseIdentifierName(CHECK_OK_CUSTOM(EmptyObjectLiteralProperty));
    ExpressionT property =
        factory()->NewStringLiteral(property_name, property_pos);
    Expect(Token::COLON, CHECK_OK_CUSTOM(EmptyObjectLiteralProperty));
    typesystem::TypeMember::IndexType index_type =
        typesystem::TypeMember::kNoIndexType;
    if (peek() == Token::IDENTIFIER) {
      if (CheckContextualKeyword(CStrVector("number"))) {
        index_type = typesystem::TypeMember::kNumberIndexType;
      } else if (CheckContextualKeyword(CStrVector("string"))) {
        index_type = typesystem::TypeMember::kStringIndexType;
      }
    }
    if (index_type == typesystem::TypeMember::kNoIndexType) {
      Scanner::Location next_location = scanner()->peek_location();
      ReportMessageAt(next_location, MessageTemplate::kBadIndexType);
      *ok = false;
      return this->EmptyObjectLiteralProperty();
    }
    Expect(Token::RBRACK, CHECK_OK_CUSTOM(EmptyObjectLiteralProperty));
    // Parse optional result type
    typename TypeSystem::Type type = this->EmptyType();
    if (Check(Token::COLON)) {  // Braces required here.
      type = ParseValidType(CHECK_OK_CUSTOM(EmptyObjectLiteralProperty));
    }
    USE(property);  // TODO(nikolaos): really use these!
    USE(index_type);
    USE(type);
    return this->EmptyObjectLiteralProperty();
  }

  ExpressionT value = this->EmptyExpression();
  bool is_get = false;
  bool is_set = false;
  bool is_generator = Check(Token::MUL);

  Token::Value name_token = peek();
  int next_beg_pos = scanner()->peek_location().beg_pos;
  int next_end_pos = scanner()->peek_location().end_pos;
  ExpressionT name_expression =
      ParsePropertyName(name, &is_get, &is_set, is_computed_name, classifier,
                        CHECK_OK_CUSTOM(EmptyObjectLiteralProperty));

  if (fni_ != nullptr && !*is_computed_name) {
    this->PushLiteralName(fni_, *name);
  }

  if (!in_class && !is_generator) {
    DCHECK(!is_static);

    if (peek() == Token::COLON) {
      // PropertyDefinition
      //    PropertyName ':' AssignmentExpression
      if (!*is_computed_name) {
        checker->CheckProperty(name_token, kValueProperty, false, false,
                               CHECK_OK_CUSTOM(EmptyObjectLiteralProperty));
      }
      Consume(Token::COLON);
      int beg_pos = peek_position();
      value = this->ParseAssignmentExpression(
          true, classifier, CHECK_OK_CUSTOM(EmptyObjectLiteralProperty));
      CheckDestructuringElement(value, classifier, beg_pos,
                                scanner()->location().end_pos);

      return factory()->NewObjectLiteralProperty(name_expression, value, false,
                                                 *is_computed_name);
    }

    if (Token::IsIdentifier(name_token, language_mode(),
                            this->is_generator()) &&
        (peek() == Token::COMMA || peek() == Token::RBRACE ||
         peek() == Token::ASSIGN)) {
      // PropertyDefinition
      //    IdentifierReference
      //    CoverInitializedName
      //
      // CoverInitializedName
      //    IdentifierReference Initializer?
      if (classifier->duplicate_finder() != nullptr &&
          scanner()->FindSymbol(classifier->duplicate_finder(), 1) != 0) {
        classifier->RecordDuplicateFormalParameterError(scanner()->location());
      }
      if (name_token == Token::LET) {
        classifier->RecordLetPatternError(
            scanner()->location(), MessageTemplate::kLetInLexicalBinding);
      }

      ExpressionT lhs = this->ExpressionFromIdentifier(
          *name, next_beg_pos, next_end_pos, scope_, factory());
      CheckDestructuringElement(lhs, classifier, next_beg_pos, next_end_pos);

      if (peek() == Token::ASSIGN) {
        Consume(Token::ASSIGN);
        ExpressionClassifier rhs_classifier(this);
        ExpressionT rhs = this->ParseAssignmentExpression(
            true, &rhs_classifier, CHECK_OK_CUSTOM(EmptyObjectLiteralProperty));
        Traits::RewriteNonPattern(&rhs_classifier,
                                  CHECK_OK_CUSTOM(EmptyObjectLiteralProperty));
        classifier->Accumulate(&rhs_classifier,
                               ExpressionClassifier::ExpressionProductions);
        value = factory()->NewAssignment(Token::ASSIGN, lhs, rhs,
                                         RelocInfo::kNoPosition);
        classifier->RecordCoverInitializedNameError(
            Scanner::Location(next_beg_pos, scanner()->location().end_pos),
            MessageTemplate::kInvalidCoverInitializedName);

        if (allow_harmony_function_name()) {
          Traits::SetFunctionNameFromIdentifierRef(rhs, lhs);
        }
      } else {
        value = lhs;
      }

      return factory()->NewObjectLiteralProperty(
          name_expression, value, ObjectLiteralProperty::COMPUTED, false,
          false);
    }
  }

  // Method definitions are never valid in patterns.
  classifier->RecordPatternError(
      Scanner::Location(next_beg_pos, scanner()->location().end_pos),
      MessageTemplate::kInvalidDestructuringTarget);

  if (is_generator || peek() == Token::LPAREN ||
      (scope_->typed() && peek() == Token::LT)) {
    // MethodDefinition
    //    PropertyName '(' StrictFormalParameters ')' '{' FunctionBody '}'
    //    '*' PropertyName '(' StrictFormalParameters ')' '{' FunctionBody '}'
    if (!*is_computed_name) {
      checker->CheckProperty(name_token, kMethodProperty, is_static,
                             is_generator,
                             CHECK_OK_CUSTOM(EmptyObjectLiteralProperty));
    }

    FunctionKind kind = is_generator ? FunctionKind::kConciseGeneratorMethod
                                     : FunctionKind::kConciseMethod;
    typesystem::TypeFlags type_flags = typesystem::kNormalTypes;

    if (in_class && !is_static && this->IsConstructor(*name)) {
      *has_seen_constructor = true;
      kind = has_extends ? FunctionKind::kSubclassConstructor
                         : FunctionKind::kBaseConstructor;
      type_flags = typesystem::kConstructorTypes;
    }
    // Allow signatures when in a class.
    if (in_class) type_flags |= typesystem::kAllowSignature;

    value = this->ParseFunctionLiteral(
        *name, scanner()->location(), kSkipFunctionNameCheck, kind,
        RelocInfo::kNoPosition, FunctionLiteral::kAccessorOrMethod,
<<<<<<< HEAD
        language_mode(), type_flags,
        CHECK_OK_CUSTOM(EmptyObjectLiteralProperty));

    // Return no property definition if just the signature was given.
    if (this->IsEmptyExpression(value)) {
      // Don't count constructor signature as a constructor.
      if (in_class && !is_static && this->IsConstructor(*name)) {
        // Note: we don't really need to unset has_seen_constructor
        checker->JustSignature();
      }
      return this->EmptyObjectLiteralProperty();
    }
=======
        language_mode(), typed(), CHECK_OK_CUSTOM(EmptyObjectLiteralProperty));
>>>>>>> cac24ba8

    return factory()->NewObjectLiteralProperty(name_expression, value,
                                               ObjectLiteralProperty::COMPUTED,
                                               is_static, *is_computed_name);
  }

  if (in_class && name_token == Token::STATIC && !is_static) {
    // ClassElement (static)
    //    'static' MethodDefinition
    *name = this->EmptyIdentifier();
    ObjectLiteralPropertyT property = ParsePropertyDefinition(
        checker, true, has_extends, true, is_computed_name, nullptr, classifier,
        name, ok);
    Traits::RewriteNonPattern(classifier, ok);
    return property;
  }

  if (is_get || is_set) {
    // MethodDefinition (Accessors)
    //    get PropertyName '(' ')' '{' FunctionBody '}'
    //    set PropertyName '(' PropertySetParameterList ')' '{' FunctionBody '}'
    *name = this->EmptyIdentifier();
    bool dont_care = false;
    name_token = peek();

    name_expression = ParsePropertyName(
        name, &dont_care, &dont_care, is_computed_name, classifier,
        CHECK_OK_CUSTOM(EmptyObjectLiteralProperty));

    if (!*is_computed_name) {
      checker->CheckProperty(name_token, kAccessorProperty, is_static,
                             is_generator,
                             CHECK_OK_CUSTOM(EmptyObjectLiteralProperty));
    }

    typename Traits::Type::FunctionLiteral value = this->ParseFunctionLiteral(
        *name, scanner()->location(), kSkipFunctionNameCheck,
        is_get ? FunctionKind::kGetterFunction : FunctionKind::kSetterFunction,
        RelocInfo::kNoPosition, FunctionLiteral::kAccessorOrMethod,
<<<<<<< HEAD
        language_mode(), typesystem::kDisallowTypeParameters,
        CHECK_OK_CUSTOM(EmptyObjectLiteralProperty));
=======
        language_mode(), typed(), CHECK_OK_CUSTOM(EmptyObjectLiteralProperty));
>>>>>>> cac24ba8

    // Make sure the name expression is a string since we need a Name for
    // Runtime_DefineAccessorPropertyUnchecked and since we can determine this
    // statically we can skip the extra runtime check.
    if (!*is_computed_name) {
      name_expression =
          factory()->NewStringLiteral(*name, name_expression->position());
    }

    return factory()->NewObjectLiteralProperty(
        name_expression, value,
        is_get ? ObjectLiteralProperty::GETTER : ObjectLiteralProperty::SETTER,
        is_static, *is_computed_name);
  }

  // Allow member variable declarations in typed mode.
  if (in_class && scope_->typed()) {
    // Parse optional type annotation.
    typename TypeSystem::Type type = this->EmptyType();
    if (Check(Token::COLON)) {  // Braces required here.
      type = ParseValidType(CHECK_OK_CUSTOM(EmptyObjectLiteralProperty));
    }
    USE(type);  // TODO(nikolaos): really use it!
    // Parse optional initializer.
    if (Check(Token::ASSIGN)) {
      ExpressionClassifier rhs_classifier(this);
      ExpressionT rhs = this->ParseAssignmentExpression(
          true, &rhs_classifier, CHECK_OK_CUSTOM(EmptyObjectLiteralProperty));
      Traits::RewriteNonPattern(&rhs_classifier,
                                CHECK_OK_CUSTOM(EmptyObjectLiteralProperty));
      classifier->Accumulate(&rhs_classifier,
                             ExpressionClassifier::ExpressionProductions);
      USE(rhs);  // TODO(nikolaos): really use it!
    }
    return this->EmptyObjectLiteralProperty();
  }

  Token::Value next = Next();
  ReportUnexpectedToken(next);
  *ok = false;
  return this->EmptyObjectLiteralProperty();
}


template <class Traits>
typename ParserBase<Traits>::ExpressionT ParserBase<Traits>::ParseObjectLiteral(
    ExpressionClassifier* classifier, bool* ok) {
  // ObjectLiteral ::
  // '{' (PropertyDefinition (',' PropertyDefinition)* ','? )? '}'

  int pos = peek_position();
  typename Traits::Type::PropertyList properties =
      this->NewPropertyList(4, zone_);
  int number_of_boilerplate_properties = 0;
  bool has_computed_names = false;
  ObjectLiteralChecker checker(this);

  Expect(Token::LBRACE, CHECK_OK);

  while (peek() != Token::RBRACE) {
    FuncNameInferrer::State fni_state(fni_);

    const bool in_class = false;
    const bool is_static = false;
    const bool has_extends = false;
    bool is_computed_name = false;
    IdentifierT name = this->EmptyIdentifier();
    ObjectLiteralPropertyT property = this->ParsePropertyDefinition(
        &checker, in_class, has_extends, is_static, &is_computed_name, NULL,
        classifier, &name, CHECK_OK);

    if (is_computed_name) {
      has_computed_names = true;
    }

    // Count CONSTANT or COMPUTED properties to maintain the enumeration order.
    if (!has_computed_names && this->IsBoilerplateProperty(property)) {
      number_of_boilerplate_properties++;
    }
    properties->Add(property, zone());

    if (peek() != Token::RBRACE) {
      // Need {} because of the CHECK_OK macro.
      Expect(Token::COMMA, CHECK_OK);
    }

    if (fni_ != nullptr) fni_->Infer();

    if (allow_harmony_function_name()) {
      Traits::SetFunctionNameFromPropertyName(property, name);
    }
  }
  Expect(Token::RBRACE, CHECK_OK);

  // Computation of literal_index must happen before pre parse bailout.
  int literal_index = function_state_->NextMaterializedLiteralIndex();

  return factory()->NewObjectLiteral(properties,
                                     literal_index,
                                     number_of_boilerplate_properties,
                                     pos);
}


template <class Traits>
typename Traits::Type::ExpressionList ParserBase<Traits>::ParseArguments(
    Scanner::Location* first_spread_arg_loc, ExpressionClassifier* classifier,
    bool* ok) {
  // Arguments ::
  //   '(' (AssignmentExpression)*[','] ')'

  Scanner::Location spread_arg = Scanner::Location::invalid();
  typename Traits::Type::ExpressionList result =
      this->NewExpressionList(4, zone_);
  Expect(Token::LPAREN, CHECK_OK_CUSTOM(NullExpressionList));
  bool done = (peek() == Token::RPAREN);
  bool was_unspread = false;
  int unspread_sequences_count = 0;
  while (!done) {
    int start_pos = peek_position();
    bool is_spread = Check(Token::ELLIPSIS);
    int expr_pos = peek_position();

    ExpressionT argument = this->ParseAssignmentExpression(
        true, classifier, CHECK_OK_CUSTOM(NullExpressionList));
    Traits::RewriteNonPattern(classifier, CHECK_OK_CUSTOM(NullExpressionList));
    if (is_spread) {
      if (!spread_arg.IsValid()) {
        spread_arg.beg_pos = start_pos;
        spread_arg.end_pos = peek_position();
      }
      argument = factory()->NewSpread(argument, start_pos, expr_pos);
    }
    result->Add(argument, zone_);

    // unspread_sequences_count is the number of sequences of parameters which
    // are not prefixed with a spread '...' operator.
    if (is_spread) {
      was_unspread = false;
    } else if (!was_unspread) {
      was_unspread = true;
      unspread_sequences_count++;
    }

    if (result->length() > Code::kMaxArguments) {
      ReportMessage(MessageTemplate::kTooManyArguments);
      *ok = false;
      return this->NullExpressionList();
    }
    done = (peek() != Token::COMMA);
    if (!done) {
      Next();
    }
  }
  Scanner::Location location = scanner_->location();
  if (Token::RPAREN != Next()) {
    ReportMessageAt(location, MessageTemplate::kUnterminatedArgList);
    *ok = false;
    return this->NullExpressionList();
  }
  *first_spread_arg_loc = spread_arg;

  if (spread_arg.IsValid()) {
    // Unspread parameter sequences are translated into array literals in the
    // parser. Ensure that the number of materialized literals matches between
    // the parser and preparser
    Traits::MaterializeUnspreadArgumentsLiterals(unspread_sequences_count);
  }

  return result;
}

// Precedence = 2
template <class Traits>
typename ParserBase<Traits>::ExpressionT
ParserBase<Traits>::ParseAssignmentExpression(bool accept_IN,
                                              ExpressionClassifier* classifier,
                                              bool* ok) {
  // AssignmentExpression ::
  //   ConditionalExpression
  //   ArrowFunction
  //   YieldExpression
  //   LeftHandSideExpression AssignmentOperator AssignmentExpression
  bool is_destructuring_assignment = false;
  int lhs_beg_pos = peek_position();

  if (peek() == Token::YIELD && is_generator()) {
    return this->ParseYieldExpression(classifier, ok);
  }

  FuncNameInferrer::State fni_state(fni_);
  ParserBase<Traits>::Checkpoint checkpoint(this);
  ExpressionClassifier arrow_formals_classifier(this,
                                                classifier->duplicate_finder());
  bool parenthesized_formals = peek() == Token::LPAREN;
  if (!parenthesized_formals) {
    ArrowFormalParametersUnexpectedToken(&arrow_formals_classifier);
  }
  ExpressionT expression = this->ParseConditionalExpression(
      accept_IN, &arrow_formals_classifier, CHECK_OK);
  if (peek() == Token::ARROW) {
    classifier->RecordPatternError(scanner()->peek_location(),
                                   MessageTemplate::kUnexpectedToken,
                                   Token::String(Token::ARROW));
    ValidateArrowFormalParameters(&arrow_formals_classifier, expression,
                                  parenthesized_formals, CHECK_OK);
    Scanner::Location loc(lhs_beg_pos, scanner()->location().end_pos);
    Scope* scope =
        this->NewScope(scope_, FUNCTION_SCOPE, FunctionKind::kArrowFunction);
    // Because the arrow's parameters were parsed in the outer scope, any
    // usage flags that might have been triggered there need to be copied
    // to the arrow scope.
    scope_->PropagateUsageFlagsToScope(scope);
    FormalParametersT parameters(scope);
    if (!arrow_formals_classifier.is_simple_parameter_list()) {
      scope->SetHasNonSimpleParameters();
      parameters.is_simple = false;
    }

    checkpoint.Restore(&parameters.materialized_literals_count);

    scope->set_start_position(lhs_beg_pos);
    Scanner::Location duplicate_loc = Scanner::Location::invalid();
    this->ParseArrowFunctionFormalParameterList(&parameters, expression, loc,
                                                &duplicate_loc, CHECK_OK);
    if (duplicate_loc.IsValid()) {
      arrow_formals_classifier.RecordDuplicateFormalParameterError(
          duplicate_loc);
    }
    expression = this->ParseArrowFunctionLiteral(
        accept_IN, parameters, arrow_formals_classifier, CHECK_OK);

    if (fni_ != nullptr) fni_->Infer();

    return expression;
  }

  if (this->IsValidReferenceExpression(expression)) {
    arrow_formals_classifier.ForgiveAssignmentPatternError();
  }

  // "expression" was not itself an arrow function parameter list, but it might
  // form part of one.  Propagate speculative formal parameter error locations.
  // Do not merge pending non-pattern expressions yet!
  classifier->Accumulate(
      &arrow_formals_classifier,
      ExpressionClassifier::StandardProductions |
      ExpressionClassifier::FormalParametersProductions |
      ExpressionClassifier::CoverInitializedNameProduction,
      false);

  if (!Token::IsAssignmentOp(peek())) {
    // Parsed conditional expression only (no assignment).
    // Now pending non-pattern expressions must be merged.
    classifier->MergeNonPatterns(&arrow_formals_classifier);
    return expression;
  }

  // Now pending non-pattern expressions must be discarded.
  arrow_formals_classifier.Discard();

  if (IsValidPattern(expression) && peek() == Token::ASSIGN) {
    classifier->ForgiveCoverInitializedNameError();
    ValidateAssignmentPattern(classifier, CHECK_OK);
    is_destructuring_assignment = true;
  } else {
    expression = this->CheckAndRewriteReferenceExpression(
        expression, lhs_beg_pos, scanner()->location().end_pos,
        MessageTemplate::kInvalidLhsInAssignment, CHECK_OK);
  }

  expression = this->MarkExpressionAsAssigned(expression);

  Token::Value op = Next();  // Get assignment operator.
  if (op != Token::ASSIGN) {
    classifier->RecordPatternError(scanner()->location(),
                                   MessageTemplate::kUnexpectedToken,
                                   Token::String(op));
  }
  int pos = position();

  ExpressionClassifier rhs_classifier(this);

  ExpressionT right =
      this->ParseAssignmentExpression(accept_IN, &rhs_classifier, CHECK_OK);
  Traits::RewriteNonPattern(&rhs_classifier, CHECK_OK);
  classifier->Accumulate(
      &rhs_classifier, ExpressionClassifier::ExpressionProductions |
                       ExpressionClassifier::CoverInitializedNameProduction);

  // TODO(1231235): We try to estimate the set of properties set by
  // constructors. We define a new property whenever there is an
  // assignment to a property of 'this'. We should probably only add
  // properties if we haven't seen them before. Otherwise we'll
  // probably overestimate the number of properties.
  if (op == Token::ASSIGN && this->IsThisProperty(expression)) {
    function_state_->AddProperty();
  }

  this->CheckAssigningFunctionLiteralToProperty(expression, right);

  if (fni_ != NULL) {
    // Check if the right hand side is a call to avoid inferring a
    // name if we're dealing with "a = function(){...}();"-like
    // expression.
    if ((op == Token::INIT || op == Token::ASSIGN) &&
        (!right->IsCall() && !right->IsCallNew())) {
      fni_->Infer();
    } else {
      fni_->RemoveLastFunction();
    }
  }

  if (op == Token::ASSIGN && allow_harmony_function_name()) {
    Traits::SetFunctionNameFromIdentifierRef(right, expression);
  }

  if (op == Token::ASSIGN_EXP) {
    DCHECK(!is_destructuring_assignment);
    return Traits::RewriteAssignExponentiation(expression, right, pos);
  }

  ExpressionT result = factory()->NewAssignment(op, expression, right, pos);

  if (is_destructuring_assignment) {
    result = factory()->NewRewritableExpression(result);
    Traits::QueueDestructuringAssignmentForRewriting(result);
  }

  return result;
}

template <class Traits>
typename ParserBase<Traits>::ExpressionT
ParserBase<Traits>::ParseYieldExpression(ExpressionClassifier* classifier,
                                         bool* ok) {
  // YieldExpression ::
  //   'yield' ([no line terminator] '*'? AssignmentExpression)?
  int pos = peek_position();
  classifier->RecordPatternError(scanner()->peek_location(),
                                 MessageTemplate::kInvalidDestructuringTarget);
  FormalParameterInitializerUnexpectedToken(classifier);
  Expect(Token::YIELD, CHECK_OK);
  ExpressionT generator_object =
      factory()->NewVariableProxy(function_state_->generator_object_variable());
  ExpressionT expression = Traits::EmptyExpression();
  bool delegating = false;  // yield*
  if (!scanner()->HasAnyLineTerminatorBeforeNext()) {
    if (Check(Token::MUL)) delegating = true;
    switch (peek()) {
      case Token::EOS:
      case Token::SEMICOLON:
      case Token::RBRACE:
      case Token::RBRACK:
      case Token::RPAREN:
      case Token::COLON:
      case Token::COMMA:
        // The above set of tokens is the complete set of tokens that can appear
        // after an AssignmentExpression, and none of them can start an
        // AssignmentExpression.  This allows us to avoid looking for an RHS for
        // a regular yield, given only one look-ahead token.
        if (!delegating) break;
        // Delegating yields require an RHS; fall through.
      default:
        expression = ParseAssignmentExpression(false, classifier, CHECK_OK);
        Traits::RewriteNonPattern(classifier, CHECK_OK);
        break;
    }
  }

  if (delegating) {
    return Traits::RewriteYieldStar(generator_object, expression, pos);
  }

  expression = Traits::BuildIteratorResult(expression, false);
  // Hackily disambiguate o from o.next and o [Symbol.iterator]().
  // TODO(verwaest): Come up with a better solution.
  typename Traits::Type::YieldExpression yield =
      factory()->NewYield(generator_object, expression, pos);
  return yield;
}


// Precedence = 3
template <class Traits>
typename ParserBase<Traits>::ExpressionT
ParserBase<Traits>::ParseConditionalExpression(bool accept_IN,
                                               ExpressionClassifier* classifier,
                                               bool* ok) {
  // ConditionalExpression ::
  //   LogicalOrExpression
  //   LogicalOrExpression '?' AssignmentExpression ':' AssignmentExpression

  int pos = peek_position();
  // We start using the binary expression parser for prec >= 4 only!
  ExpressionT expression =
      this->ParseBinaryExpression(4, accept_IN, classifier, CHECK_OK);
  if (peek() != Token::CONDITIONAL) return expression;
  Traits::RewriteNonPattern(classifier, CHECK_OK);
  ArrowFormalParametersUnexpectedToken(classifier);
  BindingPatternUnexpectedToken(classifier);
  Consume(Token::CONDITIONAL);
  // In parsing the first assignment expression in conditional
  // expressions we always accept the 'in' keyword; see ECMA-262,
  // section 11.12, page 58.
  ExpressionT left = ParseAssignmentExpression(true, classifier, CHECK_OK);
  Traits::RewriteNonPattern(classifier, CHECK_OK);
  Expect(Token::COLON, CHECK_OK);
  ExpressionT right =
      ParseAssignmentExpression(accept_IN, classifier, CHECK_OK);
  Traits::RewriteNonPattern(classifier, CHECK_OK);
  return factory()->NewConditional(expression, left, right, pos);
}


// Precedence >= 4
template <class Traits>
typename ParserBase<Traits>::ExpressionT
ParserBase<Traits>::ParseBinaryExpression(int prec, bool accept_IN,
                                          ExpressionClassifier* classifier,
                                          bool* ok) {
  DCHECK(prec >= 4);
  ExpressionT x = this->ParseUnaryExpression(classifier, CHECK_OK);
  for (int prec1 = Precedence(peek(), accept_IN); prec1 >= prec; prec1--) {
    // prec1 >= 4
    while (Precedence(peek(), accept_IN) == prec1) {
      Traits::RewriteNonPattern(classifier, CHECK_OK);
      BindingPatternUnexpectedToken(classifier);
      ArrowFormalParametersUnexpectedToken(classifier);
      Token::Value op = Next();
      int pos = position();

      const bool is_right_associative = op == Token::EXP;
      const int next_prec = is_right_associative ? prec1 : prec1 + 1;
      ExpressionT y =
          ParseBinaryExpression(next_prec, accept_IN, classifier, CHECK_OK);
      Traits::RewriteNonPattern(classifier, CHECK_OK);

      if (this->ShortcutNumericLiteralBinaryExpression(&x, y, op, pos,
                                                       factory())) {
        continue;
      }

      // For now we distinguish between comparisons and other binary
      // operations.  (We could combine the two and get rid of this
      // code and AST node eventually.)
      if (Token::IsCompareOp(op)) {
        // We have a comparison.
        Token::Value cmp = op;
        switch (op) {
          case Token::NE: cmp = Token::EQ; break;
          case Token::NE_STRICT: cmp = Token::EQ_STRICT; break;
          default: break;
        }
        if (FLAG_harmony_instanceof && cmp == Token::INSTANCEOF) {
          x = Traits::RewriteInstanceof(x, y, pos);
        } else {
          x = factory()->NewCompareOperation(cmp, x, y, pos);
          if (cmp != op) {
            // The comparison was negated - add a NOT.
            x = factory()->NewUnaryOperation(Token::NOT, x, pos);
          }
        }

      } else if (op == Token::EXP) {
        x = Traits::RewriteExponentiation(x, y, pos);
      } else {
        // We have a "normal" binary operation.
        x = factory()->NewBinaryOperation(op, x, y, pos);
      }
    }
  }
  return x;
}


template <class Traits>
typename ParserBase<Traits>::ExpressionT
ParserBase<Traits>::ParseUnaryExpression(ExpressionClassifier* classifier,
                                         bool* ok) {
  // UnaryExpression ::
  //   PostfixExpression
  //   'delete' UnaryExpression
  //   'void' UnaryExpression
  //   'typeof' UnaryExpression
  //   '++' UnaryExpression
  //   '--' UnaryExpression
  //   '+' UnaryExpression
  //   '-' UnaryExpression
  //   '~' UnaryExpression
  //   '!' UnaryExpression

  Token::Value op = peek();
  if (Token::IsUnaryOp(op)) {
    BindingPatternUnexpectedToken(classifier);
    ArrowFormalParametersUnexpectedToken(classifier);

    op = Next();
    int pos = position();
    ExpressionT expression = ParseUnaryExpression(classifier, CHECK_OK);
    Traits::RewriteNonPattern(classifier, CHECK_OK);

    if (op == Token::DELETE && is_strict(language_mode())) {
      if (this->IsIdentifier(expression)) {
        // "delete identifier" is a syntax error in strict mode.
        ReportMessage(MessageTemplate::kStrictDelete);
        *ok = false;
        return this->EmptyExpression();
      }
    }

    if (peek() == Token::EXP) {
      ReportUnexpectedToken(Next());
      *ok = false;
      return this->EmptyExpression();
    }

    // Allow Traits do rewrite the expression.
    return this->BuildUnaryExpression(expression, op, pos, factory());
  } else if (Token::IsCountOp(op)) {
    BindingPatternUnexpectedToken(classifier);
    ArrowFormalParametersUnexpectedToken(classifier);
    op = Next();
    int beg_pos = peek_position();
    ExpressionT expression = this->ParseUnaryExpression(classifier, CHECK_OK);
    expression = this->CheckAndRewriteReferenceExpression(
        expression, beg_pos, scanner()->location().end_pos,
        MessageTemplate::kInvalidLhsInPrefixOp, CHECK_OK);
    this->MarkExpressionAsAssigned(expression);
    Traits::RewriteNonPattern(classifier, CHECK_OK);

    return factory()->NewCountOperation(op,
                                        true /* prefix */,
                                        expression,
                                        position());

  } else {
    return this->ParsePostfixExpression(classifier, ok);
  }
}


template <class Traits>
typename ParserBase<Traits>::ExpressionT
ParserBase<Traits>::ParsePostfixExpression(ExpressionClassifier* classifier,
                                           bool* ok) {
  // PostfixExpression ::
  //   LeftHandSideExpression ('++' | '--')?

  int lhs_beg_pos = peek_position();
  ExpressionT expression =
      this->ParseLeftHandSideExpression(classifier, CHECK_OK);
  if (!scanner()->HasAnyLineTerminatorBeforeNext() &&
      Token::IsCountOp(peek())) {
    BindingPatternUnexpectedToken(classifier);
    ArrowFormalParametersUnexpectedToken(classifier);

    expression = this->CheckAndRewriteReferenceExpression(
        expression, lhs_beg_pos, scanner()->location().end_pos,
        MessageTemplate::kInvalidLhsInPostfixOp, CHECK_OK);
    expression = this->MarkExpressionAsAssigned(expression);
    Traits::RewriteNonPattern(classifier, CHECK_OK);

    Token::Value next = Next();
    expression =
        factory()->NewCountOperation(next,
                                     false /* postfix */,
                                     expression,
                                     position());
  }
  return expression;
}


template <class Traits>
typename ParserBase<Traits>::ExpressionT
ParserBase<Traits>::ParseLeftHandSideExpression(
    ExpressionClassifier* classifier, bool* ok) {
  // LeftHandSideExpression ::
  //   (NewExpression | MemberExpression) ...

  ExpressionT result =
      this->ParseMemberWithNewPrefixesExpression(classifier, CHECK_OK);

  while (true) {
    switch (peek()) {
      case Token::LBRACK: {
        Traits::RewriteNonPattern(classifier, CHECK_OK);
        BindingPatternUnexpectedToken(classifier);
        ArrowFormalParametersUnexpectedToken(classifier);
        Consume(Token::LBRACK);
        int pos = position();
        ExpressionT index = ParseExpression(true, classifier, CHECK_OK);
        Traits::RewriteNonPattern(classifier, CHECK_OK);
        result = factory()->NewProperty(result, index, pos);
        Expect(Token::RBRACK, CHECK_OK);
        break;
      }

      case Token::LPAREN: {
        Traits::RewriteNonPattern(classifier, CHECK_OK);
        BindingPatternUnexpectedToken(classifier);
        ArrowFormalParametersUnexpectedToken(classifier);

        int pos;
        if (scanner()->current_token() == Token::IDENTIFIER ||
            scanner()->current_token() == Token::SUPER) {
          // For call of an identifier we want to report position of
          // the identifier as position of the call in the stack trace.
          pos = position();
        } else {
          // For other kinds of calls we record position of the parenthesis as
          // position of the call. Note that this is extremely important for
          // expressions of the form function(){...}() for which call position
          // should not point to the closing brace otherwise it will intersect
          // with positions recorded for function literal and confuse debugger.
          pos = peek_position();
          // Also the trailing parenthesis are a hint that the function will
          // be called immediately. If we happen to have parsed a preceding
          // function literal eagerly, we can also compile it eagerly.
          if (result->IsFunctionLiteral() && mode() == PARSE_EAGERLY) {
            result->AsFunctionLiteral()->set_should_eager_compile();
          }
        }
        Scanner::Location spread_pos;
        typename Traits::Type::ExpressionList args =
            ParseArguments(&spread_pos, classifier, CHECK_OK);

        // Keep track of eval() calls since they disable all local variable
        // optimizations.
        // The calls that need special treatment are the
        // direct eval calls. These calls are all of the form eval(...), with
        // no explicit receiver.
        // These calls are marked as potentially direct eval calls. Whether
        // they are actually direct calls to eval is determined at run time.
        this->CheckPossibleEvalCall(result, scope_);

        bool is_super_call = result->IsSuperCallReference();
        if (spread_pos.IsValid()) {
          args = Traits::PrepareSpreadArguments(args);
          result = Traits::SpreadCall(result, args, pos);
        } else {
          result = factory()->NewCall(result, args, pos);
        }

        // Explicit calls to the super constructor using super() perform an
        // implicit binding assignment to the 'this' variable.
        if (is_super_call) {
          ExpressionT this_expr = this->ThisExpression(scope_, factory(), pos);
          result =
              factory()->NewAssignment(Token::INIT, this_expr, result, pos);
        }

        if (fni_ != NULL) fni_->RemoveLastFunction();
        break;
      }

      case Token::PERIOD: {
        Traits::RewriteNonPattern(classifier, CHECK_OK);
        BindingPatternUnexpectedToken(classifier);
        ArrowFormalParametersUnexpectedToken(classifier);
        Consume(Token::PERIOD);
        int pos = position();
        IdentifierT name = ParseIdentifierName(CHECK_OK);
        result = factory()->NewProperty(
            result, factory()->NewStringLiteral(name, pos), pos);
        if (fni_ != NULL) this->PushLiteralName(fni_, name);
        break;
      }

      case Token::TEMPLATE_SPAN:
      case Token::TEMPLATE_TAIL: {
        Traits::RewriteNonPattern(classifier, CHECK_OK);
        BindingPatternUnexpectedToken(classifier);
        ArrowFormalParametersUnexpectedToken(classifier);
        result = ParseTemplateLiteral(result, position(), classifier, CHECK_OK);
        break;
      }

      default:
        return result;
    }
  }
}


template <class Traits>
typename ParserBase<Traits>::ExpressionT
ParserBase<Traits>::ParseMemberWithNewPrefixesExpression(
    ExpressionClassifier* classifier, bool* ok) {
  // NewExpression ::
  //   ('new')+ MemberExpression
  //
  // NewTarget ::
  //   'new' '.' 'target'

  // The grammar for new expressions is pretty warped. We can have several 'new'
  // keywords following each other, and then a MemberExpression. When we see '('
  // after the MemberExpression, it's associated with the rightmost unassociated
  // 'new' to create a NewExpression with arguments. However, a NewExpression
  // can also occur without arguments.

  // Examples of new expression:
  // new foo.bar().baz means (new (foo.bar)()).baz
  // new foo()() means (new foo())()
  // new new foo()() means (new (new foo())())
  // new new foo means new (new foo)
  // new new foo() means new (new foo())
  // new new foo().bar().baz means (new (new foo()).bar()).baz

  if (peek() == Token::NEW) {
    BindingPatternUnexpectedToken(classifier);
    ArrowFormalParametersUnexpectedToken(classifier);
    Consume(Token::NEW);
    int new_pos = position();
    ExpressionT result = this->EmptyExpression();
    if (peek() == Token::SUPER) {
      const bool is_new = true;
      result = ParseSuperExpression(is_new, classifier, CHECK_OK);
    } else if (peek() == Token::PERIOD) {
      return ParseNewTargetExpression(CHECK_OK);
    } else {
      result = this->ParseMemberWithNewPrefixesExpression(classifier, CHECK_OK);
    }
    Traits::RewriteNonPattern(classifier, CHECK_OK);
    if (peek() == Token::LPAREN) {
      // NewExpression with arguments.
      Scanner::Location spread_pos;
      typename Traits::Type::ExpressionList args =
          this->ParseArguments(&spread_pos, classifier, CHECK_OK);

      if (spread_pos.IsValid()) {
        args = Traits::PrepareSpreadArguments(args);
        result = Traits::SpreadCallNew(result, args, new_pos);
      } else {
        result = factory()->NewCallNew(result, args, new_pos);
      }
      // The expression can still continue with . or [ after the arguments.
      result =
          this->ParseMemberExpressionContinuation(result, classifier, CHECK_OK);
      return result;
    }
    // NewExpression without arguments.
    return factory()->NewCallNew(result, this->NewExpressionList(0, zone_),
                                 new_pos);
  }
  // No 'new' or 'super' keyword.
  return this->ParseMemberExpression(classifier, ok);
}


template <class Traits>
typename ParserBase<Traits>::ExpressionT
ParserBase<Traits>::ParseMemberExpression(ExpressionClassifier* classifier,
                                          bool* ok) {
  // MemberExpression ::
  //   (PrimaryExpression | FunctionLiteral | ClassLiteral)
  //     ('[' Expression ']' | '.' Identifier | Arguments | TemplateLiteral)*

  // The '[' Expression ']' and '.' Identifier parts are parsed by
  // ParseMemberExpressionContinuation, and the Arguments part is parsed by the
  // caller.

  // Parse the initial primary or function expression.
  ExpressionT result = this->EmptyExpression();
  if (peek() == Token::FUNCTION) {
    BindingPatternUnexpectedToken(classifier);
    ArrowFormalParametersUnexpectedToken(classifier);

    Consume(Token::FUNCTION);
    int function_token_position = position();

    if (allow_harmony_function_sent() && peek() == Token::PERIOD) {
      // function.sent
      int pos = position();
      ExpectMetaProperty(CStrVector("sent"), "function.sent", pos, CHECK_OK);

      if (!is_generator()) {
        // TODO(neis): allow escaping into closures?
        ReportMessageAt(scanner()->location(),
                        MessageTemplate::kUnexpectedFunctionSent);
        *ok = false;
        return this->EmptyExpression();
      }

      return this->FunctionSentExpression(scope_, factory(), pos);
    }

    bool is_generator = Check(Token::MUL);
    IdentifierT name = this->EmptyIdentifier();
    bool is_strict_reserved_name = false;
    Scanner::Location function_name_location = Scanner::Location::invalid();
    FunctionLiteral::FunctionType function_type =
        FunctionLiteral::kAnonymousExpression;
    if (peek_any_identifier()) {
      name = ParseIdentifierOrStrictReservedWord(
          is_generator, &is_strict_reserved_name, CHECK_OK);
      function_name_location = scanner()->location();
      function_type = FunctionLiteral::kNamedExpression;
    }
    result = this->ParseFunctionLiteral(
        name, function_name_location,
        is_strict_reserved_name ? kFunctionNameIsStrictReserved
                                : kFunctionNameValidityUnknown,
        is_generator ? FunctionKind::kGeneratorFunction
                     : FunctionKind::kNormalFunction,
<<<<<<< HEAD
        function_token_position, function_type, language_mode(),
        typesystem::kNormalTypes, CHECK_OK);
=======
        function_token_position, function_type, language_mode(), typed(),
        CHECK_OK);
>>>>>>> cac24ba8
  } else if (peek() == Token::SUPER) {
    const bool is_new = false;
    result = ParseSuperExpression(is_new, classifier, CHECK_OK);
  } else {
    result = ParsePrimaryExpression(classifier, CHECK_OK);
  }

  result = ParseMemberExpressionContinuation(result, classifier, CHECK_OK);
  return result;
}


template <class Traits>
typename ParserBase<Traits>::ExpressionT
ParserBase<Traits>::ParseSuperExpression(bool is_new,
                                         ExpressionClassifier* classifier,
                                         bool* ok) {
  Expect(Token::SUPER, CHECK_OK);
  int pos = position();

  Scope* scope = scope_->ReceiverScope();
  FunctionKind kind = scope->function_kind();
  if (IsConciseMethod(kind) || IsAccessorFunction(kind) ||
      IsClassConstructor(kind)) {
    if (peek() == Token::PERIOD || peek() == Token::LBRACK) {
      scope->RecordSuperPropertyUsage();
      return this->SuperPropertyReference(scope_, factory(), pos);
    }
    // new super() is never allowed.
    // super() is only allowed in derived constructor
    if (!is_new && peek() == Token::LPAREN && IsSubclassConstructor(kind)) {
      // TODO(rossberg): This might not be the correct FunctionState for the
      // method here.
      function_state_->set_super_location(scanner()->location());
      return this->SuperCallReference(scope_, factory(), pos);
    }
  }

  ReportMessageAt(scanner()->location(), MessageTemplate::kUnexpectedSuper);
  *ok = false;
  return this->EmptyExpression();
}

template <class Traits>
void ParserBase<Traits>::ExpectMetaProperty(Vector<const char> property_name,
                                            const char* full_name, int pos,
                                            bool* ok) {
  Consume(Token::PERIOD);
  ExpectContextualKeyword(property_name, ok);
  if (!*ok) return;
  if (scanner()->literal_contains_escapes()) {
    Traits::ReportMessageAt(
        Scanner::Location(pos, scanner()->location().end_pos),
        MessageTemplate::kInvalidEscapedMetaProperty, full_name);
    *ok = false;
  }
}

template <class Traits>
typename ParserBase<Traits>::ExpressionT
ParserBase<Traits>::ParseNewTargetExpression(bool* ok) {
  int pos = position();
  ExpectMetaProperty(CStrVector("target"), "new.target", pos, CHECK_OK);

  if (!scope_->ReceiverScope()->is_function_scope()) {
    ReportMessageAt(scanner()->location(),
                    MessageTemplate::kUnexpectedNewTarget);
    *ok = false;
    return this->EmptyExpression();
  }

  return this->NewTargetExpression(scope_, factory(), pos);
}


template <class Traits>
typename ParserBase<Traits>::ExpressionT
ParserBase<Traits>::ParseMemberExpressionContinuation(
    ExpressionT expression, ExpressionClassifier* classifier, bool* ok) {
  // Parses this part of MemberExpression:
  // ('[' Expression ']' | '.' Identifier | TemplateLiteral)*
  while (true) {
    switch (peek()) {
      case Token::LBRACK: {
        Traits::RewriteNonPattern(classifier, CHECK_OK);
        BindingPatternUnexpectedToken(classifier);
        ArrowFormalParametersUnexpectedToken(classifier);

        Consume(Token::LBRACK);
        int pos = position();
        ExpressionT index = this->ParseExpression(true, classifier, CHECK_OK);
        Traits::RewriteNonPattern(classifier, CHECK_OK);
        expression = factory()->NewProperty(expression, index, pos);
        if (fni_ != NULL) {
          this->PushPropertyName(fni_, index);
        }
        Expect(Token::RBRACK, CHECK_OK);
        break;
      }
      case Token::PERIOD: {
        Traits::RewriteNonPattern(classifier, CHECK_OK);
        BindingPatternUnexpectedToken(classifier);
        ArrowFormalParametersUnexpectedToken(classifier);

        Consume(Token::PERIOD);
        int pos = position();
        IdentifierT name = ParseIdentifierName(CHECK_OK);
        expression = factory()->NewProperty(
            expression, factory()->NewStringLiteral(name, pos), pos);
        if (fni_ != NULL) {
          this->PushLiteralName(fni_, name);
        }
        break;
      }
      case Token::TEMPLATE_SPAN:
      case Token::TEMPLATE_TAIL: {
        Traits::RewriteNonPattern(classifier, CHECK_OK);
        BindingPatternUnexpectedToken(classifier);
        ArrowFormalParametersUnexpectedToken(classifier);
        int pos;
        if (scanner()->current_token() == Token::IDENTIFIER) {
          pos = position();
        } else {
          pos = peek_position();
          if (expression->IsFunctionLiteral() && mode() == PARSE_EAGERLY) {
            // If the tag function looks like an IIFE, set_parenthesized() to
            // force eager compilation.
            expression->AsFunctionLiteral()->set_should_eager_compile();
          }
        }
        expression =
            ParseTemplateLiteral(expression, pos, classifier, CHECK_OK);
        break;
      }
      case Token::ILLEGAL: {
        ReportUnexpectedTokenAt(scanner()->peek_location(), Token::ILLEGAL);
        *ok = false;
        return this->EmptyExpression();
      }
      default:
        return expression;
    }
  }
  DCHECK(false);
  return this->EmptyExpression();
}


template <class Traits>
void ParserBase<Traits>::ParseFormalParameter(FormalParametersT* parameters,
                                              bool allow_optional,
                                              ExpressionClassifier* classifier,
                                              bool* ok) {
  // FormalParameter[Yield,GeneratorParameter] :
  //   BindingElement[?Yield, ?GeneratorParameter]
  bool is_rest = parameters->has_rest;

  ExpressionT pattern = ParsePrimaryExpression(classifier, ok);
  if (!*ok) return;

  ValidateBindingPattern(classifier, ok);
  if (!*ok) return;

  if (!Traits::IsIdentifier(pattern)) {
    parameters->is_simple = false;
    ValidateFormalParameterInitializer(classifier, ok);
    if (!*ok) return;
    classifier->RecordNonSimpleParameter();
  }

  // Parse optional question mark.
  bool optional = false;
  if (scope_->typed() && allow_optional) optional = Check(Token::CONDITIONAL);

  // Parse optional type annotation.
  typename TypeSystem::Type type = this->EmptyType();
  if (scope_->typed() && Check(Token::COLON)) {
    type = ParseValidType(ok);
    if (!*ok) return;
  }
  USE(type);  // TODO(nikolaos): really use it!

  ExpressionT initializer = Traits::EmptyExpression();
  if (!is_rest && !optional && Check(Token::ASSIGN)) {
    ExpressionClassifier init_classifier(this);
    initializer = ParseAssignmentExpression(true, &init_classifier, ok);
    if (!*ok) return;
    Traits::RewriteNonPattern(&init_classifier, ok);
    ValidateFormalParameterInitializer(&init_classifier, ok);
    if (!*ok) return;
    parameters->is_simple = false;
    init_classifier.Discard();
    classifier->RecordNonSimpleParameter();

    if (allow_harmony_function_name()) {
      Traits::SetFunctionNameFromIdentifierRef(initializer, pattern);
    }
  }

  Traits::AddFormalParameter(parameters, pattern, initializer,
                             scanner()->location().end_pos, is_rest);
}


template <class Traits>
void ParserBase<Traits>::ParseFormalParameterList(
    FormalParametersT* parameters, bool allow_optional,
    ExpressionClassifier* classifier, bool* ok) {
  // FormalParameters[Yield,GeneratorParameter] :
  //   [empty]
  //   FormalParameterList[?Yield, ?GeneratorParameter]
  //
  // FormalParameterList[Yield,GeneratorParameter] :
  //   FunctionRestParameter[?Yield]
  //   FormalsList[?Yield, ?GeneratorParameter]
  //   FormalsList[?Yield, ?GeneratorParameter] , FunctionRestParameter[?Yield]
  //
  // FormalsList[Yield,GeneratorParameter] :
  //   FormalParameter[?Yield, ?GeneratorParameter]
  //   FormalsList[?Yield, ?GeneratorParameter] ,
  //     FormalParameter[?Yield,?GeneratorParameter]

  DCHECK_EQ(0, parameters->Arity());

  if (peek() != Token::RPAREN) {
    do {
      if (parameters->Arity() > Code::kMaxArguments) {
        ReportMessage(MessageTemplate::kTooManyParameters);
        *ok = false;
        return;
      }
      parameters->has_rest = Check(Token::ELLIPSIS);
      ParseFormalParameter(parameters, allow_optional, classifier, ok);
      if (!*ok) return;
    } while (!parameters->has_rest && Check(Token::COMMA));

    if (parameters->has_rest) {
      parameters->is_simple = false;
      classifier->RecordNonSimpleParameter();
      if (peek() == Token::COMMA) {
        ReportMessageAt(scanner()->peek_location(),
                      MessageTemplate::kParamAfterRest);
        *ok = false;
        return;
      }
    }
  }

  for (int i = 0; i < parameters->Arity(); ++i) {
    auto parameter = parameters->at(i);
    Traits::DeclareFormalParameter(parameters->scope, parameter, classifier);
  }
}

template <class Traits>
void ParserBase<Traits>::CheckArityRestrictions(int param_count,
                                                FunctionKind function_kind,
                                                bool has_rest,
                                                int formals_start_pos,
                                                int formals_end_pos, bool* ok) {
  if (IsGetterFunction(function_kind)) {
    if (param_count != 0) {
      ReportMessageAt(Scanner::Location(formals_start_pos, formals_end_pos),
                      MessageTemplate::kBadGetterArity);
      *ok = false;
    }
  } else if (IsSetterFunction(function_kind)) {
    if (param_count != 1) {
      ReportMessageAt(Scanner::Location(formals_start_pos, formals_end_pos),
                      MessageTemplate::kBadSetterArity);
      *ok = false;
    }
    if (has_rest) {
      ReportMessageAt(Scanner::Location(formals_start_pos, formals_end_pos),
                      MessageTemplate::kBadSetterRestParameter);
      *ok = false;
    }
  }
}


template <class Traits>
bool ParserBase<Traits>::IsNextLetKeyword() {
  DCHECK(peek() == Token::LET);
  if (!allow_let()) {
    return false;
  }
  Token::Value next_next = PeekAhead();
  switch (next_next) {
    case Token::LBRACE:
    case Token::LBRACK:
    case Token::IDENTIFIER:
    case Token::STATIC:
    case Token::LET:  // Yes, you can do let let = ... in sloppy mode
    case Token::YIELD:
      return true;
    default:
      return false;
  }
}


template <class Traits>
typename ParserBase<Traits>::ExpressionT
ParserBase<Traits>::ParseArrowFunctionLiteral(
    bool accept_IN, const FormalParametersT& formal_parameters,
    const ExpressionClassifier& formals_classifier, bool* ok) {
  if (peek() == Token::ARROW && scanner_->HasAnyLineTerminatorBeforeNext()) {
    // ASI inserts `;` after arrow parameters if a line terminator is found.
    // `=> ...` is never a valid expression, so report as syntax error.
    // If next token is not `=>`, it's a syntax error anyways.
    ReportUnexpectedTokenAt(scanner_->peek_location(), Token::ARROW);
    *ok = false;
    return this->EmptyExpression();
  }

  typename Traits::Type::StatementList body;
  int num_parameters = formal_parameters.scope->num_parameters();
  int materialized_literal_count = -1;
  int expected_property_count = -1;
  Scanner::Location super_loc;

  {
    typename Traits::Type::Factory function_factory(ast_value_factory());
    FunctionState function_state(&function_state_, &scope_,
                                 formal_parameters.scope, kArrowFunction,
                                 &function_factory);

    function_state.SkipMaterializedLiterals(
        formal_parameters.materialized_literals_count);

    this->ReindexLiterals(formal_parameters);

    Expect(Token::ARROW, CHECK_OK);

    if (peek() == Token::LBRACE) {
      // Multiple statement body
      Consume(Token::LBRACE);
      bool is_lazily_parsed =
          (mode() == PARSE_LAZILY && scope_->AllowsLazyParsing());
      if (is_lazily_parsed) {
        body = this->NewStatementList(0, zone());
        this->SkipLazyFunctionBody(&materialized_literal_count,
                                   &expected_property_count, CHECK_OK);
        if (formal_parameters.materialized_literals_count > 0) {
          materialized_literal_count +=
              formal_parameters.materialized_literals_count;
        }
      } else {
        body = this->ParseEagerFunctionBody(
            this->EmptyIdentifier(), RelocInfo::kNoPosition, formal_parameters,
            kArrowFunction, FunctionLiteral::kAnonymousExpression, CHECK_OK);
        materialized_literal_count =
            function_state.materialized_literal_count();
        expected_property_count = function_state.expected_property_count();
      }
    } else {
      // Single-expression body
      int pos = position();
      parenthesized_function_ = false;
      ExpressionClassifier classifier(this);
      ExpressionT expression =
          ParseAssignmentExpression(accept_IN, &classifier, CHECK_OK);
      Traits::RewriteNonPattern(&classifier, CHECK_OK);
      body = this->NewStatementList(1, zone());
      this->AddParameterInitializationBlock(formal_parameters, body, CHECK_OK);
      body->Add(factory()->NewReturnStatement(expression, pos), zone());
      materialized_literal_count = function_state.materialized_literal_count();
      expected_property_count = function_state.expected_property_count();
    }
    super_loc = function_state.super_location();

    formal_parameters.scope->set_end_position(scanner()->location().end_pos);

    // Arrow function formal parameters are parsed as StrictFormalParameterList,
    // which is not the same as "parameters of a strict function"; it only means
    // that duplicates are not allowed.  Of course, the arrow function may
    // itself be strict as well.
    const bool allow_duplicate_parameters = false;
    this->ValidateFormalParameters(&formals_classifier, language_mode(),
                                   allow_duplicate_parameters, CHECK_OK);

    // Validate strict mode.
    if (is_strict(language_mode())) {
      CheckStrictOctalLiteral(formal_parameters.scope->start_position(),
                              scanner()->location().end_pos, CHECK_OK);
    }
    if (is_strict(language_mode()) || allow_harmony_sloppy()) {
      this->CheckConflictingVarDeclarations(formal_parameters.scope, CHECK_OK);
    }

    Traits::RewriteDestructuringAssignments();
  }

  FunctionLiteralT function_literal = factory()->NewFunctionLiteral(
      this->EmptyIdentifierString(), formal_parameters.scope, body,
      materialized_literal_count, expected_property_count, num_parameters,
      FunctionLiteral::kNoDuplicateParameters,
      FunctionLiteral::kAnonymousExpression,
      FunctionLiteral::kShouldLazyCompile, FunctionKind::kArrowFunction,
      formal_parameters.scope->start_position());

  function_literal->set_function_token_position(
      formal_parameters.scope->start_position());
  if (super_loc.IsValid()) function_state_->set_super_location(super_loc);

  if (fni_ != NULL) this->InferFunctionName(fni_, function_literal);

  return function_literal;
}


template <typename Traits>
typename ParserBase<Traits>::ExpressionT
ParserBase<Traits>::ParseTemplateLiteral(ExpressionT tag, int start,
                                         ExpressionClassifier* classifier,
                                         bool* ok) {
  // A TemplateLiteral is made up of 0 or more TEMPLATE_SPAN tokens (literal
  // text followed by a substitution expression), finalized by a single
  // TEMPLATE_TAIL.
  //
  // In terms of draft language, TEMPLATE_SPAN may be either the TemplateHead or
  // TemplateMiddle productions, while TEMPLATE_TAIL is either TemplateTail, or
  // NoSubstitutionTemplate.
  //
  // When parsing a TemplateLiteral, we must have scanned either an initial
  // TEMPLATE_SPAN, or a TEMPLATE_TAIL.
  CHECK(peek() == Token::TEMPLATE_SPAN || peek() == Token::TEMPLATE_TAIL);

  // If we reach a TEMPLATE_TAIL first, we are parsing a NoSubstitutionTemplate.
  // In this case we may simply consume the token and build a template with a
  // single TEMPLATE_SPAN and no expressions.
  if (peek() == Token::TEMPLATE_TAIL) {
    Consume(Token::TEMPLATE_TAIL);
    int pos = position();
    CheckTemplateOctalLiteral(pos, peek_position(), CHECK_OK);
    typename Traits::TemplateLiteralState ts = Traits::OpenTemplateLiteral(pos);
    Traits::AddTemplateSpan(&ts, true);
    return Traits::CloseTemplateLiteral(&ts, start, tag);
  }

  Consume(Token::TEMPLATE_SPAN);
  int pos = position();
  typename Traits::TemplateLiteralState ts = Traits::OpenTemplateLiteral(pos);
  Traits::AddTemplateSpan(&ts, false);
  Token::Value next;

  // If we open with a TEMPLATE_SPAN, we must scan the subsequent expression,
  // and repeat if the following token is a TEMPLATE_SPAN as well (in this
  // case, representing a TemplateMiddle).

  do {
    CheckTemplateOctalLiteral(pos, peek_position(), CHECK_OK);
    next = peek();
    if (next == Token::EOS) {
      ReportMessageAt(Scanner::Location(start, peek_position()),
                      MessageTemplate::kUnterminatedTemplate);
      *ok = false;
      return Traits::EmptyExpression();
    } else if (next == Token::ILLEGAL) {
      Traits::ReportMessageAt(
          Scanner::Location(position() + 1, peek_position()),
          MessageTemplate::kUnexpectedToken, "ILLEGAL", kSyntaxError);
      *ok = false;
      return Traits::EmptyExpression();
    }

    int expr_pos = peek_position();
    ExpressionT expression = this->ParseExpression(true, classifier, CHECK_OK);
    Traits::RewriteNonPattern(classifier, CHECK_OK);
    Traits::AddTemplateExpression(&ts, expression);

    if (peek() != Token::RBRACE) {
      ReportMessageAt(Scanner::Location(expr_pos, peek_position()),
                      MessageTemplate::kUnterminatedTemplateExpr);
      *ok = false;
      return Traits::EmptyExpression();
    }

    // If we didn't die parsing that expression, our next token should be a
    // TEMPLATE_SPAN or TEMPLATE_TAIL.
    next = scanner()->ScanTemplateContinuation();
    Next();
    pos = position();

    if (next == Token::EOS) {
      ReportMessageAt(Scanner::Location(start, pos),
                      MessageTemplate::kUnterminatedTemplate);
      *ok = false;
      return Traits::EmptyExpression();
    } else if (next == Token::ILLEGAL) {
      Traits::ReportMessageAt(
          Scanner::Location(position() + 1, peek_position()),
          MessageTemplate::kUnexpectedToken, "ILLEGAL", kSyntaxError);
      *ok = false;
      return Traits::EmptyExpression();
    }

    Traits::AddTemplateSpan(&ts, next == Token::TEMPLATE_TAIL);
  } while (next == Token::TEMPLATE_SPAN);

  DCHECK_EQ(next, Token::TEMPLATE_TAIL);
  CheckTemplateOctalLiteral(pos, peek_position(), CHECK_OK);
  // Once we've reached a TEMPLATE_TAIL, we can close the TemplateLiteral.
  return Traits::CloseTemplateLiteral(&ts, start, tag);
}


template <typename Traits>
typename ParserBase<Traits>::ExpressionT
ParserBase<Traits>::CheckAndRewriteReferenceExpression(
    ExpressionT expression, int beg_pos, int end_pos,
    MessageTemplate::Template message, bool* ok) {
  return this->CheckAndRewriteReferenceExpression(expression, beg_pos, end_pos,
                                                  message, kReferenceError, ok);
}


template <typename Traits>
typename ParserBase<Traits>::ExpressionT
ParserBase<Traits>::CheckAndRewriteReferenceExpression(
    ExpressionT expression, int beg_pos, int end_pos,
    MessageTemplate::Template message, ParseErrorType type, bool* ok) {
  if (this->IsIdentifier(expression) && is_strict(language_mode()) &&
      this->IsEvalOrArguments(this->AsIdentifier(expression))) {
    ReportMessageAt(Scanner::Location(beg_pos, end_pos),
                    MessageTemplate::kStrictEvalArguments, kSyntaxError);
    *ok = false;
    return this->EmptyExpression();
  }
  if (expression->IsValidReferenceExpression()) {
    return expression;
  }
  if (expression->IsCall()) {
    // If it is a call, make it a runtime error for legacy web compatibility.
    // Rewrite `expr' to `expr[throw ReferenceError]'.
    ExpressionT error = this->NewThrowReferenceError(message, beg_pos);
    return factory()->NewProperty(expression, error, beg_pos);
  }
  ReportMessageAt(Scanner::Location(beg_pos, end_pos), message, type);
  *ok = false;
  return this->EmptyExpression();
}


template <typename Traits>
bool ParserBase<Traits>::IsValidReferenceExpression(ExpressionT expression) {
  return this->IsAssignableIdentifier(expression) || expression->IsProperty();
}


template <typename Traits>
void ParserBase<Traits>::CheckDestructuringElement(
    ExpressionT expression, ExpressionClassifier* classifier, int begin,
    int end) {
  if (!IsValidPattern(expression) && !expression->IsAssignment() &&
      !IsValidReferenceExpression(expression)) {
    classifier->RecordAssignmentPatternError(
        Scanner::Location(begin, end),
        MessageTemplate::kInvalidDestructuringTarget);
  }
}


template <typename Traits>
typename ParserBase<Traits>::TypeSystem::Type
ParserBase<Traits>::ParseValidType(bool* ok) {
  Scanner::Location type_location = scanner()->peek_location();
  typename TypeSystem::Type type = ParseType(CHECK_OK_TYPE);
  type = ValidateType(type, type_location, CHECK_OK_TYPE);
  return type;
}


template <typename Traits>
typename ParserBase<Traits>::TypeSystem::Type
ParserBase<Traits>::ParseValidTypeOrStringLiteral(bool* ok) {
  Scanner::Location type_location = scanner()->peek_location();
  typename TypeSystem::Type type = ParseType(CHECK_OK_TYPE);
  type = ValidateTypeOrStringLiteral(type, type_location, CHECK_OK_TYPE);
  return type;
}


template <typename Traits>
typename ParserBase<Traits>::TypeSystem::Type ParserBase<Traits>::ParseType(
    bool* ok) {
  // Type ::
  //   UnionOrIntersectionOrPrimaryType
  //   FunctionType
  //   ConstructorType
  //
  // FunctionType ::
  //   [ TypeParameters ] '(' [ ParameterList ] ')' '=>' Type
  //
  // ConstructorType ::
  //   'new' [ TypeParameters ] '(' [ ParameterList ] ')' '=>' Type

  int pos = peek_position();
  // Parse optional 'new' and type parameters.
  bool has_new = Check(Token::NEW);
  typename TypeSystem::TypeParameters type_parameters =
      this->NullTypeParameters();
  if (peek() == Token::LT) {  // Braces required here.
    type_parameters = ParseTypeParameters(CHECK_OK_TYPE);
  }
  // If any of those were present, then only allow a parenthesized primary
  // type or a parameter list), else also allow unions and intersections.
  typename TypeSystem::Type type =
      (has_new || !this->IsNullTypeParameters(type_parameters))
          ? ParsePrimaryTypeOrParameterList(ok)
          : ParseUnionOrIntersectionOrPrimaryType(ok);
  if (!*ok) return this->EmptyType();
  // Parse function and constructor types.
  if (Check(Token::ARROW)) {
    typename TypeSystem::FormalParameters parameters =
        type->AsValidParameterList(zone_, ok);
    if (!*ok) {
      ReportUnexpectedToken(Token::ARROW);
      return this->EmptyType();
    }
    typename TypeSystem::Type result_type = ParseValidType(CHECK_OK_TYPE);
    return factory()->NewFunctionType(type_parameters, parameters, result_type,
                                      pos, has_new);
  }
  // Report invalid function or constructor type.
  if (has_new || !this->IsNullTypeParameters(type_parameters)) {
    Scanner::Location next_location = scanner()->peek_location();
    ReportMessageAt(next_location,
                    MessageTemplate::kBadFunctionOrConstructorType);
    *ok = false;
    return this->EmptyType();
  }
  // Just return the union, intersection, or primary type.
  return type;
}


template <typename Traits>
typename ParserBase<Traits>::TypeSystem::TypeParameters
ParserBase<Traits>::ParseTypeParameters(bool* ok) {
  Expect(Token::LT, CHECK_OK_CUSTOM(NullTypeParameters));
  typename TypeSystem::TypeParameters parameters = this->EmptyTypeParameters();
  do {
    int pos = peek_position();
    IdentifierT name = ParseIdentifierName(CHECK_OK_CUSTOM(NullTypeParameters));
    typename TypeSystem::Type extends = this->EmptyType();
    if (Check(Token::EXTENDS)) {  // Braces required here.
      extends = ParseValidType(CHECK_OK_CUSTOM(NullTypeParameters));
    }
    parameters->Add(factory()->NewTypeParameter(name, extends, pos), zone());
  } while (Check(Token::COMMA));
  Expect(Token::GT, CHECK_OK_CUSTOM(NullTypeParameters));
  return parameters;
}


template <typename Traits>
typename ParserBase<Traits>::TypeSystem::TypeList
ParserBase<Traits>::ParseTypeArguments(bool* ok) {
  Expect(Token::LT, CHECK_OK_CUSTOM(NullTypeList));
  typename TypeSystem::TypeList arguments = this->EmptyTypeList();
  do {
    typename TypeSystem::Type type =
        ParseValidType(CHECK_OK_CUSTOM(NullTypeList));
    arguments->Add(type, zone());
  } while (Check(Token::COMMA));
  Expect(Token::GT, CHECK_OK_CUSTOM(NullTypeList));
  return arguments;
}


template <typename Traits>
typename ParserBase<Traits>::TypeSystem::Type
ParserBase<Traits>::ParseUnionOrIntersectionOrPrimaryType(bool* ok) {
  Scanner::Location type_location = scanner()->peek_location();
  typename TypeSystem::Type type =
      ParseIntersectionOrPrimaryType(CHECK_OK_TYPE);
  if (peek() == Token::BIT_OR) {  // Braces required here
    type = ValidateType(type, type_location, CHECK_OK_TYPE);
  }
  while (Check(Token::BIT_OR)) {
    Scanner::Location rhs_location = scanner()->peek_location();
    typename TypeSystem::Type rhs =
        ParseIntersectionOrPrimaryType(CHECK_OK_TYPE);
    rhs = ValidateType(rhs, rhs_location, CHECK_OK_TYPE);
    type = factory()->NewUnionType(type, rhs, rhs_location.beg_pos);
  }
  return type;
}


template <typename Traits>
typename ParserBase<Traits>::TypeSystem::Type
ParserBase<Traits>::ParseIntersectionOrPrimaryType(bool* ok) {
  Scanner::Location type_location = scanner()->peek_location();
  typename TypeSystem::Type type =
      ParsePrimaryTypeOrParameterList(CHECK_OK_TYPE);
  if (peek() == Token::BIT_AND) {  // Braces required here
    type = ValidateType(type, type_location, CHECK_OK_TYPE);
  }
  while (Check(Token::BIT_AND)) {
    Scanner::Location rhs_location = scanner()->peek_location();
    typename TypeSystem::Type rhs =
        ParsePrimaryTypeOrParameterList(CHECK_OK_TYPE);
    rhs = ValidateType(rhs, rhs_location, CHECK_OK_TYPE);
    type = factory()->NewIntersectionType(type, rhs, rhs_location.beg_pos);
  }
  return type;
}


template <typename Traits>
typename ParserBase<Traits>::TypeSystem::Type
ParserBase<Traits>::ParsePrimaryTypeOrParameterList(bool* ok) {
  Scanner::Location type_location = scanner()->peek_location();
  int pos = type_location.beg_pos;
  typename TypeSystem::Type type = this->EmptyType();
  switch (peek()) {
    case Token::LPAREN: {
      Consume(Token::LPAREN);
      typename TypeSystem::FormalParameters parameters =
          this->EmptyFormalParameters();
      if (peek() != Token::RPAREN) {
        do {
          Scanner::Location parameter_location = scanner()->peek_location();
          if (Check(Token::ELLIPSIS)) {
            int name_pos = peek_position();
            IdentifierT name = ParseIdentifierName(CHECK_OK_TYPE);
            if (Check(Token::COLON)) {  // Braces required here.
              type = ParseValidType(CHECK_OK_TYPE);
            } else {
              type = this->EmptyType();
            }
            parameters->Add(factory()->NewFormalParameter(
                                factory()->NewTypeReference(
                                    name, this->NullTypeList(), name_pos),
                                false, true, type, parameter_location.beg_pos),
                            zone());
            break;
          }
          type = ParseType(CHECK_OK_TYPE);
          if (peek() == Token::CONDITIONAL || peek() == Token::COLON) {
            if (!type->IsValidBindingIdentifierOrPattern()) {
              ReportUnexpectedToken(Next());
              *ok = false;
              return this->EmptyType();
            }
            bool optional = Check(Token::CONDITIONAL);
            typename TypeSystem::Type of_type = this->EmptyType();
            if (Check(Token::COLON)) {  // Braces required here.
              type = ParseValidTypeOrStringLiteral(CHECK_OK_TYPE);
            }
            parameters->Add(
                factory()->NewFormalParameter(type, optional, false, of_type,
                                              parameter_location.beg_pos),
                zone());
          } else {
            type = ValidateType(type, parameter_location, CHECK_OK_TYPE);
            parameters->Add(
                factory()->NewFormalParameter(type, parameter_location.beg_pos),
                zone());
          }
        } while (Check(Token::COMMA));
      }
      Expect(Token::RPAREN, CHECK_OK_TYPE);
      type = factory()->NewTypeOrParameters(parameters, pos);
      break;
    }
    case Token::IDENTIFIER: {
      if (CheckContextualKeyword(CStrVector("any"))) {
        type = factory()->NewPredefinedType(
            typesystem::PredefinedType::kAnyType, pos);
      } else if (CheckContextualKeyword(CStrVector("boolean"))) {
        type = factory()->NewPredefinedType(
            typesystem::PredefinedType::kBooleanType, pos);
      } else if (CheckContextualKeyword(CStrVector("number"))) {
        type = factory()->NewPredefinedType(
            typesystem::PredefinedType::kNumberType, pos);
      } else if (CheckContextualKeyword(CStrVector("string"))) {
        type = factory()->NewPredefinedType(
            typesystem::PredefinedType::kStringType, pos);
      } else if (CheckContextualKeyword(CStrVector("symbol"))) {
        type = factory()->NewPredefinedType(
            typesystem::PredefinedType::kSymbolType, pos);
      } else {  // Braces required here.
        type = ParseTypeReference(CHECK_OK_TYPE);
      }
      break;
    }
    case Token::LBRACK: {
      Consume(Token::LBRACK);
      typename TypeSystem::TypeList elements = this->EmptyTypeList();
      bool valid_type = false, valid_binder = true, spread = false;
      bool trailing_comma = false;
      if (peek() != Token::RBRACK) {
        valid_type = true;
        do {
          if (Check(Token::COMMA)) {
            typename TypeSystem::Type type_element = this->HoleTypeElement();
            elements->Add(type_element, zone());
            valid_type = false;
            trailing_comma = true;
            continue;
          } else {
            trailing_comma = false;
          }
          if (Check(Token::ELLIPSIS)) {
            typename TypeSystem::Type type_element = ParseType(CHECK_OK_TYPE);
            elements->Add(type_element, zone());
            valid_type = false;
            spread = true;
            break;
          }
          typename TypeSystem::Type type_element = ParseType(CHECK_OK_TYPE);
          elements->Add(type_element, zone());
          if (!type_element->IsValidType()) valid_type = false;
          if (!type_element->IsValidBindingIdentifierOrPattern())
            valid_binder = false;
          if (peek() != Token::RBRACK) {
            Expect(Token::COMMA, CHECK_OK_TYPE);
            trailing_comma = true;
          }
        } while (peek() != Token::RBRACK);
      }
      Consume(Token::RBRACK);
      type = factory()->NewTupleType(elements, valid_type && !trailing_comma,
                                     valid_binder, spread, pos);
      break;
    }
    case Token::LBRACE: {
      type = ParseObjectType(CHECK_OK_TYPE);
      break;
    }
    case Token::TYPEOF: {
      Consume(Token::TYPEOF);
      IdentifierT name = ParseIdentifierName(CHECK_OK_TYPE);
      IdentifierListT property_names = this->NullIdentifierList();
      if (peek() == Token::PERIOD) {  // Braces required here.
        property_names = ParsePropertyNameList(CHECK_OK_TYPE);
      }
      type = factory()->NewQueryType(name, property_names, pos);
      break;
    }
    case Token::VOID: {
      Consume(Token::VOID);
      type = factory()->NewPredefinedType(typesystem::PredefinedType::kVoidType,
                                          pos);
      break;
    }
    case Token::THIS: {
      Consume(Token::THIS);
      type = factory()->NewThisType(pos);
      break;
    }
    case Token::STRING: {
      Consume(Token::STRING);
      IdentifierT str = this->GetSymbol(scanner());
      type = factory()->NewStringLiteralType(str, pos);
      break;
    }
    default:
      ReportUnexpectedToken(Next());
      *ok = false;
      return type;
  }

  if (!scanner()->HasAnyLineTerminatorBeforeNext()) {
    if (peek() == Token::LBRACK) {  // Braces required here
      type = ValidateType(type, type_location, CHECK_OK_TYPE);
    }
    while (Check(Token::LBRACK)) {  // Braces required here
      Expect(Token::RBRACK, CHECK_OK_TYPE);
      type = factory()->NewArrayType(type, pos);
    }
  }

  return type;
}


template <typename Traits>
typename ParserBase<Traits>::TypeSystem::Type
ParserBase<Traits>::ParseTypeReference(bool* ok) {
  int pos = peek_position();
  IdentifierT name = ParseIdentifierName(CHECK_OK_TYPE);
  typename TypeSystem::TypeList type_arguments = this->NullTypeList();
  if (peek() == Token::LT) {  // Braces required here.
    type_arguments = ParseTypeArguments(CHECK_OK_TYPE);
  }
  return factory()->NewTypeReference(name, type_arguments, pos);
}


template <typename Traits>
typename ParserBase<Traits>::IdentifierListT
ParserBase<Traits>::ParsePropertyNameList(bool* ok) {
  Expect(Token::PERIOD, CHECK_OK_CUSTOM(NullIdentifierList));
  IdentifierListT property_names = this->EmptyIdentifierList();
  do {
    IdentifierT property_name =
        ParseIdentifierName(CHECK_OK_CUSTOM(NullIdentifierList));
    property_names->Add(property_name, zone());
  } while (Check(Token::PERIOD));
  return property_names;
}


template <typename Traits>
typename ParserBase<Traits>::TypeSystem::Type
ParserBase<Traits>::ParseObjectType(bool* ok) {
  int pos = peek_position();
  Expect(Token::LBRACE, CHECK_OK_TYPE);
  typename TypeSystem::TypeMembers members = this->EmptyTypeMembers();
  bool valid_type = true, valid_binder = true;
  while (peek() != Token::RBRACE) {
    typename TypeSystem::TypeMember type_member =
        ParseTypeMember(CHECK_OK_TYPE);
    members->Add(type_member, zone());
    if (!type_member->IsValidType()) valid_type = false;
    if (!type_member->IsValidBindingIdentifierOrPattern()) valid_binder = false;
    if (peek() != Token::RBRACE && !Check(Token::COMMA)) {
      ExpectSemicolon(CHECK_OK_TYPE);
      valid_binder = false;  // Semicolons not allowed in valid binders.
    }
  }
  Consume(Token::RBRACE);
  return factory()->NewObjectType(members, valid_type, valid_binder, pos);
}


template <typename Traits>
typename ParserBase<Traits>::TypeSystem::TypeMember
ParserBase<Traits>::ParseTypeMember(bool* ok) {
  int pos = peek_position();
  bool valid_type = true, valid_binder = false;
  // Parse index signature.
  if (Check(Token::LBRACK)) {
    int property_pos = peek_position();
    IdentifierT property_name =
        ParseIdentifierName(CHECK_OK_CUSTOM(EmptyTypeMember));
    ExpressionT property =
        factory()->NewStringLiteral(property_name, property_pos);
    Expect(Token::COLON, CHECK_OK_CUSTOM(EmptyTypeMember));
    typesystem::TypeMember::IndexType index_type =
        typesystem::TypeMember::kNoIndexType;
    if (peek() == Token::IDENTIFIER) {
      if (CheckContextualKeyword(CStrVector("number"))) {
        index_type = typesystem::TypeMember::kNumberIndexType;
      } else if (CheckContextualKeyword(CStrVector("string"))) {
        index_type = typesystem::TypeMember::kStringIndexType;
      }
    }
    if (index_type == typesystem::TypeMember::kNoIndexType) {
      Scanner::Location next_location = scanner()->peek_location();
      ReportMessageAt(next_location, MessageTemplate::kBadIndexType);
      *ok = false;
      return this->EmptyTypeMember();
    }
    Expect(Token::RBRACK, CHECK_OK_CUSTOM(EmptyTypeMember));
    // Parse optional result type
    typename TypeSystem::Type type = this->EmptyType();
    if (Check(Token::COLON)) {  // Braces required here.
      type = ParseValidType(CHECK_OK_CUSTOM(EmptyTypeMember));
    }
    return factory()->NewTypeMember(property, index_type, type, pos);
  }
  // Parse property, method, call or constructor signatures.
  ExpressionT property = this->EmptyExpression();
  bool has_property = false;
  bool optional = false;
  bool has_new = Check(Token::NEW);
  if (!has_new && peek() != Token::LT && peek() != Token::LPAREN) {
    // Parse property name.
    property = ParsePropertyNameInType(CHECK_OK_CUSTOM(EmptyTypeMember));
    has_property = true;
    optional = Check(Token::CONDITIONAL);
    valid_binder = !optional;
  }
  // Parse optional type parameters.
  typename TypeSystem::TypeParameters type_parameters =
      this->NullTypeParameters();
  if (peek() == Token::LT) {  // Braces required here.
    type_parameters = ParseTypeParameters(CHECK_OK_CUSTOM(EmptyTypeMember));
    valid_binder = false;
  }
  // Require formal parameters if type parameters are present
  // or if no property was specified.
  if ((!has_property || !this->IsNullTypeParameters(type_parameters)) &&
      peek() != Token::LPAREN) {
    Expect(Token::LPAREN, CHECK_OK_CUSTOM(EmptyTypeMember));
    UNREACHABLE();
  }
  // Parse optional formal parameters.
  typename TypeSystem::FormalParameters parameters =
      this->NullFormalParameters();
  if (peek() == Token::LPAREN) {
    typename TypeSystem::Type type_params =
        ParsePrimaryTypeOrParameterList(CHECK_OK_CUSTOM(EmptyTypeMember));
    parameters = type_params->AsValidParameterList(
        zone_, CHECK_OK_CUSTOM(EmptyTypeMember));
    valid_binder = false;
  }
  // Parse optional property or result type or covered binding pattern.
  typename TypeSystem::Type type = this->EmptyType();
  if (Check(Token::COLON)) {
    type = ParseType(CHECK_OK_CUSTOM(EmptyTypeMember));
    if (!type->IsValidType()) valid_type = false;
    if (!type->IsValidBindingIdentifierOrPattern()) valid_binder = false;
  }
  return factory()->NewTypeMember(property, optional, type_parameters,
                                  parameters, type, valid_type, valid_binder,
                                  pos, has_new);
}


template <typename Traits>
typename ParserBase<Traits>::StatementT
ParserBase<Traits>::ParseTypeAliasDeclaration(int pos, bool* ok) {
  // TypeAliasDeclaration ::
  //   'type' BindingIdentifier [ TypeParameters ] '=' Type ';'
  typename ParserBase<Traits>::StatementT empty =
      factory()->NewEmptyStatement(pos);
  IdentifierT name = ParseIdentifierName(ok);
  if (!*ok) return empty;
  // Parse optional type parameters.
  typename TypeSystem::TypeParameters type_parameters =
      this->NullTypeParameters();
  if (peek() == Token::LT) {
    type_parameters = ParseTypeParameters(ok);
    if (!*ok) return empty;
  }
  Expect(Token::ASSIGN, ok);
  if (!*ok) return empty;
  typename TypeSystem::Type type = ParseValidType(ok);
  if (!*ok) return empty;
  ExpectSemicolon(ok);
  if (!*ok) return empty;
  USE(name);  // TODO(nikolaos): really use them!
  USE(type_parameters);
  USE(type);
  return empty;
}


template <typename Traits>
typename ParserBase<Traits>::StatementT
ParserBase<Traits>::ParseInterfaceDeclaration(int pos, bool* ok) {
  // InterfaceDeclaration ::
  //   'interface' BindingIdentifier [ TypeParameters ]
  //      [ InterfaceExtendsClause ] ObjectType ';'
  // InterfaceExtendsClause ::
  //   'extends' (TypeReference // ',')+
  typename ParserBase<Traits>::StatementT empty =
      factory()->NewEmptyStatement(pos);
  IdentifierT name = ParseIdentifierName(ok);
  if (!*ok) return empty;
  // Parse optional type parameters.
  typename TypeSystem::TypeParameters type_parameters =
      this->NullTypeParameters();
  if (peek() == Token::LT) {
    type_parameters = ParseTypeParameters(ok);
    if (!*ok) return empty;
  }
  // Parse optional extends clause.
  typename TypeSystem::TypeList extends = this->NullTypeList();
  if (Check(Token::EXTENDS)) {
    extends = this->EmptyTypeList();
    do {
      typename TypeSystem::Type class_or_interface = ParseTypeReference(ok);
      if (!*ok) return empty;
      extends->Add(class_or_interface, zone());
    } while (Check(Token::COMMA));
  }
  // Parse object type.
  Scanner::Location type_location = scanner()->peek_location();
  typename TypeSystem::Type type = ParseObjectType(ok);
  if (!*ok) return empty;
  type = ValidateType(type, type_location, ok);
  if (!*ok) return empty;
  USE(name);  // TODO(nikolaos): really use them!
  USE(type_parameters);
  USE(extends);
  USE(type);
  return empty;
}


#undef CHECK_OK
#undef CHECK_OK_CUSTOM
#undef CHECK_OK_TYPE


template <typename Traits>
void ParserBase<Traits>::ObjectLiteralChecker::CheckProperty(
    Token::Value property, PropertyKind type, bool is_static, bool is_generator,
    bool* ok) {
  DCHECK(!is_static);
  DCHECK(!is_generator || type == kMethodProperty);

  if (property == Token::SMI || property == Token::NUMBER) return;

  if (type == kValueProperty && IsProto()) {
    if (has_seen_proto_) {
      this->parser()->ReportMessage(MessageTemplate::kDuplicateProto);
      *ok = false;
      return;
    }
    has_seen_proto_ = true;
    return;
  }
}


template <typename Traits>
void ParserBase<Traits>::ClassLiteralChecker::CheckProperty(
    Token::Value property, PropertyKind type, bool is_static, bool is_generator,
    bool* ok) {
  DCHECK(type == kMethodProperty || type == kAccessorProperty);

  if (property == Token::SMI || property == Token::NUMBER) return;

  if (is_static) {
    if (IsPrototype()) {
      this->parser()->ReportMessage(MessageTemplate::kStaticPrototype);
      *ok = false;
      return;
    }
  } else if (IsConstructor()) {
    if (is_generator || type == kAccessorProperty) {
      MessageTemplate::Template msg =
          is_generator ? MessageTemplate::kConstructorIsGenerator
                       : MessageTemplate::kConstructorIsAccessor;
      this->parser()->ReportMessage(msg);
      *ok = false;
      return;
    }
    if (has_seen_constructor_) {
      this->parser()->ReportMessage(MessageTemplate::kDuplicateConstructor);
      *ok = false;
      return;
    }
    has_seen_constructor_ = true;
    return;
  }
}


template <typename Traits>
void ParserBase<Traits>::ObjectLiteralChecker::JustSignature() {}


template <typename Traits>
void ParserBase<Traits>::ClassLiteralChecker::JustSignature() {
  has_seen_constructor_ = false;
}


}  // namespace internal
}  // namespace v8

#endif  // V8_PARSING_PARSER_BASE_H<|MERGE_RESOLUTION|>--- conflicted
+++ resolved
@@ -1841,8 +1841,7 @@
     value = this->ParseFunctionLiteral(
         *name, scanner()->location(), kSkipFunctionNameCheck, kind,
         RelocInfo::kNoPosition, FunctionLiteral::kAccessorOrMethod,
-<<<<<<< HEAD
-        language_mode(), type_flags,
+        language_mode(), typed(), type_flags,
         CHECK_OK_CUSTOM(EmptyObjectLiteralProperty));
 
     // Return no property definition if just the signature was given.
@@ -1854,9 +1853,6 @@
       }
       return this->EmptyObjectLiteralProperty();
     }
-=======
-        language_mode(), typed(), CHECK_OK_CUSTOM(EmptyObjectLiteralProperty));
->>>>>>> cac24ba8
 
     return factory()->NewObjectLiteralProperty(name_expression, value,
                                                ObjectLiteralProperty::COMPUTED,
@@ -1896,12 +1892,8 @@
         *name, scanner()->location(), kSkipFunctionNameCheck,
         is_get ? FunctionKind::kGetterFunction : FunctionKind::kSetterFunction,
         RelocInfo::kNoPosition, FunctionLiteral::kAccessorOrMethod,
-<<<<<<< HEAD
-        language_mode(), typesystem::kDisallowTypeParameters,
+        language_mode(), typed(), typesystem::kDisallowTypeParameters,
         CHECK_OK_CUSTOM(EmptyObjectLiteralProperty));
-=======
-        language_mode(), typed(), CHECK_OK_CUSTOM(EmptyObjectLiteralProperty));
->>>>>>> cac24ba8
 
     // Make sure the name expression is a string since we need a Name for
     // Runtime_DefineAccessorPropertyUnchecked and since we can determine this
@@ -2708,13 +2700,8 @@
                                 : kFunctionNameValidityUnknown,
         is_generator ? FunctionKind::kGeneratorFunction
                      : FunctionKind::kNormalFunction,
-<<<<<<< HEAD
-        function_token_position, function_type, language_mode(),
+        function_token_position, function_type, language_mode(), typed(),
         typesystem::kNormalTypes, CHECK_OK);
-=======
-        function_token_position, function_type, language_mode(), typed(),
-        CHECK_OK);
->>>>>>> cac24ba8
   } else if (peek() == Token::SUPER) {
     const bool is_new = false;
     result = ParseSuperExpression(is_new, classifier, CHECK_OK);
