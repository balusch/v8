--- conflicted
+++ resolved
@@ -1885,17 +1885,11 @@
       }
       // Heuristically try to detect immediately called functions before
       // seeing the call parentheses.
-<<<<<<< HEAD
-      function_state_->set_next_function_is_parenthesized(peek() ==
-                                                          Token::FUNCTION);
+      if (peek() == Token::FUNCTION) {
+        function_state_->set_next_function_is_likely_called();
+      }
       ExpressionT expr =
           ParseExpressionCoverGrammar(true, typesystem::kCover, CHECK_OK);
-=======
-      if (peek() == Token::FUNCTION) {
-        function_state_->set_next_function_is_likely_called();
-      }
-      ExpressionT expr = ParseExpressionCoverGrammar(true, CHECK_OK);
->>>>>>> c81dbaf2
       Expect(Token::RPAREN, CHECK_OK);
       return expr;
     }
