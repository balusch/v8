// Copyright 2012 the V8 project authors. All rights reserved.
// Use of this source code is governed by a BSD-style license that can be
// found in the LICENSE file.

#ifndef V8_PARSING_PARSER_BASE_H
#define V8_PARSING_PARSER_BASE_H

#include "src/ast/scopes.h"
#include "src/bailout-reason.h"
#include "src/hashmap.h"
#include "src/messages.h"
#include "src/parsing/expression-classifier.h"
#include "src/parsing/func-name-inferrer.h"
#include "src/parsing/scanner.h"
#include "src/parsing/token.h"

namespace v8 {
namespace internal {


enum FunctionNameValidity {
  kFunctionNameIsStrictReserved,
  kSkipFunctionNameCheck,
  kFunctionNameValidityUnknown
};

enum AllowLabelledFunctionStatement {
  kAllowLabelledFunctionStatement,
  kDisallowLabelledFunctionStatement,
};

enum class FunctionBody { Normal, SingleExpression };

enum class ParseFunctionFlags {
  kIsNormal = 0,
  kIsGenerator = 1,
  kIsAsync = 2,
  kIsDefault = 4
};

static inline ParseFunctionFlags operator|(ParseFunctionFlags lhs,
                                           ParseFunctionFlags rhs) {
  typedef unsigned char T;
  return static_cast<ParseFunctionFlags>(static_cast<T>(lhs) |
                                         static_cast<T>(rhs));
}

static inline ParseFunctionFlags& operator|=(ParseFunctionFlags& lhs,
                                             const ParseFunctionFlags& rhs) {
  lhs = lhs | rhs;
  return lhs;
}

static inline bool operator&(ParseFunctionFlags bitfield,
                             ParseFunctionFlags mask) {
  typedef unsigned char T;
  return static_cast<T>(bitfield) & static_cast<T>(mask);
}

enum class MethodKind {
  Normal = 0,
  Static = 1 << 0,
  Generator = 1 << 1,
  StaticGenerator = Static | Generator,
  Async = 1 << 2,
  StaticAsync = Static | Async,

  /* Any non-ordinary method kinds */
  SpecialMask = Generator | Async
};

inline bool IsValidMethodKind(MethodKind kind) {
  return kind == MethodKind::Normal || kind == MethodKind::Static ||
         kind == MethodKind::Generator || kind == MethodKind::StaticGenerator ||
         kind == MethodKind::Async || kind == MethodKind::StaticAsync;
}

static inline MethodKind operator|(MethodKind lhs, MethodKind rhs) {
  typedef unsigned char T;
  return static_cast<MethodKind>(static_cast<T>(lhs) | static_cast<T>(rhs));
}

static inline MethodKind& operator|=(MethodKind& lhs, const MethodKind& rhs) {
  lhs = lhs | rhs;
  DCHECK(IsValidMethodKind(lhs));
  return lhs;
}

static inline bool operator&(MethodKind bitfield, MethodKind mask) {
  typedef unsigned char T;
  return static_cast<T>(bitfield) & static_cast<T>(mask);
}

inline bool IsNormalMethod(MethodKind kind) {
  return kind == MethodKind::Normal;
}

inline bool IsSpecialMethod(MethodKind kind) {
  return kind & MethodKind::SpecialMask;
}

inline bool IsStaticMethod(MethodKind kind) {
  return kind & MethodKind::Static;
}

inline bool IsGeneratorMethod(MethodKind kind) {
  return kind & MethodKind::Generator;
}

inline bool IsAsyncMethod(MethodKind kind) { return kind & MethodKind::Async; }

struct FormalParametersBase {
  explicit FormalParametersBase(Scope* scope) : scope(scope) {}
  Scope* scope;
  bool has_rest = false;
  bool is_simple = true;
  int materialized_literals_count = 0;
};


namespace typesystem {

enum CoverFormalParametersEnum {
  kNoCover = 0,
  // Allow type annotation, in the case of a function's formal parameters.
  kAllowType = 1 << 0,
  // Allow optional sign, in the case of a function's formal parameters.
  kAllowOptional = 1 << 1,
  // Disallow type annotation, to avoid ambiguity in conditionals.
  kDisallowType = 1 << 2,
  kCover = kAllowType | kAllowOptional
};

typedef base::Flags<CoverFormalParametersEnum> CoverFormalParameters;

}  // namespace typesystem


// Common base class shared between parser and pre-parser. Traits encapsulate
// the differences between Parser and PreParser:

// - Return types: For example, Parser functions return Expression* and
// PreParser functions return PreParserExpression.

// - Creating parse tree nodes: Parser generates an AST during the recursive
// descent. PreParser doesn't create a tree. Instead, it passes around minimal
// data objects (PreParserExpression, PreParserIdentifier etc.) which contain
// just enough data for the upper layer functions. PreParserFactory is
// responsible for creating these dummy objects. It provides a similar kind of
// interface as AstNodeFactory, so ParserBase doesn't need to care which one is
// used.

// - Miscellaneous other tasks interleaved with the recursive descent. For
// example, Parser keeps track of which function literals should be marked as
// pretenured, and PreParser doesn't care.

// The traits are expected to contain the following typedefs:
// struct Traits {
//   // In particular...
//   struct Type {
//     // Used by FunctionState and BlockState.
//     typedef Scope;
//     typedef GeneratorVariable;
//     // Return types for traversing functions.
//     typedef Identifier;
//     typedef Expression;
//     typedef FunctionLiteral;
//     typedef ClassLiteral;
//     typedef ObjectLiteralProperty;
//     typedef Literal;
//     typedef ExpressionList;
//     typedef PropertyList;
//     typedef FormalParameter;
//     typedef FormalParameters;
//     typedef Statement;
//     typedef StatementList;
//     // For constructing objects returned by the traversing functions.
//     typedef Factory;
//     // For classifying and validating expressions.
//     typedef ExpressionClassifier.
//     // A struct with extra types for the optional type system.
//     struct TypeSystem {
//       typedef Type;
//       typedef TypeList;
//       typedef TypeParameter;
//       typedef TypeParameters;
//       typedef FormalParameter;
//       typedef FormalParameters;
//       typedef TypeMember;
//       typedef TypeMembers;
//     };
//   };
//   // ...
// };

template <typename Traits>
class ParserBase : public Traits {
 public:
  // Shorten type names defined by Traits.
  typedef typename Traits::Type::Expression ExpressionT;
  typedef typename Traits::Type::Identifier IdentifierT;
  typedef typename Traits::Type::IdentifierList IdentifierListT;
  typedef typename Traits::Type::FormalParameter FormalParameterT;
  typedef typename Traits::Type::FormalParameters FormalParametersT;
  typedef typename Traits::Type::FunctionLiteral FunctionLiteralT;
  typedef typename Traits::Type::Literal LiteralT;
  typedef typename Traits::Type::ObjectLiteralProperty ObjectLiteralPropertyT;
  typedef typename Traits::Type::Statement StatementT;
  typedef typename Traits::Type::StatementList StatementListT;
  typedef typename Traits::Type::ExpressionClassifier ExpressionClassifier;
  typedef typename Traits::Type::TypeSystem TypeSystem;

  ParserBase(Zone* zone, Scanner* scanner, uintptr_t stack_limit,
             v8::Extension* extension, AstValueFactory* ast_value_factory,
             ParserRecorder* log, typename Traits::Type::Parser this_object)
      : Traits(this_object),
        scope_(NULL),
        function_state_(NULL),
        extension_(extension),
        fni_(NULL),
        ast_value_factory_(ast_value_factory),
        log_(log),
        mode_(PARSE_EAGERLY),  // Lazy mode must be set explicitly.
        parsing_module_(false),
        stack_limit_(stack_limit),
        zone_(zone),
        scanner_(scanner),
        stack_overflow_(false),
        allow_lazy_(false),
        allow_natives_(false),
        allow_tailcalls_(false),
        allow_harmony_restrictive_declarations_(false),
        allow_harmony_do_expressions_(false),
        allow_harmony_for_in_(false),
        allow_harmony_function_name_(false),
        allow_harmony_function_sent_(false),
<<<<<<< HEAD
        allow_harmony_types_(false) {}
=======
        allow_harmony_async_await_(false) {}
>>>>>>> 776d4d87

#define ALLOW_ACCESSORS(name)                           \
  bool allow_##name() const { return allow_##name##_; } \
  void set_allow_##name(bool allow) { allow_##name##_ = allow; }

#define SCANNER_ACCESSORS(name)                                  \
  bool allow_##name() const { return scanner_->allow_##name(); } \
  void set_allow_##name(bool allow) {                            \
    return scanner_->set_allow_##name(allow);                    \
  }

  ALLOW_ACCESSORS(lazy);
  ALLOW_ACCESSORS(natives);
  ALLOW_ACCESSORS(tailcalls);
  ALLOW_ACCESSORS(harmony_restrictive_declarations);
  ALLOW_ACCESSORS(harmony_do_expressions);
  ALLOW_ACCESSORS(harmony_for_in);
  ALLOW_ACCESSORS(harmony_function_name);
  ALLOW_ACCESSORS(harmony_function_sent);
<<<<<<< HEAD
  ALLOW_ACCESSORS(harmony_types);
=======
  ALLOW_ACCESSORS(harmony_async_await);
>>>>>>> 776d4d87
  SCANNER_ACCESSORS(harmony_exponentiation_operator);

#undef SCANNER_ACCESSORS
#undef ALLOW_ACCESSORS

  uintptr_t stack_limit() const { return stack_limit_; }

 protected:
  enum AllowRestrictedIdentifiers {
    kAllowRestrictedIdentifiers,
    kDontAllowRestrictedIdentifiers
  };

  enum Mode {
    PARSE_LAZILY,
    PARSE_EAGERLY
  };

  enum VariableDeclarationContext {
    kStatementListItem,
    kStatement,
    kForStatement
  };

  class Checkpoint;
  class ObjectLiteralCheckerBase;

  // ---------------------------------------------------------------------------
  // FunctionState and BlockState together implement the parser's scope stack.
  // The parser's current scope is in scope_. BlockState and FunctionState
  // constructors push on the scope stack and the destructors pop. They are also
  // used to hold the parser's per-function and per-block state.
  class BlockState BASE_EMBEDDED {
   public:
    BlockState(Scope** scope_stack, Scope* scope)
        : scope_stack_(scope_stack), outer_scope_(*scope_stack) {
      *scope_stack_ = scope;
    }
    ~BlockState() { *scope_stack_ = outer_scope_; }

   private:
    Scope** scope_stack_;
    Scope* outer_scope_;
  };

  struct DestructuringAssignment {
   public:
    DestructuringAssignment(ExpressionT expression, Scope* scope)
        : assignment(expression), scope(scope) {}

    ExpressionT assignment;
    Scope* scope;
  };

  class TailCallExpressionList {
   public:
    explicit TailCallExpressionList(Zone* zone)
        : zone_(zone), expressions_(0, zone), has_explicit_tail_calls_(false) {}

    const ZoneList<ExpressionT>& expressions() const { return expressions_; }
    const Scanner::Location& location() const { return loc_; }

    bool has_explicit_tail_calls() const { return has_explicit_tail_calls_; }

    void Swap(TailCallExpressionList& other) {
      expressions_.Swap(&other.expressions_);
      std::swap(loc_, other.loc_);
      std::swap(has_explicit_tail_calls_, other.has_explicit_tail_calls_);
    }

    void AddImplicitTailCall(ExpressionT expr) {
      expressions_.Add(expr, zone_);
    }

    void AddExplicitTailCall(ExpressionT expr, const Scanner::Location& loc) {
      if (!has_explicit_tail_calls()) {
        loc_ = loc;
        has_explicit_tail_calls_ = true;
      }
      expressions_.Add(expr, zone_);
    }

    void Append(const TailCallExpressionList& other) {
      if (!has_explicit_tail_calls()) {
        loc_ = other.loc_;
        has_explicit_tail_calls_ = other.has_explicit_tail_calls_;
      }
      expressions_.AddAll(other.expressions_, zone_);
    }

   private:
    Zone* zone_;
    ZoneList<ExpressionT> expressions_;
    Scanner::Location loc_;
    bool has_explicit_tail_calls_;
  };

  // Defines whether tail call expressions are allowed or not.
  enum class ReturnExprContext {
    // We are inside return statement which is allowed to contain tail call
    // expressions. Tail call expressions are allowed.
    kInsideValidReturnStatement,

    // We are inside a block in which tail call expressions are allowed but
    // not yet inside a return statement.
    kInsideValidBlock,

    // Tail call expressions are not allowed in the following blocks.
    kInsideTryBlock,
    kInsideForInOfBody,
  };

  class FunctionState BASE_EMBEDDED {
   public:
    FunctionState(FunctionState** function_state_stack, Scope** scope_stack,
                  Scope* scope, FunctionKind kind,
                  typename Traits::Type::Factory* factory);
    ~FunctionState();

    int NextMaterializedLiteralIndex() {
      return next_materialized_literal_index_++;
    }
    int materialized_literal_count() {
      return next_materialized_literal_index_;
    }

    void SkipMaterializedLiterals(int count) {
      next_materialized_literal_index_ += count;
    }

    void AddProperty() { expected_property_count_++; }
    int expected_property_count() { return expected_property_count_; }

    Scanner::Location this_location() const { return this_location_; }
    Scanner::Location super_location() const { return super_location_; }
    Scanner::Location return_location() const { return return_location_; }
    void set_this_location(Scanner::Location location) {
      this_location_ = location;
    }
    void set_super_location(Scanner::Location location) {
      super_location_ = location;
    }
    void set_return_location(Scanner::Location location) {
      return_location_ = location;
    }

    bool is_generator() const { return IsGeneratorFunction(kind_); }
    bool is_async_function() const { return IsAsyncFunction(kind_); }
    bool is_resumable() const { return is_generator() || is_async_function(); }

    FunctionKind kind() const { return kind_; }
    FunctionState* outer() const { return outer_function_state_; }

    void set_generator_object_variable(
        typename Traits::Type::GeneratorVariable* variable) {
      DCHECK(variable != NULL);
      DCHECK(is_resumable());
      generator_object_variable_ = variable;
    }
    typename Traits::Type::GeneratorVariable* generator_object_variable()
        const {
      return generator_object_variable_;
    }

    typename Traits::Type::Factory* factory() { return factory_; }

    const List<DestructuringAssignment>& destructuring_assignments_to_rewrite()
        const {
      return destructuring_assignments_to_rewrite_;
    }

    TailCallExpressionList& tail_call_expressions() {
      return tail_call_expressions_;
    }
    void AddImplicitTailCallExpression(ExpressionT expression) {
      if (return_expr_context() ==
          ReturnExprContext::kInsideValidReturnStatement) {
        tail_call_expressions_.AddImplicitTailCall(expression);
      }
    }
    void AddExplicitTailCallExpression(ExpressionT expression,
                                       const Scanner::Location& loc) {
      DCHECK(expression->IsCall());
      if (return_expr_context() ==
          ReturnExprContext::kInsideValidReturnStatement) {
        tail_call_expressions_.AddExplicitTailCall(expression, loc);
      }
    }

    ReturnExprContext return_expr_context() const {
      return return_expr_context_;
    }
    void set_return_expr_context(ReturnExprContext context) {
      return_expr_context_ = context;
    }

    ZoneList<ExpressionT>* non_patterns_to_rewrite() {
      return &non_patterns_to_rewrite_;
    }

    void next_function_is_parenthesized(bool parenthesized) {
      next_function_is_parenthesized_ = parenthesized;
    }

    bool this_function_is_parenthesized() const {
      return this_function_is_parenthesized_;
    }

   private:
    void AddDestructuringAssignment(DestructuringAssignment pair) {
      destructuring_assignments_to_rewrite_.Add(pair);
    }

    V8_INLINE Scope* scope() { return *scope_stack_; }

    void AddNonPatternForRewriting(ExpressionT expr) {
      non_patterns_to_rewrite_.Add(expr, (*scope_stack_)->zone());
    }

    // Used to assign an index to each literal that needs materialization in
    // the function.  Includes regexp literals, and boilerplate for object and
    // array literals.
    int next_materialized_literal_index_;

    // Properties count estimation.
    int expected_property_count_;

    // Location of most recent use of 'this' (invalid if none).
    Scanner::Location this_location_;

    // Location of most recent 'return' statement (invalid if none).
    Scanner::Location return_location_;

    // Location of call to the "super" constructor (invalid if none).
    Scanner::Location super_location_;

    FunctionKind kind_;
    // For generators, this variable may hold the generator object. It variable
    // is used by yield expressions and return statements. It is not necessary
    // for generator functions to have this variable set.
    Variable* generator_object_variable_;

    FunctionState** function_state_stack_;
    FunctionState* outer_function_state_;
    Scope** scope_stack_;
    Scope* outer_scope_;

    List<DestructuringAssignment> destructuring_assignments_to_rewrite_;
    TailCallExpressionList tail_call_expressions_;
    ReturnExprContext return_expr_context_;
    ZoneList<ExpressionT> non_patterns_to_rewrite_;

    typename Traits::Type::Factory* factory_;

    // If true, the next (and immediately following) function literal is
    // preceded by a parenthesis.
    bool next_function_is_parenthesized_;

    // The value of the parents' next_function_is_parenthesized_, as it applies
    // to this function. Filled in by constructor.
    bool this_function_is_parenthesized_;

    friend class ParserTraits;
    friend class PreParserTraits;
    friend class Checkpoint;
  };

  // This scope sets current ReturnExprContext to given value.
  class ReturnExprScope {
   public:
    explicit ReturnExprScope(FunctionState* function_state,
                             ReturnExprContext return_expr_context)
        : function_state_(function_state),
          sav_return_expr_context_(function_state->return_expr_context()) {
      // Don't update context if we are requested to enable tail call
      // expressions but current block does not allow them.
      if (return_expr_context !=
              ReturnExprContext::kInsideValidReturnStatement ||
          sav_return_expr_context_ == ReturnExprContext::kInsideValidBlock) {
        function_state->set_return_expr_context(return_expr_context);
      }
    }
    ~ReturnExprScope() {
      function_state_->set_return_expr_context(sav_return_expr_context_);
    }

   private:
    FunctionState* function_state_;
    ReturnExprContext sav_return_expr_context_;
  };

  // Collects all return expressions at tail call position in this scope
  // to a separate list.
  class CollectExpressionsInTailPositionToListScope {
   public:
    CollectExpressionsInTailPositionToListScope(FunctionState* function_state,
                                                TailCallExpressionList* list)
        : function_state_(function_state), list_(list) {
      function_state->tail_call_expressions().Swap(*list_);
    }
    ~CollectExpressionsInTailPositionToListScope() {
      function_state_->tail_call_expressions().Swap(*list_);
    }

   private:
    FunctionState* function_state_;
    TailCallExpressionList* list_;
  };

  // Annoyingly, arrow functions first parse as comma expressions, then when we
  // see the => we have to go back and reinterpret the arguments as being formal
  // parameters.  To do so we need to reset some of the parser state back to
  // what it was before the arguments were first seen.
  class Checkpoint BASE_EMBEDDED {
   public:
    explicit Checkpoint(ParserBase* parser) {
      function_state_ = parser->function_state_;
      next_materialized_literal_index_ =
          function_state_->next_materialized_literal_index_;
      expected_property_count_ = function_state_->expected_property_count_;
    }

    void Restore(int* materialized_literal_index_delta) {
      *materialized_literal_index_delta =
          function_state_->next_materialized_literal_index_ -
          next_materialized_literal_index_;
      function_state_->next_materialized_literal_index_ =
          next_materialized_literal_index_;
      function_state_->expected_property_count_ = expected_property_count_;
    }

   private:
    FunctionState* function_state_;
    int next_materialized_literal_index_;
    int expected_property_count_;
  };

  class ParsingModeScope BASE_EMBEDDED {
   public:
    ParsingModeScope(ParserBase* parser, Mode mode)
        : parser_(parser),
          old_mode_(parser->mode()) {
      parser_->mode_ = mode;
    }
    ~ParsingModeScope() {
      parser_->mode_ = old_mode_;
    }

   private:
    ParserBase* parser_;
    Mode old_mode_;
  };

  Scope* NewScope(Scope* parent, ScopeType scope_type) {
    // Must always pass the function kind for FUNCTION_SCOPE.
    DCHECK(scope_type != FUNCTION_SCOPE);
    return NewScope(parent, scope_type, kNormalFunction);
  }

  Scope* NewScope(Scope* parent, ScopeType scope_type, FunctionKind kind) {
    DCHECK(ast_value_factory());
    Scope* result = new (zone())
        Scope(zone(), parent, scope_type, ast_value_factory(), kind);
    result->Initialize();
    return result;
  }

  Scanner* scanner() const { return scanner_; }
  AstValueFactory* ast_value_factory() const { return ast_value_factory_; }
  int position() { return scanner_->location().beg_pos; }
  int peek_position() { return scanner_->peek_location().beg_pos; }
  bool stack_overflow() const { return stack_overflow_; }
  void set_stack_overflow() { stack_overflow_ = true; }
  Mode mode() const { return mode_; }
  Zone* zone() const { return zone_; }

  INLINE(Token::Value peek()) {
    if (stack_overflow_) return Token::ILLEGAL;
    return scanner()->peek();
  }

  INLINE(Token::Value PeekAhead()) {
    if (stack_overflow_) return Token::ILLEGAL;
    return scanner()->PeekAhead();
  }

  INLINE(Token::Value Next()) {
    if (stack_overflow_) return Token::ILLEGAL;
    {
      if (GetCurrentStackPosition() < stack_limit_) {
        // Any further calls to Next or peek will return the illegal token.
        // The current call must return the next token, which might already
        // have been peek'ed.
        stack_overflow_ = true;
      }
    }
    return scanner()->Next();
  }

  void Consume(Token::Value token) {
    Token::Value next = Next();
    USE(next);
    USE(token);
    DCHECK(next == token);
  }

  bool Check(Token::Value token) {
    Token::Value next = peek();
    if (next == token) {
      Consume(next);
      return true;
    }
    return false;
  }

  void Expect(Token::Value token, bool* ok) {
    Token::Value next = Next();
    if (next != token) {
      ReportUnexpectedToken(next);
      *ok = false;
    }
  }

  void ExpectSemicolon(bool* ok) {
    // Check for automatic semicolon insertion according to
    // the rules given in ECMA-262, section 7.9, page 21.
    Token::Value tok = peek();
    if (tok == Token::SEMICOLON) {
      Next();
      return;
    }
    if (scanner()->HasAnyLineTerminatorBeforeNext() ||
        tok == Token::RBRACE ||
        tok == Token::EOS) {
      return;
    }
    Expect(Token::SEMICOLON, ok);
  }

  bool peek_any_identifier() {
    Token::Value next = peek();
    return next == Token::IDENTIFIER || next == Token::ENUM ||
           next == Token::AWAIT || next == Token::ASYNC ||
           next == Token::FUTURE_STRICT_RESERVED_WORD || next == Token::LET ||
           next == Token::STATIC || next == Token::YIELD;
  }

  bool CheckContextualKeyword(Vector<const char> keyword) {
    if (PeekContextualKeyword(keyword)) {
      Next();
      return true;
    }
    return false;
  }

  bool PeekContextualKeyword(Vector<const char> keyword) {
    return (peek() == Token::IDENTIFIER ||
            peek() == Token::FUTURE_STRICT_RESERVED_WORD) &&
           scanner()->is_next_contextual_keyword(keyword);
  }

  void ExpectMetaProperty(Vector<const char> property_name,
                          const char* full_name, int pos, bool* ok);

  void ExpectContextualKeyword(Vector<const char> keyword, bool* ok) {
    Token::Value next = Next();
    if (next != Token::IDENTIFIER &&
        next != Token::FUTURE_STRICT_RESERVED_WORD) {
      ReportUnexpectedToken(next);
      *ok = false;
    } else if (!scanner()->is_literal_contextual_keyword(keyword)) {
      ReportUnexpectedToken(scanner()->current_token());
      *ok = false;
    }
  }

  bool CheckInOrOf(ForEachStatement::VisitMode* visit_mode, bool* ok) {
    if (Check(Token::IN)) {
      *visit_mode = ForEachStatement::ENUMERATE;
      return true;
    } else if (CheckContextualKeyword(CStrVector("of"))) {
      *visit_mode = ForEachStatement::ITERATE;
      return true;
    }
    return false;
  }

  bool PeekInOrOf() {
    return peek() == Token::IN || PeekContextualKeyword(CStrVector("of"));
  }

  // Checks whether an octal literal was last seen between beg_pos and end_pos.
  // If so, reports an error. Only called for strict mode and template strings.
  void CheckOctalLiteral(int beg_pos, int end_pos,
                         MessageTemplate::Template message, bool* ok) {
    Scanner::Location octal = scanner()->octal_position();
    if (octal.IsValid() && beg_pos <= octal.beg_pos &&
        octal.end_pos <= end_pos) {
      ReportMessageAt(octal, message);
      scanner()->clear_octal_position();
      *ok = false;
    }
  }
  // for now, this check just collects statistics.
  void CheckDecimalLiteralWithLeadingZero(int* use_counts, int beg_pos,
                                          int end_pos) {
    Scanner::Location token_location =
        scanner()->decimal_with_leading_zero_position();
    if (token_location.IsValid() && beg_pos <= token_location.beg_pos &&
        token_location.end_pos <= end_pos) {
      scanner()->clear_decimal_with_leading_zero_position();
      if (use_counts != nullptr)
        ++use_counts[v8::Isolate::kDecimalWithLeadingZeroInStrictMode];
    }
  }

  inline void CheckStrictOctalLiteral(int beg_pos, int end_pos, bool* ok) {
    CheckOctalLiteral(beg_pos, end_pos, MessageTemplate::kStrictOctalLiteral,
                      ok);
  }

  inline void CheckTemplateOctalLiteral(int beg_pos, int end_pos, bool* ok) {
    CheckOctalLiteral(beg_pos, end_pos, MessageTemplate::kTemplateOctalLiteral,
                      ok);
  }

  void CheckDestructuringElement(ExpressionT element,
                                 ExpressionClassifier* classifier, int beg_pos,
                                 int end_pos);

  // Checking the name of a function literal. This has to be done after parsing
  // the function, since the function can declare itself strict.
  void CheckFunctionName(LanguageMode language_mode, IdentifierT function_name,
                         FunctionNameValidity function_name_validity,
                         const Scanner::Location& function_name_loc, bool* ok) {
    if (function_name_validity == kSkipFunctionNameCheck) return;
    // The function name needs to be checked in strict mode.
    if (is_sloppy(language_mode)) return;

    if (this->IsEvalOrArguments(function_name)) {
      Traits::ReportMessageAt(function_name_loc,
                              MessageTemplate::kStrictEvalArguments);
      *ok = false;
      return;
    }
    if (function_name_validity == kFunctionNameIsStrictReserved) {
      Traits::ReportMessageAt(function_name_loc,
                              MessageTemplate::kUnexpectedStrictReserved);
      *ok = false;
      return;
    }
  }

  // Determine precedence of given token.
  static int Precedence(Token::Value token, bool accept_IN) {
    if (token == Token::IN && !accept_IN)
      return 0;  // 0 precedence will terminate binary expression parsing
    return Token::Precedence(token);
  }

  typename Traits::Type::Factory* factory() {
    return function_state_->factory();
  }

  LanguageMode language_mode() { return scope_->language_mode(); }
  bool typed() { return scope_->typed(); }
  bool is_generator() const { return function_state_->is_generator(); }
  bool is_async_function() const {
    return function_state_->is_async_function();
  }
  bool is_resumable() const { return function_state_->is_resumable(); }

  // Report syntax errors.
  void ReportMessage(MessageTemplate::Template message, const char* arg = NULL,
                     ParseErrorType error_type = kSyntaxError) {
    Scanner::Location source_location = scanner()->location();
    Traits::ReportMessageAt(source_location, message, arg, error_type);
  }

  void ReportMessageAt(Scanner::Location location,
                       MessageTemplate::Template message,
                       ParseErrorType error_type = kSyntaxError) {
    Traits::ReportMessageAt(location, message, reinterpret_cast<const char*>(0),
                            error_type);
  }

  void GetUnexpectedTokenMessage(
      Token::Value token, MessageTemplate::Template* message,
      Scanner::Location* location, const char** arg,
      MessageTemplate::Template default_ = MessageTemplate::kUnexpectedToken);

  void ReportUnexpectedToken(Token::Value token);
  void ReportUnexpectedTokenAt(
      Scanner::Location location, Token::Value token,
      MessageTemplate::Template message = MessageTemplate::kUnexpectedToken);

  void ReportClassifierError(
      const typename ExpressionClassifier::Error& error) {
    Traits::ReportMessageAt(error.location, error.message, error.arg,
                            error.type);
  }

  void ValidateExpression(const ExpressionClassifier* classifier, bool* ok) {
    if (!classifier->is_valid_expression() ||
        classifier->has_cover_initialized_name()) {
      const Scanner::Location& a = classifier->expression_error().location;
      const Scanner::Location& b =
          classifier->cover_initialized_name_error().location;
      if (a.beg_pos < 0 || (b.beg_pos >= 0 && a.beg_pos > b.beg_pos)) {
        ReportClassifierError(classifier->cover_initialized_name_error());
      } else {
        ReportClassifierError(classifier->expression_error());
      }
      *ok = false;
    }
  }

  void ValidateFormalParameterInitializer(
      const ExpressionClassifier* classifier, bool* ok) {
    if (!classifier->is_valid_formal_parameter_initializer()) {
      ReportClassifierError(classifier->formal_parameter_initializer_error());
      *ok = false;
    }
  }

  void ValidateBindingPattern(const ExpressionClassifier* classifier,
                              bool* ok) {
    if (!classifier->is_valid_binding_pattern() ||
        !classifier->is_valid_async_binding_pattern()) {
      const Scanner::Location& a = classifier->binding_pattern_error().location;
      const Scanner::Location& b =
          classifier->async_binding_pattern_error().location;
      if (a.beg_pos < 0 || (b.beg_pos >= 0 && a.beg_pos > b.beg_pos)) {
        ReportClassifierError(classifier->async_binding_pattern_error());
      } else {
        ReportClassifierError(classifier->binding_pattern_error());
      }
      *ok = false;
    }
  }

  void ValidateAssignmentPattern(const ExpressionClassifier* classifier,
                                 bool* ok) {
    if (!classifier->is_valid_assignment_pattern()) {
      ReportClassifierError(classifier->assignment_pattern_error());
      *ok = false;
    }
  }

  void ValidateFormalParameters(const ExpressionClassifier* classifier,
                                LanguageMode language_mode,
                                bool allow_duplicates, bool* ok) {
    if (!allow_duplicates &&
        !classifier->is_valid_formal_parameter_list_without_duplicates()) {
      ReportClassifierError(classifier->duplicate_formal_parameter_error());
      *ok = false;
    } else if (is_strict(language_mode) &&
               !classifier->is_valid_strict_mode_formal_parameters()) {
      ReportClassifierError(classifier->strict_mode_formal_parameter_error());
      *ok = false;
    }
  }

  void ValidateArrowFormalParameters(const ExpressionClassifier* classifier,
                                     ExpressionT expr,
                                     bool parenthesized_formals, bool is_async,
                                     bool* ok) {
    if (classifier->is_valid_binding_pattern()) {
      // A simple arrow formal parameter: IDENTIFIER => BODY.
      if (!this->IsIdentifier(expr)) {
        Traits::ReportMessageAt(scanner()->location(),
                                MessageTemplate::kUnexpectedToken,
                                Token::String(scanner()->current_token()));
        *ok = false;
      }
    } else if (!classifier->is_valid_arrow_formal_parameters()) {
      // If after parsing the expr, we see an error but the expression is
      // neither a valid binding pattern nor a valid parenthesized formal
      // parameter list, show the "arrow formal parameters" error if the formals
      // started with a parenthesis, and the binding pattern error otherwise.
      const typename ExpressionClassifier::Error& error =
          parenthesized_formals ? classifier->arrow_formal_parameters_error()
                                : classifier->binding_pattern_error();
      ReportClassifierError(error);
      *ok = false;
    }
    if (is_async && !classifier->is_valid_async_arrow_formal_parameters()) {
      const typename ExpressionClassifier::Error& error =
          classifier->async_arrow_formal_parameters_error();
      ReportClassifierError(error);
      *ok = false;
    }
  }

  void ValidateLetPattern(const ExpressionClassifier* classifier, bool* ok) {
    if (!classifier->is_valid_let_pattern()) {
      ReportClassifierError(classifier->let_pattern_error());
      *ok = false;
    }
  }

  void CheckNoTailCallExpressions(const ExpressionClassifier* classifier,
                                  bool* ok) {
    if (FLAG_harmony_explicit_tailcalls &&
        classifier->has_tail_call_expression()) {
      ReportClassifierError(classifier->tail_call_expression_error());
      *ok = false;
    }
  }

  void ExpressionUnexpectedToken(ExpressionClassifier* classifier) {
    MessageTemplate::Template message = MessageTemplate::kUnexpectedToken;
    const char* arg;
    Scanner::Location location = scanner()->peek_location();
    GetUnexpectedTokenMessage(peek(), &message, &location, &arg);
    classifier->RecordExpressionError(location, message, arg);
  }

  void BindingPatternUnexpectedToken(ExpressionClassifier* classifier) {
    MessageTemplate::Template message = MessageTemplate::kUnexpectedToken;
    const char* arg;
    Scanner::Location location = scanner()->peek_location();
    GetUnexpectedTokenMessage(peek(), &message, &location, &arg);
    classifier->RecordBindingPatternError(location, message, arg);
  }

  void ArrowFormalParametersUnexpectedToken(ExpressionClassifier* classifier) {
    MessageTemplate::Template message = MessageTemplate::kUnexpectedToken;
    const char* arg;
    Scanner::Location location = scanner()->peek_location();
    GetUnexpectedTokenMessage(peek(), &message, &location, &arg);
    classifier->RecordArrowFormalParametersError(location, message, arg);
  }

  // Recursive descent functions:

  // Parses an identifier that is valid for the current scope, in particular it
  // fails on strict mode future reserved keywords in a strict scope. If
  // allow_eval_or_arguments is kAllowEvalOrArguments, we allow "eval" or
  // "arguments" as identifier even in strict mode (this is needed in cases like
  // "var foo = eval;").
  IdentifierT ParseIdentifier(AllowRestrictedIdentifiers, bool* ok);
  IdentifierT ParseAndClassifyIdentifier(ExpressionClassifier* classifier,
                                         bool* ok);
  // Parses an identifier or a strict mode future reserved word, and indicate
  // whether it is strict mode future reserved. Allows passing in is_generator
  // for the case of parsing the identifier in a function expression, where the
  // relevant "is_generator" bit is of the function being parsed, not the
  // containing
  // function.
  IdentifierT ParseIdentifierOrStrictReservedWord(bool is_generator,
                                                  bool* is_strict_reserved,
                                                  bool* ok);
  IdentifierT ParseIdentifierOrStrictReservedWord(bool* is_strict_reserved,
                                                  bool* ok) {
    return ParseIdentifierOrStrictReservedWord(this->is_generator(),
                                               is_strict_reserved, ok);
  }

  IdentifierT ParseIdentifierName(bool* ok);

  ExpressionT ParseRegExpLiteral(bool seen_equal,
                                 ExpressionClassifier* classifier, bool* ok);

  ExpressionT ParsePrimaryExpression(ExpressionClassifier* classifier,
<<<<<<< HEAD
                                     bool* ok);
  ExpressionT ParseExpression(bool accept_IN,
                              typesystem::CoverFormalParameters cover,
=======
                                     bool* is_async, bool* ok);
  ExpressionT ParsePrimaryExpression(ExpressionClassifier* classifier,
                                     bool* ok) {
    bool is_async;
    return ParsePrimaryExpression(classifier, &is_async, ok);
  }
  ExpressionT ParseExpression(bool accept_IN, bool* ok);
  ExpressionT ParseExpression(bool accept_IN, ExpressionClassifier* classifier,
>>>>>>> 776d4d87
                              bool* ok);
  ExpressionT ParseExpression(bool accept_IN,
                              typesystem::CoverFormalParameters cover,
                              ExpressionClassifier* classifier, bool* ok);
  ExpressionT ParseArrayLiteral(ExpressionClassifier* classifier, bool* ok);
  ExpressionT ParsePropertyName(IdentifierT* name, bool* is_get, bool* is_set,
                                bool* is_await, bool* is_computed_name,
                                ExpressionClassifier* classifier, bool* ok);
  ExpressionT ParsePropertyNameInType(bool* ok);
  ExpressionT ParseObjectLiteral(ExpressionClassifier* classifier, bool* ok);
  ObjectLiteralPropertyT ParsePropertyDefinition(
      ObjectLiteralCheckerBase* checker, bool in_class, bool has_extends,
<<<<<<< HEAD
      bool is_static, bool* is_computed_name, bool* has_seen_constructor,
      ExpressionClassifier* classifier, IdentifierT* name, bool ambient,
      bool* ok);
=======
      MethodKind kind, bool* is_computed_name, bool* has_seen_constructor,
      ExpressionClassifier* classifier, IdentifierT* name, bool* ok);
>>>>>>> 776d4d87
  typename Traits::Type::ExpressionList ParseArguments(
      Scanner::Location* first_spread_pos, bool maybe_arrow,
      ExpressionClassifier* classifier, bool* ok);
  typename Traits::Type::ExpressionList ParseArguments(
      Scanner::Location* first_spread_pos, ExpressionClassifier* classifier,
      bool* ok) {
    return ParseArguments(first_spread_pos, false, classifier, ok);
  }

  ExpressionT ParseAssignmentExpression(bool accept_IN,
                                        typesystem::CoverFormalParameters cover,
                                        ExpressionClassifier* classifier,
                                        bool* ok);
  ExpressionT ParseYieldExpression(bool accept_IN,
                                   ExpressionClassifier* classifier, bool* ok);
<<<<<<< HEAD
  ExpressionT ParseConditionalExpression(bool accept_IN, bool allow_optional,
=======
  ExpressionT ParseTailCallExpression(ExpressionClassifier* classifier,
                                      bool* ok);
  ExpressionT ParseConditionalExpression(bool accept_IN,
>>>>>>> 776d4d87
                                         ExpressionClassifier* classifier,
                                         bool* ok);
  ExpressionT ParseBinaryExpression(int prec, bool accept_IN,
                                    ExpressionClassifier* classifier, bool* ok);
  ExpressionT ParseUnaryExpression(ExpressionClassifier* classifier, bool* ok);
  ExpressionT ParsePostfixExpression(ExpressionClassifier* classifier,
                                     bool* ok);
  ExpressionT ParseLeftHandSideExpression(ExpressionClassifier* classifier,
                                          bool* ok);
  ExpressionT ParseMemberWithNewPrefixesExpression(
      ExpressionClassifier* classifier, bool* is_async, bool* ok);
  ExpressionT ParseMemberExpression(ExpressionClassifier* classifier,
                                    bool* is_async, bool* ok);
  ExpressionT ParseMemberExpressionContinuation(
      ExpressionT expression, bool* is_async, ExpressionClassifier* classifier,
      bool* ok);
  ExpressionT ParseArrowFunctionLiteral(bool accept_IN,
                                        const FormalParametersT& parameters,
                                        bool is_async,
                                        const ExpressionClassifier& classifier,
                                        bool* ok);
  ExpressionT ParseTemplateLiteral(ExpressionT tag, int start,
                                   ExpressionClassifier* classifier, bool* ok);
  void AddTemplateExpression(ExpressionT);
  ExpressionT ParseSuperExpression(bool is_new,
                                   ExpressionClassifier* classifier, bool* ok);
  ExpressionT ParseNewTargetExpression(bool* ok);

  void ParseFormalParameter(FormalParametersT* parameters, bool allow_optional,
                            ExpressionClassifier* classifier, bool* ok);
  void ParseFormalParameterList(FormalParametersT* parameters,
                                bool allow_optional,
                                ExpressionClassifier* classifier, bool* ok);
  void CheckArityRestrictions(int param_count, FunctionKind function_type,
                              bool has_rest, int formals_start_pos,
                              int formals_end_pos, bool* ok);

  bool IsNextLetKeyword();

  // Checks if the expression is a valid reference expression (e.g., on the
  // left-hand side of assignments). Although ruled out by ECMA as early errors,
  // we allow calls for web compatibility and rewrite them to a runtime throw.
  ExpressionT CheckAndRewriteReferenceExpression(
      ExpressionT expression, int beg_pos, int end_pos,
      MessageTemplate::Template message, bool* ok);
  ExpressionT CheckAndRewriteReferenceExpression(
      ExpressionT expression, int beg_pos, int end_pos,
      MessageTemplate::Template message, ParseErrorType type, bool* ok);

  bool IsValidReferenceExpression(ExpressionT expression);

  bool IsAssignableIdentifier(ExpressionT expression) {
    if (!Traits::IsIdentifier(expression)) return false;
    if (is_strict(language_mode()) &&
        Traits::IsEvalOrArguments(Traits::AsIdentifier(expression))) {
      return false;
    }
    return true;
  }

  bool IsValidPattern(ExpressionT expression) {
    return expression->IsObjectLiteral() || expression->IsArrayLiteral();
  }

  // Keep track of eval() calls since they disable all local variable
  // optimizations. This checks if expression is an eval call, and if yes,
  // forwards the information to scope.
  void CheckPossibleEvalCall(ExpressionT expression, Scope* scope) {
    if (Traits::IsIdentifier(expression) &&
        Traits::IsEval(Traits::AsIdentifier(expression))) {
      scope->RecordEvalCall();
      if (is_sloppy(scope->language_mode())) {
        // For sloppy scopes we also have to record the call at function level,
        // in case it includes declarations that will be hoisted.
        scope->DeclarationScope()->RecordEvalCall();
      }
    }
  }

  // Parsing optional types.
  typename TypeSystem::Type ParseValidType(bool* ok);
  typename TypeSystem::Type ParseValidTypeOrStringLiteral(bool* ok);
  typename TypeSystem::Type ParseType(bool* ok);
  typename TypeSystem::Type ParseUnionOrIntersectionOrPrimaryType(bool* ok);
  typename TypeSystem::Type ParseIntersectionOrPrimaryType(bool* ok);
  typename TypeSystem::Type ParsePrimaryTypeOrParameterList(bool* ok);
  typename TypeSystem::Type ParseTypeReference(bool* ok);
  typename TypeSystem::TypeParameters ParseTypeParameters(bool* ok);
  typename TypeSystem::TypeList ParseTypeArguments(bool* ok);
  void ParseTypeAssertionOrParameters(ExpressionClassifier* classifier,
                                      bool* ok);
  IdentifierListT ParsePropertyNameList(bool* ok);
  typename TypeSystem::Type ParseObjectType(bool* ok);
  typename TypeSystem::TypeMember ParseTypeMember(bool* ok);
  StatementT ParseTypeAliasDeclaration(int pos, bool* ok);
  StatementT ParseInterfaceDeclaration(int pos, bool* ok);

  typename TypeSystem::Type ValidateType(typename TypeSystem::Type type,
                                         Scanner::Location location, bool* ok) {
    typename TypeSystem::Type result = type->Uncover(ok);
    if (*ok) {
      if (!result->IsStringLiteralType()) return result;
      *ok = false;
    }
    ReportMessageAt(location, MessageTemplate::kInvalidType);
    return type;
  }

  typename TypeSystem::Type ValidateTypeOrStringLiteral(
      typename TypeSystem::Type type, Scanner::Location location, bool* ok) {
    typename TypeSystem::Type result = type->Uncover(ok);
    if (*ok) return result;
    ReportMessageAt(location, MessageTemplate::kInvalidType);
    return type;
  }

  // Used to validate property names in object literals and class literals
  enum PropertyKind {
    kAccessorProperty,
    kValueProperty,
    kMethodProperty
  };

  class ObjectLiteralCheckerBase {
   public:
    explicit ObjectLiteralCheckerBase(ParserBase* parser) : parser_(parser) {}

    virtual void CheckProperty(Token::Value property, PropertyKind type,
                               MethodKind method_type, bool* ok) = 0;

    virtual ~ObjectLiteralCheckerBase() {}

    virtual void JustSignature() = 0;

   protected:
    ParserBase* parser() const { return parser_; }
    Scanner* scanner() const { return parser_->scanner(); }

   private:
    ParserBase* parser_;
  };

  // Validation per ES6 object literals.
  class ObjectLiteralChecker : public ObjectLiteralCheckerBase {
   public:
    explicit ObjectLiteralChecker(ParserBase* parser)
        : ObjectLiteralCheckerBase(parser), has_seen_proto_(false) {}

    void CheckProperty(Token::Value property, PropertyKind type,
                       MethodKind method_type, bool* ok) override;

    void JustSignature() override;

   private:
    bool IsProto() { return this->scanner()->LiteralMatches("__proto__", 9); }

    bool has_seen_proto_;
  };

  // Validation per ES6 class literals.
  class ClassLiteralChecker : public ObjectLiteralCheckerBase {
   public:
    explicit ClassLiteralChecker(ParserBase* parser)
        : ObjectLiteralCheckerBase(parser), has_seen_constructor_(false) {}

    void CheckProperty(Token::Value property, PropertyKind type,
                       MethodKind method_type, bool* ok) override;

    void JustSignature() override;

   private:
    bool IsConstructor() {
      return this->scanner()->LiteralMatches("constructor", 11);
    }
    bool IsPrototype() {
      return this->scanner()->LiteralMatches("prototype", 9);
    }

    bool has_seen_constructor_;
  };

  Scope* scope_;                   // Scope stack.
  FunctionState* function_state_;  // Function state stack.
  v8::Extension* extension_;
  FuncNameInferrer* fni_;
  AstValueFactory* ast_value_factory_;  // Not owned.
  ParserRecorder* log_;
  Mode mode_;
  bool parsing_module_;
  uintptr_t stack_limit_;

 private:
  Zone* zone_;

  Scanner* scanner_;
  bool stack_overflow_;

  bool allow_lazy_;
  bool allow_natives_;
  bool allow_tailcalls_;
  bool allow_harmony_restrictive_declarations_;
  bool allow_harmony_do_expressions_;
  bool allow_harmony_for_in_;
  bool allow_harmony_function_name_;
  bool allow_harmony_function_sent_;
<<<<<<< HEAD
  bool allow_harmony_types_;
=======
  bool allow_harmony_async_await_;
>>>>>>> 776d4d87
};

template <class Traits>
ParserBase<Traits>::FunctionState::FunctionState(
    FunctionState** function_state_stack, Scope** scope_stack, Scope* scope,
    FunctionKind kind, typename Traits::Type::Factory* factory)
    : next_materialized_literal_index_(0),
      expected_property_count_(0),
      this_location_(Scanner::Location::invalid()),
      return_location_(Scanner::Location::invalid()),
      super_location_(Scanner::Location::invalid()),
      kind_(kind),
      generator_object_variable_(NULL),
      function_state_stack_(function_state_stack),
      outer_function_state_(*function_state_stack),
      scope_stack_(scope_stack),
      outer_scope_(*scope_stack),
      tail_call_expressions_(scope->zone()),
      return_expr_context_(ReturnExprContext::kInsideValidBlock),
      non_patterns_to_rewrite_(0, scope->zone()),
      factory_(factory),
      next_function_is_parenthesized_(false),
      this_function_is_parenthesized_(false) {
  *scope_stack_ = scope;
  *function_state_stack = this;
  if (outer_function_state_) {
    this_function_is_parenthesized_ =
        outer_function_state_->next_function_is_parenthesized_;
    outer_function_state_->next_function_is_parenthesized_ = false;
  }
}


template <class Traits>
ParserBase<Traits>::FunctionState::~FunctionState() {
  *scope_stack_ = outer_scope_;
  *function_state_stack_ = outer_function_state_;
}

template <class Traits>
void ParserBase<Traits>::GetUnexpectedTokenMessage(
    Token::Value token, MessageTemplate::Template* message,
    Scanner::Location* location, const char** arg,
    MessageTemplate::Template default_) {
  *arg = nullptr;
  switch (token) {
    case Token::EOS:
      *message = MessageTemplate::kUnexpectedEOS;
      break;
    case Token::SMI:
    case Token::NUMBER:
      *message = MessageTemplate::kUnexpectedTokenNumber;
      break;
    case Token::STRING:
      *message = MessageTemplate::kUnexpectedTokenString;
      break;
    case Token::IDENTIFIER:
      *message = MessageTemplate::kUnexpectedTokenIdentifier;
      break;
    case Token::AWAIT:
    case Token::ENUM:
      *message = MessageTemplate::kUnexpectedReserved;
      break;
    case Token::LET:
    case Token::STATIC:
    case Token::YIELD:
    case Token::FUTURE_STRICT_RESERVED_WORD:
      *message = is_strict(language_mode())
                     ? MessageTemplate::kUnexpectedStrictReserved
                     : MessageTemplate::kUnexpectedTokenIdentifier;
      break;
    case Token::TEMPLATE_SPAN:
    case Token::TEMPLATE_TAIL:
      *message = MessageTemplate::kUnexpectedTemplateString;
      break;
    case Token::ESCAPED_STRICT_RESERVED_WORD:
    case Token::ESCAPED_KEYWORD:
      *message = MessageTemplate::kInvalidEscapedReservedWord;
      break;
    case Token::ILLEGAL:
      if (scanner()->has_error()) {
        *message = scanner()->error();
        *location = scanner()->error_location();
      } else {
        *message = MessageTemplate::kInvalidOrUnexpectedToken;
      }
      break;
    default:
      const char* name = Token::String(token);
      DCHECK(name != NULL);
      *arg = name;
      break;
  }
}


template <class Traits>
void ParserBase<Traits>::ReportUnexpectedToken(Token::Value token) {
  return ReportUnexpectedTokenAt(scanner_->location(), token);
}


template <class Traits>
void ParserBase<Traits>::ReportUnexpectedTokenAt(
    Scanner::Location source_location, Token::Value token,
    MessageTemplate::Template message) {
  const char* arg;
  GetUnexpectedTokenMessage(token, &message, &source_location, &arg);
  Traits::ReportMessageAt(source_location, message, arg);
}


template <class Traits>
typename ParserBase<Traits>::IdentifierT ParserBase<Traits>::ParseIdentifier(
    AllowRestrictedIdentifiers allow_restricted_identifiers, bool* ok) {
  ExpressionClassifier classifier(this);
  auto result = ParseAndClassifyIdentifier(&classifier, ok);
  if (!*ok) return Traits::EmptyIdentifier();

  if (allow_restricted_identifiers == kDontAllowRestrictedIdentifiers) {
    ValidateAssignmentPattern(&classifier, ok);
    if (!*ok) return Traits::EmptyIdentifier();
    ValidateBindingPattern(&classifier, ok);
    if (!*ok) return Traits::EmptyIdentifier();
  }

  return result;
}


template <class Traits>
typename ParserBase<Traits>::IdentifierT
ParserBase<Traits>::ParseAndClassifyIdentifier(ExpressionClassifier* classifier,
                                               bool* ok) {
  Token::Value next = Next();
  if (next == Token::IDENTIFIER || next == Token::ASYNC ||
      (next == Token::AWAIT && !parsing_module_)) {
    IdentifierT name = this->GetSymbol(scanner());
    // When this function is used to read a formal parameter, we don't always
    // know whether the function is going to be strict or sloppy.  Indeed for
    // arrow functions we don't always know that the identifier we are reading
    // is actually a formal parameter.  Therefore besides the errors that we
    // must detect because we know we're in strict mode, we also record any
    // error that we might make in the future once we know the language mode.
    if (this->IsEval(name)) {
      classifier->RecordStrictModeFormalParameterError(
          scanner()->location(), MessageTemplate::kStrictEvalArguments);
      if (is_strict(language_mode())) {
        classifier->RecordBindingPatternError(
            scanner()->location(), MessageTemplate::kStrictEvalArguments);
      }
    }
    if (this->IsArguments(name)) {
      scope_->RecordArgumentsUsage();
      classifier->RecordStrictModeFormalParameterError(
          scanner()->location(), MessageTemplate::kStrictEvalArguments);
      if (is_strict(language_mode())) {
        classifier->RecordBindingPatternError(
            scanner()->location(), MessageTemplate::kStrictEvalArguments);
      }
    }
    if (this->IsAwait(name)) {
      if (is_async_function()) {
        classifier->RecordPatternError(
            scanner()->location(), MessageTemplate::kAwaitBindingIdentifier);
      }
      classifier->RecordAsyncArrowFormalParametersError(
          scanner()->location(), MessageTemplate::kAwaitBindingIdentifier);
    }

    if (classifier->duplicate_finder() != nullptr &&
        scanner()->FindSymbol(classifier->duplicate_finder(), 1) != 0) {
      classifier->RecordDuplicateFormalParameterError(scanner()->location());
    }
    return name;
  } else if (is_sloppy(language_mode()) &&
             (next == Token::FUTURE_STRICT_RESERVED_WORD ||
              next == Token::ESCAPED_STRICT_RESERVED_WORD ||
              next == Token::LET || next == Token::STATIC ||
              (next == Token::YIELD && !is_generator()))) {
    classifier->RecordStrictModeFormalParameterError(
        scanner()->location(), MessageTemplate::kUnexpectedStrictReserved);
    if (next == Token::ESCAPED_STRICT_RESERVED_WORD &&
        is_strict(language_mode())) {
      ReportUnexpectedToken(next);
      *ok = false;
      return Traits::EmptyIdentifier();
    }
    if (next == Token::LET ||
        (next == Token::ESCAPED_STRICT_RESERVED_WORD &&
         scanner()->is_literal_contextual_keyword(CStrVector("let")))) {
      classifier->RecordLetPatternError(scanner()->location(),
                                        MessageTemplate::kLetInLexicalBinding);
    }
    return this->GetSymbol(scanner());
  } else {
    this->ReportUnexpectedToken(next);
    *ok = false;
    return Traits::EmptyIdentifier();
  }
}


template <class Traits>
typename ParserBase<Traits>::IdentifierT
ParserBase<Traits>::ParseIdentifierOrStrictReservedWord(
    bool is_generator, bool* is_strict_reserved, bool* ok) {
  Token::Value next = Next();
  if (next == Token::IDENTIFIER || (next == Token::AWAIT && !parsing_module_) ||
      next == Token::ASYNC) {
    *is_strict_reserved = false;
  } else if (next == Token::FUTURE_STRICT_RESERVED_WORD || next == Token::LET ||
             next == Token::STATIC || (next == Token::YIELD && !is_generator)) {
    *is_strict_reserved = true;
  } else {
    ReportUnexpectedToken(next);
    *ok = false;
    return Traits::EmptyIdentifier();
  }

  IdentifierT name = this->GetSymbol(scanner());
  if (this->IsArguments(name)) scope_->RecordArgumentsUsage();
  return name;
}

template <class Traits>
typename ParserBase<Traits>::IdentifierT
ParserBase<Traits>::ParseIdentifierName(bool* ok) {
  Token::Value next = Next();
  if (next != Token::IDENTIFIER && next != Token::ASYNC &&
      next != Token::ENUM && next != Token::AWAIT && next != Token::LET &&
      next != Token::STATIC && next != Token::YIELD &&
      next != Token::FUTURE_STRICT_RESERVED_WORD &&
      next != Token::ESCAPED_KEYWORD &&
      next != Token::ESCAPED_STRICT_RESERVED_WORD && !Token::IsKeyword(next)) {
    this->ReportUnexpectedToken(next);
    *ok = false;
    return Traits::EmptyIdentifier();
  }

  IdentifierT name = this->GetSymbol(scanner());
  if (this->IsArguments(name)) scope_->RecordArgumentsUsage();
  return name;
}


template <class Traits>
typename ParserBase<Traits>::ExpressionT ParserBase<Traits>::ParseRegExpLiteral(
    bool seen_equal, ExpressionClassifier* classifier, bool* ok) {
  int pos = peek_position();
  if (!scanner()->ScanRegExpPattern(seen_equal)) {
    Next();
    ReportMessage(MessageTemplate::kUnterminatedRegExp);
    *ok = false;
    return Traits::EmptyExpression();
  }

  int literal_index = function_state_->NextMaterializedLiteralIndex();

  IdentifierT js_pattern = this->GetNextSymbol(scanner());
  Maybe<RegExp::Flags> flags = scanner()->ScanRegExpFlags();
  if (flags.IsNothing()) {
    Next();
    ReportMessage(MessageTemplate::kMalformedRegExpFlags);
    *ok = false;
    return Traits::EmptyExpression();
  }
  int js_flags = flags.FromJust();
  Next();
  return factory()->NewRegExpLiteral(js_pattern, js_flags, literal_index, pos);
}


#define CHECK_OK  ok); \
  if (!*ok) return this->EmptyExpression(); \
  ((void)0
#define DUMMY )  // to make indentation work
#undef DUMMY

// Used in functions where the return type is not ExpressionT.
#define CHECK_OK_CUSTOM(x) ok); \
  if (!*ok) return this->x(); \
  ((void)0
#define DUMMY )  // to make indentation work
#undef DUMMY

<<<<<<< HEAD
// Used in functions for parsing optional types.
#define CHECK_OK_TYPE  ok);           \
  if (!*ok) return this->EmptyType(); \
  ((void)0
#define DUMMY )  // to make indentation work
#undef DUMMY

=======
>>>>>>> 776d4d87
template <class Traits>
typename ParserBase<Traits>::ExpressionT
ParserBase<Traits>::ParsePrimaryExpression(ExpressionClassifier* classifier,
                                           bool* is_async, bool* ok) {
  // PrimaryExpression ::
  //   'this'
  //   'null'
  //   'true'
  //   'false'
  //   Identifier
  //   Number
  //   String
  //   ArrayLiteral
  //   ObjectLiteral
  //   RegExpLiteral
  //   ClassLiteral
  //   '(' Expression ')'
  //   TemplateLiteral
  //   do Block
  //   AsyncFunctionExpression

  int beg_pos = peek_position();
  switch (peek()) {
    case Token::THIS: {
      BindingPatternUnexpectedToken(classifier);
      Consume(Token::THIS);
      return this->ThisExpression(scope_, factory(), beg_pos);
    }

    case Token::NULL_LITERAL:
    case Token::TRUE_LITERAL:
    case Token::FALSE_LITERAL:
      BindingPatternUnexpectedToken(classifier);
      return this->ExpressionFromLiteral(Next(), beg_pos, scanner(), factory());
    case Token::SMI:
    case Token::NUMBER:
      BindingPatternUnexpectedToken(classifier);
      return this->ExpressionFromLiteral(Next(), beg_pos, scanner(), factory());

    case Token::ASYNC:
      if (allow_harmony_async_await() &&
          !scanner()->HasAnyLineTerminatorAfterNext() &&
          PeekAhead() == Token::FUNCTION) {
        Consume(Token::ASYNC);
        return this->ParseAsyncFunctionExpression(CHECK_OK);
      }
      // CoverCallExpressionAndAsyncArrowHead
      *is_async = true;
    /* falls through */
    case Token::IDENTIFIER:
    case Token::LET:
    case Token::STATIC:
    case Token::YIELD:
    case Token::AWAIT:
    case Token::ESCAPED_STRICT_RESERVED_WORD:
    case Token::FUTURE_STRICT_RESERVED_WORD: {
      // Using eval or arguments in this context is OK even in strict mode.
      IdentifierT name = ParseAndClassifyIdentifier(classifier, CHECK_OK);
      return this->ExpressionFromIdentifier(
          name, beg_pos, scanner()->location().end_pos, scope_, factory());
    }

    case Token::STRING: {
      BindingPatternUnexpectedToken(classifier);
      Consume(Token::STRING);
      return this->ExpressionFromString(beg_pos, scanner(), factory());
    }

    case Token::ASSIGN_DIV:
      classifier->RecordBindingPatternError(
          scanner()->peek_location(), MessageTemplate::kUnexpectedTokenRegExp);
      return this->ParseRegExpLiteral(true, classifier, ok);

    case Token::DIV:
      classifier->RecordBindingPatternError(
          scanner()->peek_location(), MessageTemplate::kUnexpectedTokenRegExp);
      return this->ParseRegExpLiteral(false, classifier, ok);

    case Token::LBRACK:
      return this->ParseArrayLiteral(classifier, ok);

    case Token::LBRACE:
      return this->ParseObjectLiteral(classifier, ok);

    case Token::LPAREN: {
      // Arrow function formal parameters are either a single identifier or a
      // list of BindingPattern productions enclosed in parentheses.
      // Parentheses are not valid on the LHS of a BindingPattern, so we use the
      // is_valid_binding_pattern() check to detect multiple levels of
      // parenthesization.
      if (!classifier->is_valid_binding_pattern()) {
        ArrowFormalParametersUnexpectedToken(classifier);
      }
      classifier->RecordPatternError(scanner()->peek_location(),
                                     MessageTemplate::kUnexpectedToken,
                                     Token::String(Token::LPAREN));
      Consume(Token::LPAREN);
      if (Check(Token::RPAREN)) {
        // ()=>x.  The continuation that looks for the => is in
        // ParseAssignmentExpression.
        classifier->RecordExpressionError(scanner()->location(),
                                          MessageTemplate::kUnexpectedToken,
                                          Token::String(Token::RPAREN));
        return factory()->NewEmptyParentheses(beg_pos);
      } else if (Check(Token::ELLIPSIS)) {
        // (...x)=>x.  The continuation that looks for the => is in
        // ParseAssignmentExpression.
        int ellipsis_pos = position();
        int expr_pos = peek_position();
        classifier->RecordExpressionError(scanner()->location(),
                                          MessageTemplate::kUnexpectedToken,
                                          Token::String(Token::ELLIPSIS));
        classifier->RecordNonSimpleParameter();
        ExpressionT expr = this->ParseAssignmentExpression(
            true, typesystem::kAllowType, classifier, CHECK_OK);
        if (!this->IsIdentifier(expr) && !IsValidPattern(expr)) {
          classifier->RecordArrowFormalParametersError(
              Scanner::Location(ellipsis_pos, scanner()->location().end_pos),
              MessageTemplate::kInvalidRestParameter);
        }
        if (peek() == Token::COMMA) {
          ReportMessageAt(scanner()->peek_location(),
                          MessageTemplate::kParamAfterRest);
          *ok = false;
          return this->EmptyExpression();
        }
        Expect(Token::RPAREN, CHECK_OK);
        return factory()->NewSpread(expr, ellipsis_pos, expr_pos);
      }
      // Heuristically try to detect immediately called functions before
      // seeing the call parentheses.
      function_state_->next_function_is_parenthesized(peek() ==
                                                      Token::FUNCTION);
      ExpressionT expr =
          this->ParseExpression(true, typesystem::kCover, classifier, CHECK_OK);
      Expect(Token::RPAREN, CHECK_OK);
      return expr;
    }

    case Token::CLASS: {
      BindingPatternUnexpectedToken(classifier);
      Consume(Token::CLASS);
      int class_token_position = position();
      IdentifierT name = this->EmptyIdentifier();
      bool is_strict_reserved_name = false;
      Scanner::Location class_name_location = Scanner::Location::invalid();
      if (peek_any_identifier()) {
        name = ParseIdentifierOrStrictReservedWord(&is_strict_reserved_name,
                                                   CHECK_OK);
        class_name_location = scanner()->location();
      }
      return this->ParseClassLiteral(classifier, name, class_name_location,
                                     is_strict_reserved_name,
                                     class_token_position, false, ok);
    }

    case Token::TEMPLATE_SPAN:
    case Token::TEMPLATE_TAIL:
      BindingPatternUnexpectedToken(classifier);
      return this->ParseTemplateLiteral(Traits::NoTemplateTag(), beg_pos,
                                        classifier, ok);

    case Token::MOD:
      if (allow_natives() || extension_ != NULL) {
        BindingPatternUnexpectedToken(classifier);
        return this->ParseV8Intrinsic(ok);
      }
      break;

    case Token::DO:
      if (allow_harmony_do_expressions()) {
        BindingPatternUnexpectedToken(classifier);
        return Traits::ParseDoExpression(ok);
      }
      break;

    default:
      break;
  }

  ReportUnexpectedToken(Next());
  *ok = false;
  return this->EmptyExpression();
}


template <class Traits>
typename ParserBase<Traits>::ExpressionT ParserBase<Traits>::ParseExpression(
    bool accept_IN, typesystem::CoverFormalParameters cover, bool* ok) {
  ExpressionClassifier classifier(this);
  ExpressionT result = ParseExpression(accept_IN, cover, &classifier, CHECK_OK);
  Traits::RewriteNonPattern(&classifier, CHECK_OK);
  return result;
}

template <class Traits>
typename ParserBase<Traits>::ExpressionT ParserBase<Traits>::ParseExpression(
    bool accept_IN, typesystem::CoverFormalParameters cover,
    ExpressionClassifier* classifier, bool* ok) {
  // Expression ::
  //   AssignmentExpression
  //   Expression ',' AssignmentExpression

  ExpressionClassifier binding_classifier(this);
  ExpressionT result = this->ParseAssignmentExpression(
      accept_IN, cover, &binding_classifier, CHECK_OK);
  classifier->Accumulate(&binding_classifier,
                         ExpressionClassifier::AllProductions);
  bool is_simple_parameter_list = this->IsIdentifier(result);
  bool seen_rest = false;
  while (peek() == Token::COMMA) {
    CheckNoTailCallExpressions(classifier, CHECK_OK);
    if (seen_rest) {
      // At this point the production can't possibly be valid, but we don't know
      // which error to signal.
      classifier->RecordArrowFormalParametersError(
          scanner()->peek_location(), MessageTemplate::kParamAfterRest);
    }
    Consume(Token::COMMA);
    bool is_rest = false;
    if (peek() == Token::ELLIPSIS) {
      // 'x, y, ...z' in CoverParenthesizedExpressionAndArrowParameterList only
      // as the formal parameters of'(x, y, ...z) => foo', and is not itself a
      // valid expression or binding pattern.
      ExpressionUnexpectedToken(classifier);
      BindingPatternUnexpectedToken(classifier);
      Consume(Token::ELLIPSIS);
      seen_rest = is_rest = true;
    }
    int pos = position(), expr_pos = peek_position();
    ExpressionT right = this->ParseAssignmentExpression(
        accept_IN, is_rest
                       ? cover & typesystem::CoverFormalParameters(
                                     ~typesystem::kAllowOptional)
                       : cover,
        &binding_classifier, CHECK_OK);
    classifier->Accumulate(&binding_classifier,
                           ExpressionClassifier::AllProductions);
    if (is_rest) {
      if (!this->IsIdentifier(right) && !IsValidPattern(right)) {
        classifier->RecordArrowFormalParametersError(
            Scanner::Location(pos, scanner()->location().end_pos),
            MessageTemplate::kInvalidRestParameter);
      }
      right = factory()->NewSpread(right, pos, expr_pos);
    }
    is_simple_parameter_list =
        is_simple_parameter_list && this->IsIdentifier(right);
    result = factory()->NewBinaryOperation(Token::COMMA, result, right, pos);
  }
  if (!is_simple_parameter_list || seen_rest) {
    classifier->RecordNonSimpleParameter();
  }

  return result;
}


template <class Traits>
typename ParserBase<Traits>::ExpressionT ParserBase<Traits>::ParseArrayLiteral(
    ExpressionClassifier* classifier, bool* ok) {
  // ArrayLiteral ::
  //   '[' Expression? (',' Expression?)* ']'

  int pos = peek_position();
  typename Traits::Type::ExpressionList values =
      this->NewExpressionList(4, zone_);
  int first_spread_index = -1;
  Expect(Token::LBRACK, CHECK_OK);
  while (peek() != Token::RBRACK) {
    ExpressionT elem = this->EmptyExpression();
    if (peek() == Token::COMMA) {
      elem = this->GetLiteralTheHole(peek_position(), factory());
    } else if (peek() == Token::ELLIPSIS) {
      int start_pos = peek_position();
      Consume(Token::ELLIPSIS);
      int expr_pos = peek_position();
<<<<<<< HEAD
      ExpressionT argument = this->ParseAssignmentExpression(
          true, typesystem::kNoCover, classifier, CHECK_OK);
=======
      ExpressionT argument =
          this->ParseAssignmentExpression(true, classifier, CHECK_OK);
      CheckNoTailCallExpressions(classifier, CHECK_OK);
>>>>>>> 776d4d87
      elem = factory()->NewSpread(argument, start_pos, expr_pos);

      if (first_spread_index < 0) {
        first_spread_index = values->length();
      }

      if (argument->IsAssignment()) {
        classifier->RecordPatternError(
            Scanner::Location(start_pos, scanner()->location().end_pos),
            MessageTemplate::kInvalidDestructuringTarget);
      } else {
        CheckDestructuringElement(argument, classifier, start_pos,
                                  scanner()->location().end_pos);
      }

      if (peek() == Token::COMMA) {
        classifier->RecordPatternError(
            Scanner::Location(start_pos, scanner()->location().end_pos),
            MessageTemplate::kElementAfterRest);
      }
    } else {
      int beg_pos = peek_position();
<<<<<<< HEAD
      elem = this->ParseAssignmentExpression(true, typesystem::kNoCover,
                                             classifier, CHECK_OK);
=======
      elem = this->ParseAssignmentExpression(true, classifier, CHECK_OK);
      CheckNoTailCallExpressions(classifier, CHECK_OK);
>>>>>>> 776d4d87
      CheckDestructuringElement(elem, classifier, beg_pos,
                                scanner()->location().end_pos);
    }
    values->Add(elem, zone_);
    if (peek() != Token::RBRACK) {
      Expect(Token::COMMA, CHECK_OK);
    }
  }
  Expect(Token::RBRACK, CHECK_OK);

  // Update the scope information before the pre-parsing bailout.
  int literal_index = function_state_->NextMaterializedLiteralIndex();

  ExpressionT result = factory()->NewArrayLiteral(values, first_spread_index,
                                                  literal_index, pos);
  if (first_spread_index >= 0) {
    result = factory()->NewRewritableExpression(result);
    Traits::QueueNonPatternForRewriting(result);
  }
  return result;
}

template <class Traits>
typename ParserBase<Traits>::ExpressionT ParserBase<Traits>::ParsePropertyName(
    IdentifierT* name, bool* is_get, bool* is_set, bool* is_await,
    bool* is_computed_name, ExpressionClassifier* classifier, bool* ok) {
  Token::Value token = peek();
  int pos = peek_position();

  // For non computed property names we normalize the name a bit:
  //
  //   "12" -> 12
  //   12.3 -> "12.3"
  //   12.30 -> "12.3"
  //   identifier -> "identifier"
  //
  // This is important because we use the property name as a key in a hash
  // table when we compute constant properties.
  switch (token) {
    case Token::STRING:
      Consume(Token::STRING);
      *name = this->GetSymbol(scanner());
      break;

    case Token::SMI:
      Consume(Token::SMI);
      *name = this->GetNumberAsSymbol(scanner());
      break;

    case Token::NUMBER:
      Consume(Token::NUMBER);
      *name = this->GetNumberAsSymbol(scanner());
      break;

    case Token::LBRACK: {
      *is_computed_name = true;
      Consume(Token::LBRACK);
      ExpressionClassifier computed_name_classifier(this);
      ExpressionT expression = ParseAssignmentExpression(
          true, typesystem::kNoCover, &computed_name_classifier, CHECK_OK);
      Traits::RewriteNonPattern(&computed_name_classifier, CHECK_OK);
      classifier->Accumulate(&computed_name_classifier,
                             ExpressionClassifier::ExpressionProductions);
      Expect(Token::RBRACK, CHECK_OK);
      return expression;
    }

    default:
      *name = ParseIdentifierName(CHECK_OK);
      scanner()->IsGetOrSet(is_get, is_set);
      if (this->IsAwait(*name)) {
        *is_await = true;
      }
      break;
  }

  uint32_t index;
  return this->IsArrayIndex(*name, &index)
             ? factory()->NewNumberLiteral(index, pos)
             : factory()->NewStringLiteral(*name, pos);
}

<<<<<<< HEAD

// This is a simplified version of ParsePropertyName
template <class Traits>
typename ParserBase<Traits>::ExpressionT
ParserBase<Traits>::ParsePropertyNameInType(bool* ok) {
  Token::Value token = peek();
  int pos = peek_position();
  IdentifierT name = this->EmptyIdentifier();

  // For non computed property names we normalize the name a bit:
  //
  //   "12" -> 12
  //   12.3 -> "12.3"
  //   12.30 -> "12.3"
  //   identifier -> "identifier"
  //
  // This is important because we use the property name as a key in a hash
  // table when we compute constant properties.
  switch (token) {
    case Token::STRING:
      Consume(Token::STRING);
      name = this->GetSymbol(scanner());
      break;

    case Token::SMI:
      Consume(Token::SMI);
      name = this->GetNumberAsSymbol(scanner());
      break;

    case Token::NUMBER:
      Consume(Token::NUMBER);
      name = this->GetNumberAsSymbol(scanner());
      break;

    default:
      name = ParseIdentifierName(CHECK_OK);
      break;
  }

  uint32_t index;
  return this->IsArrayIndex(name, &index)
             ? factory()->NewNumberLiteral(index, pos)
             : factory()->NewStringLiteral(name, pos);
}


=======
>>>>>>> 776d4d87
template <class Traits>
typename ParserBase<Traits>::ObjectLiteralPropertyT
ParserBase<Traits>::ParsePropertyDefinition(
    ObjectLiteralCheckerBase* checker, bool in_class, bool has_extends,
<<<<<<< HEAD
    bool is_static, bool* is_computed_name, bool* has_seen_constructor,
    ExpressionClassifier* classifier, IdentifierT* name, bool ambient,
    bool* ok) {
  DCHECK(!in_class || is_static || has_seen_constructor != nullptr);

  // Parse index member declarations in typed mode.
  // We implicitly disallow computed property names, in this case,
  // i.e., class C { [42](x) {} } does not work in typed mode.
  if (in_class && !is_static && scope_->typed() && Check(Token::LBRACK)) {
    int property_pos = peek_position();
    IdentifierT property_name =
        ParseIdentifierName(CHECK_OK_CUSTOM(EmptyObjectLiteralProperty));
    ExpressionT property =
        factory()->NewStringLiteral(property_name, property_pos);
    Expect(Token::COLON, CHECK_OK_CUSTOM(EmptyObjectLiteralProperty));
    typesystem::TypeMember::IndexType index_type =
        typesystem::TypeMember::kNoIndexType;
    if (peek() == Token::IDENTIFIER) {
      if (CheckContextualKeyword(CStrVector("number"))) {
        index_type = typesystem::TypeMember::kNumberIndexType;
      } else if (CheckContextualKeyword(CStrVector("string"))) {
        index_type = typesystem::TypeMember::kStringIndexType;
      }
    }
    if (index_type == typesystem::TypeMember::kNoIndexType) {
      Scanner::Location next_location = scanner()->peek_location();
      ReportMessageAt(next_location, MessageTemplate::kBadIndexType);
      *ok = false;
      return this->EmptyObjectLiteralProperty();
    }
    Expect(Token::RBRACK, CHECK_OK_CUSTOM(EmptyObjectLiteralProperty));
    // Parse optional result type.
    typename TypeSystem::Type type = this->EmptyType();
    if (Check(Token::COLON)) {  // Braces required here.
      type = ParseValidType(CHECK_OK_CUSTOM(EmptyObjectLiteralProperty));
    }
    USE(property);  // TODO(nikolaos): really use these!
    USE(index_type);
    USE(type);
    return this->EmptyObjectLiteralProperty();
  }

=======
    MethodKind method_kind, bool* is_computed_name, bool* has_seen_constructor,
    ExpressionClassifier* classifier, IdentifierT* name, bool* ok) {
  DCHECK(!in_class || IsStaticMethod(method_kind) ||
         has_seen_constructor != nullptr);
>>>>>>> 776d4d87
  ExpressionT value = this->EmptyExpression();
  bool is_get = false;
  bool is_set = false;
  bool is_await = false;
  bool is_generator = Check(Token::MUL);
  bool is_async = false;
  const bool is_static = IsStaticMethod(method_kind);

  Token::Value name_token = peek();

  if (is_generator) {
    method_kind |= MethodKind::Generator;
  } else if (allow_harmony_async_await() && name_token == Token::ASYNC &&
             !scanner()->HasAnyLineTerminatorAfterNext() &&
             PeekAhead() != Token::LPAREN && PeekAhead()) {
    is_async = true;
  }

  int next_beg_pos = scanner()->peek_location().beg_pos;
  int next_end_pos = scanner()->peek_location().end_pos;
  ExpressionT name_expression = ParsePropertyName(
      name, &is_get, &is_set, &is_await, is_computed_name, classifier,
      CHECK_OK_CUSTOM(EmptyObjectLiteralProperty));

  if (fni_ != nullptr && !*is_computed_name) {
    this->PushLiteralName(fni_, *name);
  }

  if (!in_class && !is_generator) {
    DCHECK(!IsStaticMethod(method_kind));

    if (peek() == Token::COLON) {
      // PropertyDefinition
      //    PropertyName ':' AssignmentExpression
      if (!*is_computed_name) {
        checker->CheckProperty(name_token, kValueProperty, MethodKind::Normal,
                               CHECK_OK_CUSTOM(EmptyObjectLiteralProperty));
      }
      Consume(Token::COLON);
      int beg_pos = peek_position();
      value = this->ParseAssignmentExpression(
          true, typesystem::kNoCover, classifier,
          CHECK_OK_CUSTOM(EmptyObjectLiteralProperty));
      CheckDestructuringElement(value, classifier, beg_pos,
                                scanner()->location().end_pos);

      return factory()->NewObjectLiteralProperty(name_expression, value,
                                                 is_static, *is_computed_name);
    }

    if (Token::IsIdentifier(name_token, language_mode(), this->is_generator(),
                            parsing_module_) &&
        (peek() == Token::COMMA || peek() == Token::RBRACE ||
         peek() == Token::ASSIGN)) {
      // PropertyDefinition
      //    IdentifierReference
      //    CoverInitializedName
      //
      // CoverInitializedName
      //    IdentifierReference Initializer?
      if (classifier->duplicate_finder() != nullptr &&
          scanner()->FindSymbol(classifier->duplicate_finder(), 1) != 0) {
        classifier->RecordDuplicateFormalParameterError(scanner()->location());
      }
      if (name_token == Token::LET) {
        classifier->RecordLetPatternError(
            scanner()->location(), MessageTemplate::kLetInLexicalBinding);
      }
      if (is_await && is_async_function()) {
        classifier->RecordPatternError(
            Scanner::Location(next_beg_pos, next_end_pos),
            MessageTemplate::kAwaitBindingIdentifier);
      }
      ExpressionT lhs = this->ExpressionFromIdentifier(
          *name, next_beg_pos, next_end_pos, scope_, factory());
      CheckDestructuringElement(lhs, classifier, next_beg_pos, next_end_pos);

      if (peek() == Token::ASSIGN) {
        Consume(Token::ASSIGN);
        ExpressionClassifier rhs_classifier(this);
        ExpressionT rhs = this->ParseAssignmentExpression(
            true, typesystem::kNoCover, &rhs_classifier,
            CHECK_OK_CUSTOM(EmptyObjectLiteralProperty));
        Traits::RewriteNonPattern(&rhs_classifier,
                                  CHECK_OK_CUSTOM(EmptyObjectLiteralProperty));
        classifier->Accumulate(&rhs_classifier,
                               ExpressionClassifier::ExpressionProductions);
        value = factory()->NewAssignment(Token::ASSIGN, lhs, rhs,
                                         RelocInfo::kNoPosition);
        classifier->RecordCoverInitializedNameError(
            Scanner::Location(next_beg_pos, scanner()->location().end_pos),
            MessageTemplate::kInvalidCoverInitializedName);

        if (allow_harmony_function_name()) {
          Traits::SetFunctionNameFromIdentifierRef(rhs, lhs);
        }
      } else {
        value = lhs;
      }

      return factory()->NewObjectLiteralProperty(
          name_expression, value, ObjectLiteralProperty::COMPUTED, is_static,
          false);
    }
  }

  // Method definitions are never valid in patterns.
  classifier->RecordPatternError(
      Scanner::Location(next_beg_pos, scanner()->location().end_pos),
      MessageTemplate::kInvalidDestructuringTarget);

<<<<<<< HEAD
  if (is_generator || peek() == Token::LPAREN ||
      (scope_->typed() && peek() == Token::LT)) {
=======
  if (is_async && !IsSpecialMethod(method_kind)) {
    DCHECK(!is_get);
    DCHECK(!is_set);
    bool dont_care;
    name_expression = ParsePropertyName(
        name, &dont_care, &dont_care, &dont_care, is_computed_name, classifier,
        CHECK_OK_CUSTOM(EmptyObjectLiteralProperty));
    method_kind |= MethodKind::Async;
  }

  if (is_generator || peek() == Token::LPAREN) {
>>>>>>> 776d4d87
    // MethodDefinition
    //    PropertyName '(' StrictFormalParameters ')' '{' FunctionBody '}'
    //    '*' PropertyName '(' StrictFormalParameters ')' '{' FunctionBody '}'
    if (!*is_computed_name) {
      checker->CheckProperty(name_token, kMethodProperty, method_kind,
                             CHECK_OK_CUSTOM(EmptyObjectLiteralProperty));
    }

<<<<<<< HEAD
    FunctionKind kind = is_generator ? FunctionKind::kConciseGeneratorMethod
                                     : FunctionKind::kConciseMethod;
    typesystem::TypeFlags type_flags = typesystem::kNormalTypes;
=======
    FunctionKind kind = is_generator
                            ? FunctionKind::kConciseGeneratorMethod
                            : is_async ? FunctionKind::kAsyncConciseMethod
                                       : FunctionKind::kConciseMethod;
>>>>>>> 776d4d87

    if (in_class && !IsStaticMethod(method_kind) &&
        this->IsConstructor(*name)) {
      *has_seen_constructor = true;
      kind = has_extends ? FunctionKind::kSubclassConstructor
                         : FunctionKind::kBaseConstructor;
      type_flags = typesystem::kConstructorTypes;
    }
    // Allow signatures when in a class.
    if (in_class) type_flags |= typesystem::kAllowSignature;
    if (ambient) type_flags |= typesystem::kAmbient;

    value = this->ParseFunctionLiteral(
        *name, scanner()->location(), kSkipFunctionNameCheck, kind,
        RelocInfo::kNoPosition, FunctionLiteral::kAccessorOrMethod,
        language_mode(), typed(), type_flags,
        CHECK_OK_CUSTOM(EmptyObjectLiteralProperty));

    // Return no property definition if just the signature was given.
    if (this->IsEmptyExpression(value)) {
      // Don't count constructor signature as a constructor.
      if (in_class && !is_static && this->IsConstructor(*name)) {
        // Note: we don't really need to unset has_seen_constructor
        checker->JustSignature();
      }
      return this->EmptyObjectLiteralProperty();
    }

    return factory()->NewObjectLiteralProperty(name_expression, value,
                                               ObjectLiteralProperty::COMPUTED,
                                               is_static, *is_computed_name);
  }

  if (in_class && name_token == Token::STATIC && IsNormalMethod(method_kind)) {
    // ClassElement (static)
    //    'static' MethodDefinition
    *name = this->EmptyIdentifier();
    ObjectLiteralPropertyT property = ParsePropertyDefinition(
<<<<<<< HEAD
        checker, true, has_extends, true, is_computed_name, nullptr, classifier,
        name, ambient, ok);
=======
        checker, true, has_extends, MethodKind::Static, is_computed_name,
        nullptr, classifier, name, ok);
>>>>>>> 776d4d87
    Traits::RewriteNonPattern(classifier, ok);
    return property;
  }

  if (is_get || is_set) {
    // MethodDefinition (Accessors)
    //    get PropertyName '(' ')' '{' FunctionBody '}'
    //    set PropertyName '(' PropertySetParameterList ')' '{' FunctionBody '}'
    if (ambient) {
      *ok = false;
      ReportMessage(MessageTemplate::kAmbientGetOrSet);
      return this->EmptyObjectLiteralProperty();
    }

    *name = this->EmptyIdentifier();
    bool dont_care = false;
    name_token = peek();

    name_expression = ParsePropertyName(
        name, &dont_care, &dont_care, &dont_care, is_computed_name, classifier,
        CHECK_OK_CUSTOM(EmptyObjectLiteralProperty));

    if (!*is_computed_name) {
      checker->CheckProperty(name_token, kAccessorProperty, method_kind,
                             CHECK_OK_CUSTOM(EmptyObjectLiteralProperty));
    }

    typename Traits::Type::FunctionLiteral value = this->ParseFunctionLiteral(
        *name, scanner()->location(), kSkipFunctionNameCheck,
        is_get ? FunctionKind::kGetterFunction : FunctionKind::kSetterFunction,
        RelocInfo::kNoPosition, FunctionLiteral::kAccessorOrMethod,
        language_mode(), typed(), typesystem::kDisallowTypeParameters,
        CHECK_OK_CUSTOM(EmptyObjectLiteralProperty));

    // Make sure the name expression is a string since we need a Name for
    // Runtime_DefineAccessorPropertyUnchecked and since we can determine this
    // statically we can skip the extra runtime check.
    if (!*is_computed_name) {
      name_expression =
          factory()->NewStringLiteral(*name, name_expression->position());
    }

    return factory()->NewObjectLiteralProperty(
        name_expression, value,
        is_get ? ObjectLiteralProperty::GETTER : ObjectLiteralProperty::SETTER,
        is_static, *is_computed_name);
  }

  // Allow member variable declarations in typed mode.
  if (in_class && scope_->typed()) {
    // Parse optional type annotation.
    typename TypeSystem::Type type = this->EmptyType();
    if (Check(Token::COLON)) {  // Braces required here.
      type = ParseValidType(CHECK_OK_CUSTOM(EmptyObjectLiteralProperty));
    }
    USE(type);  // TODO(nikolaos): really use it!
    // Parse optional initializer.
    if (!ambient && Check(Token::ASSIGN)) {
      ExpressionClassifier rhs_classifier(this);
      ExpressionT rhs = this->ParseAssignmentExpression(
          true, typesystem::kNoCover, &rhs_classifier,
          CHECK_OK_CUSTOM(EmptyObjectLiteralProperty));
      Traits::RewriteNonPattern(&rhs_classifier,
                                CHECK_OK_CUSTOM(EmptyObjectLiteralProperty));
      classifier->Accumulate(&rhs_classifier,
                             ExpressionClassifier::ExpressionProductions);
      USE(rhs);  // TODO(nikolaos): really use it!
    }
    return this->EmptyObjectLiteralProperty();
  }

  Token::Value next = Next();
  ReportUnexpectedToken(next);
  *ok = false;
  return this->EmptyObjectLiteralProperty();
}


template <class Traits>
typename ParserBase<Traits>::ExpressionT ParserBase<Traits>::ParseObjectLiteral(
    ExpressionClassifier* classifier, bool* ok) {
  // ObjectLiteral ::
  // '{' (PropertyDefinition (',' PropertyDefinition)* ','? )? '}'

  int pos = peek_position();
  typename Traits::Type::PropertyList properties =
      this->NewPropertyList(4, zone_);
  int number_of_boilerplate_properties = 0;
  bool has_computed_names = false;
  ObjectLiteralChecker checker(this);

  Expect(Token::LBRACE, CHECK_OK);

  while (peek() != Token::RBRACE) {
    FuncNameInferrer::State fni_state(fni_);

    const bool in_class = false;
    const bool has_extends = false;
    bool is_computed_name = false;
    IdentifierT name = this->EmptyIdentifier();
    ObjectLiteralPropertyT property = this->ParsePropertyDefinition(
<<<<<<< HEAD
        &checker, in_class, has_extends, is_static, &is_computed_name, NULL,
        classifier, &name, false, CHECK_OK);
=======
        &checker, in_class, has_extends, MethodKind::Normal, &is_computed_name,
        NULL, classifier, &name, CHECK_OK);
>>>>>>> 776d4d87

    if (is_computed_name) {
      has_computed_names = true;
    }

    // Count CONSTANT or COMPUTED properties to maintain the enumeration order.
    if (!has_computed_names && this->IsBoilerplateProperty(property)) {
      number_of_boilerplate_properties++;
    }
    properties->Add(property, zone());

    if (peek() != Token::RBRACE) {
      // Need {} because of the CHECK_OK macro.
      Expect(Token::COMMA, CHECK_OK);
    }

    if (fni_ != nullptr) fni_->Infer();

    if (allow_harmony_function_name()) {
      Traits::SetFunctionNameFromPropertyName(property, name);
    }
  }
  Expect(Token::RBRACE, CHECK_OK);

  // Computation of literal_index must happen before pre parse bailout.
  int literal_index = function_state_->NextMaterializedLiteralIndex();

  return factory()->NewObjectLiteral(properties,
                                     literal_index,
                                     number_of_boilerplate_properties,
                                     pos);
}

template <class Traits>
typename Traits::Type::ExpressionList ParserBase<Traits>::ParseArguments(
    Scanner::Location* first_spread_arg_loc, bool maybe_arrow,
    ExpressionClassifier* classifier, bool* ok) {
  // Arguments ::
  //   '(' (AssignmentExpression)*[','] ')'

  Scanner::Location spread_arg = Scanner::Location::invalid();
  typename Traits::Type::ExpressionList result =
      this->NewExpressionList(4, zone_);
  Expect(Token::LPAREN, CHECK_OK_CUSTOM(NullExpressionList));
  bool done = (peek() == Token::RPAREN);
  bool was_unspread = false;
  int unspread_sequences_count = 0;
  while (!done) {
    int start_pos = peek_position();
    bool is_spread = Check(Token::ELLIPSIS);
    int expr_pos = peek_position();

<<<<<<< HEAD
    ExpressionT argument =
        this->ParseAssignmentExpression(true, typesystem::kNoCover, classifier,
                                        CHECK_OK_CUSTOM(NullExpressionList));
=======
    ExpressionT argument = this->ParseAssignmentExpression(
        true, classifier, CHECK_OK_CUSTOM(NullExpressionList));
    CheckNoTailCallExpressions(classifier, CHECK_OK_CUSTOM(NullExpressionList));
>>>>>>> 776d4d87
    Traits::RewriteNonPattern(classifier, CHECK_OK_CUSTOM(NullExpressionList));
    if (is_spread) {
      if (!spread_arg.IsValid()) {
        spread_arg.beg_pos = start_pos;
        spread_arg.end_pos = peek_position();
      }
      argument = factory()->NewSpread(argument, start_pos, expr_pos);
    }
    result->Add(argument, zone_);

    // unspread_sequences_count is the number of sequences of parameters which
    // are not prefixed with a spread '...' operator.
    if (is_spread) {
      was_unspread = false;
    } else if (!was_unspread) {
      was_unspread = true;
      unspread_sequences_count++;
    }

    if (result->length() > Code::kMaxArguments) {
      ReportMessage(MessageTemplate::kTooManyArguments);
      *ok = false;
      return this->NullExpressionList();
    }
    done = (peek() != Token::COMMA);
    if (!done) {
      Next();
    }
  }
  Scanner::Location location = scanner_->location();
  if (Token::RPAREN != Next()) {
    ReportMessageAt(location, MessageTemplate::kUnterminatedArgList);
    *ok = false;
    return this->NullExpressionList();
  }
  *first_spread_arg_loc = spread_arg;

  if ((!maybe_arrow || peek() != Token::ARROW) && spread_arg.IsValid()) {
    // Unspread parameter sequences are translated into array literals in the
    // parser. Ensure that the number of materialized literals matches between
    // the parser and preparser
    Traits::MaterializeUnspreadArgumentsLiterals(unspread_sequences_count);
  }

  return result;
}

// Precedence = 2
template <class Traits>
typename ParserBase<Traits>::ExpressionT
ParserBase<Traits>::ParseAssignmentExpression(
    bool accept_IN, typesystem::CoverFormalParameters cover,
    ExpressionClassifier* classifier, bool* ok) {
  // AssignmentExpression ::
  //   ConditionalExpression
  //   ArrowFunction
  //   YieldExpression
  //   LeftHandSideExpression AssignmentOperator AssignmentExpression
  bool is_destructuring_assignment = false;
  int lhs_beg_pos = peek_position();

  if (peek() == Token::YIELD && is_generator()) {
    return this->ParseYieldExpression(accept_IN, classifier, ok);
  }

  FuncNameInferrer::State fni_state(fni_);
  ParserBase<Traits>::Checkpoint checkpoint(this);
  ExpressionClassifier arrow_formals_classifier(this,
                                                classifier->duplicate_finder());
<<<<<<< HEAD
  bool maybe_arrow_formals =
      peek() == Token::LPAREN || (scope_->typed() && peek() == Token::LT);
  if (!maybe_arrow_formals) {
    ArrowFormalParametersUnexpectedToken(&arrow_formals_classifier);
  }
  ExpressionT expression = this->ParseConditionalExpression(
      accept_IN, cover & typesystem::kAllowOptional, &arrow_formals_classifier,
      CHECK_OK);
  // Parse optional parameter in typed mode.
  bool optional = scope_->typed() && (cover & typesystem::kAllowOptional) &&
                  Check(Token::CONDITIONAL);
  if (optional) ExpressionUnexpectedToken(classifier);
  // Parse optional type annotation in typed mode.
  if (scope_->typed() && !(cover & typesystem::kDisallowType) &&
      (maybe_arrow_formals || (cover & typesystem::kAllowType)) &&
      peek() == Token::COLON) {
    // This is not valid in an expression, unless followed by an arrow.
    // Prepare the appropriate error message.
    MessageTemplate::Template message = MessageTemplate::kUnexpectedToken;
    const char* arg;
    Scanner::Location location = scanner()->peek_location();
    GetUnexpectedTokenMessage(peek(), &message, &location, &arg);
    Consume(Token::COLON);
    // TODO(nikolaos): Eventually, the result of the following should be used.
    ParseValidType(CHECK_OK);
    if (!maybe_arrow_formals || peek() != Token::ARROW)
      classifier->RecordExpressionError(scanner()->peek_location(),
                                        MessageTemplate::kUnexpectedToken);
  }
=======

  bool is_async = allow_harmony_async_await() && peek() == Token::ASYNC &&
                  !scanner()->HasAnyLineTerminatorAfterNext();

  bool parenthesized_formals = peek() == Token::LPAREN;
  if (!is_async && !parenthesized_formals) {
    ArrowFormalParametersUnexpectedToken(&arrow_formals_classifier);
  }
  ExpressionT expression = this->ParseConditionalExpression(
      accept_IN, &arrow_formals_classifier, CHECK_OK);

  if (is_async && peek_any_identifier() && PeekAhead() == Token::ARROW) {
    // async Identifier => AsyncConciseBody
    IdentifierT name =
        ParseAndClassifyIdentifier(&arrow_formals_classifier, CHECK_OK);
    expression = this->ExpressionFromIdentifier(
        name, position(), scanner()->location().end_pos, scope_, factory());
  }

>>>>>>> 776d4d87
  if (peek() == Token::ARROW) {
    classifier->RecordPatternError(scanner()->peek_location(),
                                   MessageTemplate::kUnexpectedToken,
                                   Token::String(Token::ARROW));
    ValidateArrowFormalParameters(&arrow_formals_classifier, expression,
<<<<<<< HEAD
                                  maybe_arrow_formals, CHECK_OK);
=======
                                  parenthesized_formals, is_async, CHECK_OK);
>>>>>>> 776d4d87
    // This reads strangely, but is correct: it checks whether any
    // sub-expression of the parameter list failed to be a valid formal
    // parameter initializer. Since YieldExpressions are banned anywhere
    // in an arrow parameter list, this is correct.
    // TODO(adamk): Rename "FormalParameterInitializerError" to refer to
    // "YieldExpression", which is its only use.
    ValidateFormalParameterInitializer(&arrow_formals_classifier, ok);

    Scanner::Location loc(lhs_beg_pos, scanner()->location().end_pos);
    Scope* scope = this->NewScope(scope_, FUNCTION_SCOPE,
                                  is_async ? FunctionKind::kAsyncArrowFunction
                                           : FunctionKind::kArrowFunction);
    // Because the arrow's parameters were parsed in the outer scope, any
    // usage flags that might have been triggered there need to be copied
    // to the arrow scope.
    scope_->PropagateUsageFlagsToScope(scope);
    FormalParametersT parameters(scope);
    if (!arrow_formals_classifier.is_simple_parameter_list()) {
      scope->SetHasNonSimpleParameters();
      parameters.is_simple = false;
    }

    checkpoint.Restore(&parameters.materialized_literals_count);

    scope->set_start_position(lhs_beg_pos);
    Scanner::Location duplicate_loc = Scanner::Location::invalid();
    this->ParseArrowFunctionFormalParameterList(&parameters, expression, loc,
                                                &duplicate_loc, CHECK_OK);
    if (duplicate_loc.IsValid()) {
      arrow_formals_classifier.RecordDuplicateFormalParameterError(
          duplicate_loc);
    }
    expression = this->ParseArrowFunctionLiteral(
        accept_IN, parameters, is_async, arrow_formals_classifier, CHECK_OK);

    if (fni_ != nullptr) fni_->Infer();

    return expression;
  }

  if (this->IsValidReferenceExpression(expression)) {
    arrow_formals_classifier.ForgiveAssignmentPatternError();
  }

  // "expression" was not itself an arrow function parameter list, but it might
  // form part of one.  Propagate speculative formal parameter error locations.
  // Do not merge pending non-pattern expressions yet!
  classifier->Accumulate(
      &arrow_formals_classifier,
      ExpressionClassifier::StandardProductions |
          ExpressionClassifier::FormalParametersProductions |
          ExpressionClassifier::CoverInitializedNameProduction |
          ExpressionClassifier::AsyncArrowFormalParametersProduction |
          ExpressionClassifier::AsyncBindingPatternProduction,
      false);

  if (optional || !Token::IsAssignmentOp(peek())) {
    // Parsed conditional expression only (no assignment).
    // Now pending non-pattern expressions must be merged.
    classifier->MergeNonPatterns(&arrow_formals_classifier);
    return expression;
  }

  // Now pending non-pattern expressions must be discarded.
  arrow_formals_classifier.Discard();

  CheckNoTailCallExpressions(classifier, CHECK_OK);

  if (IsValidPattern(expression) && peek() == Token::ASSIGN) {
    classifier->ForgiveCoverInitializedNameError();
    ValidateAssignmentPattern(classifier, CHECK_OK);
    is_destructuring_assignment = true;
  } else {
    expression = this->CheckAndRewriteReferenceExpression(
        expression, lhs_beg_pos, scanner()->location().end_pos,
        MessageTemplate::kInvalidLhsInAssignment, CHECK_OK);
  }

  expression = this->MarkExpressionAsAssigned(expression);

  Token::Value op = Next();  // Get assignment operator.
  if (op != Token::ASSIGN) {
    classifier->RecordPatternError(scanner()->location(),
                                   MessageTemplate::kUnexpectedToken,
                                   Token::String(op));
  }
  int pos = position();

  ExpressionClassifier rhs_classifier(this);

<<<<<<< HEAD
  ExpressionT right = this->ParseAssignmentExpression(
      accept_IN, typesystem::kNoCover, &rhs_classifier, CHECK_OK);
=======
  ExpressionT right =
      this->ParseAssignmentExpression(accept_IN, &rhs_classifier, CHECK_OK);
  CheckNoTailCallExpressions(&rhs_classifier, CHECK_OK);
>>>>>>> 776d4d87
  Traits::RewriteNonPattern(&rhs_classifier, CHECK_OK);
  classifier->Accumulate(
      &rhs_classifier,
      ExpressionClassifier::ExpressionProductions |
          ExpressionClassifier::CoverInitializedNameProduction |
          ExpressionClassifier::AsyncArrowFormalParametersProduction);

  // TODO(1231235): We try to estimate the set of properties set by
  // constructors. We define a new property whenever there is an
  // assignment to a property of 'this'. We should probably only add
  // properties if we haven't seen them before. Otherwise we'll
  // probably overestimate the number of properties.
  if (op == Token::ASSIGN && this->IsThisProperty(expression)) {
    function_state_->AddProperty();
  }

  this->CheckAssigningFunctionLiteralToProperty(expression, right);

  if (fni_ != NULL) {
    // Check if the right hand side is a call to avoid inferring a
    // name if we're dealing with "a = function(){...}();"-like
    // expression.
    if ((op == Token::INIT || op == Token::ASSIGN) &&
        (!right->IsCall() && !right->IsCallNew())) {
      fni_->Infer();
    } else {
      fni_->RemoveLastFunction();
    }
  }

  if (op == Token::ASSIGN && allow_harmony_function_name()) {
    Traits::SetFunctionNameFromIdentifierRef(right, expression);
  }

  if (op == Token::ASSIGN_EXP) {
    DCHECK(!is_destructuring_assignment);
    return Traits::RewriteAssignExponentiation(expression, right, pos);
  }

  ExpressionT result = factory()->NewAssignment(op, expression, right, pos);

  if (is_destructuring_assignment) {
    result = factory()->NewRewritableExpression(result);
    Traits::QueueDestructuringAssignmentForRewriting(result);
  }

  return result;
}

template <class Traits>
typename ParserBase<Traits>::ExpressionT
ParserBase<Traits>::ParseYieldExpression(bool accept_IN,
                                         ExpressionClassifier* classifier,
                                         bool* ok) {
  // YieldExpression ::
  //   'yield' ([no line terminator] '*'? AssignmentExpression)?
  int pos = peek_position();
  classifier->RecordPatternError(scanner()->peek_location(),
                                 MessageTemplate::kInvalidDestructuringTarget);
  classifier->RecordFormalParameterInitializerError(
      scanner()->peek_location(), MessageTemplate::kYieldInParameter);
  Expect(Token::YIELD, CHECK_OK);
  ExpressionT generator_object =
      factory()->NewVariableProxy(function_state_->generator_object_variable());
  ExpressionT expression = Traits::EmptyExpression();
  bool delegating = false;  // yield*
  if (!scanner()->HasAnyLineTerminatorBeforeNext()) {
    if (Check(Token::MUL)) delegating = true;
    switch (peek()) {
      case Token::EOS:
      case Token::SEMICOLON:
      case Token::RBRACE:
      case Token::RBRACK:
      case Token::RPAREN:
      case Token::COLON:
      case Token::COMMA:
        // The above set of tokens is the complete set of tokens that can appear
        // after an AssignmentExpression, and none of them can start an
        // AssignmentExpression.  This allows us to avoid looking for an RHS for
        // a regular yield, given only one look-ahead token.
        if (!delegating) break;
        // Delegating yields require an RHS; fall through.
      default:
        expression = ParseAssignmentExpression(accept_IN, typesystem::kNoCover,
                                               classifier, CHECK_OK);
        Traits::RewriteNonPattern(classifier, CHECK_OK);
        break;
    }
  }

  if (delegating) {
    return Traits::RewriteYieldStar(generator_object, expression, pos);
  }

  expression = Traits::BuildIteratorResult(expression, false);
  // Hackily disambiguate o from o.next and o [Symbol.iterator]().
  // TODO(verwaest): Come up with a better solution.
  typename Traits::Type::YieldExpression yield =
      factory()->NewYield(generator_object, expression, pos);
  return yield;
}

template <class Traits>
typename ParserBase<Traits>::ExpressionT
ParserBase<Traits>::ParseTailCallExpression(ExpressionClassifier* classifier,
                                            bool* ok) {
  // TailCallExpression::
  //   'continue' MemberExpression  Arguments
  //   'continue' CallExpression  Arguments
  //   'continue' MemberExpression  TemplateLiteral
  //   'continue' CallExpression  TemplateLiteral
  Expect(Token::CONTINUE, CHECK_OK);
  int pos = position();
  int sub_expression_pos = peek_position();
  ExpressionT expression =
      this->ParseLeftHandSideExpression(classifier, CHECK_OK);
  CheckNoTailCallExpressions(classifier, CHECK_OK);

  Scanner::Location loc(pos, scanner()->location().end_pos);
  if (!expression->IsCall()) {
    Scanner::Location sub_loc(sub_expression_pos, loc.end_pos);
    ReportMessageAt(sub_loc, MessageTemplate::kUnexpectedInsideTailCall);
    *ok = false;
    return Traits::EmptyExpression();
  }
  if (Traits::IsDirectEvalCall(expression)) {
    Scanner::Location sub_loc(sub_expression_pos, loc.end_pos);
    ReportMessageAt(sub_loc, MessageTemplate::kUnexpectedTailCallOfEval);
    *ok = false;
    return Traits::EmptyExpression();
  }
  if (!is_strict(language_mode())) {
    ReportMessageAt(loc, MessageTemplate::kUnexpectedSloppyTailCall);
    *ok = false;
    return Traits::EmptyExpression();
  }
  ReturnExprContext return_expr_context =
      function_state_->return_expr_context();
  if (return_expr_context != ReturnExprContext::kInsideValidReturnStatement) {
    MessageTemplate::Template msg = MessageTemplate::kNone;
    switch (return_expr_context) {
      case ReturnExprContext::kInsideValidReturnStatement:
        UNREACHABLE();
        return Traits::EmptyExpression();
      case ReturnExprContext::kInsideValidBlock:
        msg = MessageTemplate::kUnexpectedTailCall;
        break;
      case ReturnExprContext::kInsideTryBlock:
        msg = MessageTemplate::kUnexpectedTailCallInTryBlock;
        break;
      case ReturnExprContext::kInsideForInOfBody:
        msg = MessageTemplate::kUnexpectedTailCallInForInOf;
        break;
    }
    ReportMessageAt(loc, msg);
    *ok = false;
    return Traits::EmptyExpression();
  }
  classifier->RecordTailCallExpressionError(
      loc, MessageTemplate::kUnexpectedTailCall);
  function_state_->AddExplicitTailCallExpression(expression, loc);
  return expression;
}

// Precedence = 3
template <class Traits>
typename ParserBase<Traits>::ExpressionT
ParserBase<Traits>::ParseConditionalExpression(bool accept_IN,
                                               bool allow_optional,
                                               ExpressionClassifier* classifier,
                                               bool* ok) {
  // ConditionalExpression ::
  //   LogicalOrExpression
  //   LogicalOrExpression '?' AssignmentExpression ':' AssignmentExpression

  int pos = peek_position();
  // We start using the binary expression parser for prec >= 4 only!
  ExpressionT expression =
      this->ParseBinaryExpression(4, accept_IN, classifier, CHECK_OK);
  if (peek() != Token::CONDITIONAL) return expression;
<<<<<<< HEAD
  // In typed mode, when parsing an expression that could be a formal
  // parameter, we may encounter a '?' which denotes an optional parameter.
  // This can only be followed by ':', ',' or ')', which cannot start an
  // AssignmentExpression.
  if (scope_->typed() && allow_optional &&
      (PeekAhead() == Token::COMMA || PeekAhead() == Token::COLON ||
       PeekAhead() == Token::RPAREN))
    return expression;
=======
  CheckNoTailCallExpressions(classifier, CHECK_OK);
>>>>>>> 776d4d87
  Traits::RewriteNonPattern(classifier, CHECK_OK);
  ArrowFormalParametersUnexpectedToken(classifier);
  BindingPatternUnexpectedToken(classifier);
  Consume(Token::CONDITIONAL);
  // In parsing the first assignment expression in conditional
  // expressions we always accept the 'in' keyword; see ECMA-262,
  // section 11.12, page 58.
  ExpressionT left = ParseAssignmentExpression(true, typesystem::kDisallowType,
                                               classifier, CHECK_OK);
  Traits::RewriteNonPattern(classifier, CHECK_OK);
  Expect(Token::COLON, CHECK_OK);
  ExpressionT right = ParseAssignmentExpression(accept_IN, typesystem::kNoCover,
                                                classifier, CHECK_OK);
  Traits::RewriteNonPattern(classifier, CHECK_OK);
  return factory()->NewConditional(expression, left, right, pos);
}


// Precedence >= 4
template <class Traits>
typename ParserBase<Traits>::ExpressionT
ParserBase<Traits>::ParseBinaryExpression(int prec, bool accept_IN,
                                          ExpressionClassifier* classifier,
                                          bool* ok) {
  DCHECK(prec >= 4);
  ExpressionT x = this->ParseUnaryExpression(classifier, CHECK_OK);
  for (int prec1 = Precedence(peek(), accept_IN); prec1 >= prec; prec1--) {
    // prec1 >= 4
    while (Precedence(peek(), accept_IN) == prec1) {
      CheckNoTailCallExpressions(classifier, CHECK_OK);
      Traits::RewriteNonPattern(classifier, CHECK_OK);
      BindingPatternUnexpectedToken(classifier);
      ArrowFormalParametersUnexpectedToken(classifier);
      Token::Value op = Next();
      int pos = position();

      const bool is_right_associative = op == Token::EXP;
      const int next_prec = is_right_associative ? prec1 : prec1 + 1;
      ExpressionT y =
          ParseBinaryExpression(next_prec, accept_IN, classifier, CHECK_OK);
      if (op != Token::OR && op != Token::AND) {
        CheckNoTailCallExpressions(classifier, CHECK_OK);
      }
      Traits::RewriteNonPattern(classifier, CHECK_OK);

      if (this->ShortcutNumericLiteralBinaryExpression(&x, y, op, pos,
                                                       factory())) {
        continue;
      }

      // For now we distinguish between comparisons and other binary
      // operations.  (We could combine the two and get rid of this
      // code and AST node eventually.)
      if (Token::IsCompareOp(op)) {
        // We have a comparison.
        Token::Value cmp = op;
        switch (op) {
          case Token::NE: cmp = Token::EQ; break;
          case Token::NE_STRICT: cmp = Token::EQ_STRICT; break;
          default: break;
        }
        x = factory()->NewCompareOperation(cmp, x, y, pos);
        if (cmp != op) {
          // The comparison was negated - add a NOT.
          x = factory()->NewUnaryOperation(Token::NOT, x, pos);
        }
      } else if (op == Token::EXP) {
        x = Traits::RewriteExponentiation(x, y, pos);
      } else {
        // We have a "normal" binary operation.
        x = factory()->NewBinaryOperation(op, x, y, pos);
      }
    }
  }
  return x;
}


template <class Traits>
typename ParserBase<Traits>::ExpressionT
ParserBase<Traits>::ParseUnaryExpression(ExpressionClassifier* classifier,
                                         bool* ok) {
  // UnaryExpression ::
  //   PostfixExpression
  //   'delete' UnaryExpression
  //   'void' UnaryExpression
  //   'typeof' UnaryExpression
  //   '++' UnaryExpression
  //   '--' UnaryExpression
  //   '+' UnaryExpression
  //   '-' UnaryExpression
  //   '~' UnaryExpression
  //   '!' UnaryExpression
  //   [+Await] AwaitExpression[?Yield]

  Token::Value op = peek();
  if (Token::IsUnaryOp(op)) {
    BindingPatternUnexpectedToken(classifier);
    ArrowFormalParametersUnexpectedToken(classifier);

    op = Next();
    int pos = position();
    ExpressionT expression = ParseUnaryExpression(classifier, CHECK_OK);
    CheckNoTailCallExpressions(classifier, CHECK_OK);
    Traits::RewriteNonPattern(classifier, CHECK_OK);

    if (op == Token::DELETE && is_strict(language_mode())) {
      if (this->IsIdentifier(expression)) {
        // "delete identifier" is a syntax error in strict mode.
        ReportMessage(MessageTemplate::kStrictDelete);
        *ok = false;
        return this->EmptyExpression();
      }
    }

    if (peek() == Token::EXP) {
      ReportUnexpectedToken(Next());
      *ok = false;
      return this->EmptyExpression();
    }

    // Allow Traits do rewrite the expression.
    return this->BuildUnaryExpression(expression, op, pos, factory());
  } else if (Token::IsCountOp(op)) {
    BindingPatternUnexpectedToken(classifier);
    ArrowFormalParametersUnexpectedToken(classifier);
    op = Next();
    int beg_pos = peek_position();
    ExpressionT expression = this->ParseUnaryExpression(classifier, CHECK_OK);
    CheckNoTailCallExpressions(classifier, CHECK_OK);
    expression = this->CheckAndRewriteReferenceExpression(
        expression, beg_pos, scanner()->location().end_pos,
        MessageTemplate::kInvalidLhsInPrefixOp, CHECK_OK);
    this->MarkExpressionAsAssigned(expression);
    Traits::RewriteNonPattern(classifier, CHECK_OK);

    return factory()->NewCountOperation(op,
                                        true /* prefix */,
                                        expression,
                                        position());
<<<<<<< HEAD
  } else if (scope_->typed() && op == Token::LT) {
    // In typed mode, allow type assertions of the form <Type> UnaryExpression
    // and also optional type parameters for arrow functions, of the form
    // <Type, ... Type> ( FormalParameters ) => ConciseBody.
    // We cannot distinguish between those two at this point...
    // We can parse them with a cover grammar (TypeAssertionOrParameters)
    // and classify later; just prepare the appropriate error message.
    MessageTemplate::Template message = MessageTemplate::kUnexpectedToken;
    const char* arg;
    Scanner::Location location = scanner()->peek_location();
    GetUnexpectedTokenMessage(peek(), &message, &location, &arg);
    // TODO(nikolaos): the following should have a result and be really used!
    ParseTypeAssertionOrParameters(classifier, CHECK_OK);
    // Arrow formal parameters should be parenthesized after type parameters.
    bool parenthesized_formals = peek() == Token::LPAREN;
    ExpressionT expression = ParseUnaryExpression(classifier, CHECK_OK);
    // A type assertion cannot be a valid binding or assignment pattern.
    classifier->RecordPatternError(location, message, arg);
    if (!parenthesized_formals)
      classifier->RecordArrowFormalParametersError(location, message, arg);
    // TODO(nikolaos): The result is wrapped to disallow e.g. <number> x = 42
    // but when AST is introduced for type assertions, the RewritableExpression
    // will be necessary for desugaring it.
    expression = factory()->NewRewritableExpression(expression);
    // TODO(nikolaos): The following will be necessary now for desugaring.
    // Traits::QueueNonPatternForRewriting(expression);
    return expression;
=======

  } else if (is_async_function() && peek() == Token::AWAIT) {
    int beg_pos = peek_position();
    switch (PeekAhead()) {
      case Token::RPAREN:
      case Token::RBRACK:
      case Token::RBRACE:
      case Token::ASSIGN:
      case Token::COMMA: {
        Next();
        IdentifierT name = this->GetSymbol(scanner());

        // Possibly async arrow formals --- record ExpressionError just in case.
        ExpressionUnexpectedToken(classifier);
        classifier->RecordAsyncBindingPatternError(
            Scanner::Location(beg_pos, scanner()->location().end_pos),
            MessageTemplate::kAwaitBindingIdentifier);
        classifier->RecordAsyncArrowFormalParametersError(
            Scanner::Location(beg_pos, scanner()->location().end_pos),
            MessageTemplate::kAwaitBindingIdentifier);

        return this->ExpressionFromIdentifier(
            name, beg_pos, scanner()->location().end_pos, scope_, factory());
      }
      default:
        break;
    }
    Consume(Token::AWAIT);

    ExpressionT value = ParseUnaryExpression(classifier, CHECK_OK);

    classifier->RecordFormalParameterInitializerError(
        Scanner::Location(beg_pos, scanner()->location().end_pos),
        MessageTemplate::kAwaitExpressionFormalParameter);
    return Traits::RewriteAwaitExpression(value, beg_pos);
>>>>>>> 776d4d87
  } else {
    return this->ParsePostfixExpression(classifier, ok);
  }
}


template <class Traits>
typename ParserBase<Traits>::ExpressionT
ParserBase<Traits>::ParsePostfixExpression(ExpressionClassifier* classifier,
                                           bool* ok) {
  // PostfixExpression ::
  //   LeftHandSideExpression ('++' | '--')?

  int lhs_beg_pos = peek_position();
  ExpressionT expression =
      this->ParseLeftHandSideExpression(classifier, CHECK_OK);
  if (!scanner()->HasAnyLineTerminatorBeforeNext() &&
      Token::IsCountOp(peek())) {
    CheckNoTailCallExpressions(classifier, CHECK_OK);
    BindingPatternUnexpectedToken(classifier);
    ArrowFormalParametersUnexpectedToken(classifier);

    expression = this->CheckAndRewriteReferenceExpression(
        expression, lhs_beg_pos, scanner()->location().end_pos,
        MessageTemplate::kInvalidLhsInPostfixOp, CHECK_OK);
    expression = this->MarkExpressionAsAssigned(expression);
    Traits::RewriteNonPattern(classifier, CHECK_OK);

    Token::Value next = Next();
    expression =
        factory()->NewCountOperation(next,
                                     false /* postfix */,
                                     expression,
                                     position());
  }
  return expression;
}

template <class Traits>
typename ParserBase<Traits>::ExpressionT
ParserBase<Traits>::ParseLeftHandSideExpression(
    ExpressionClassifier* classifier, bool* ok) {
  // LeftHandSideExpression ::
  //   (NewExpression | MemberExpression) ...

  if (FLAG_harmony_explicit_tailcalls && peek() == Token::CONTINUE) {
    return this->ParseTailCallExpression(classifier, ok);
  }

  bool is_async = false;
  ExpressionT result = this->ParseMemberWithNewPrefixesExpression(
      classifier, &is_async, CHECK_OK);

  bool type_instantiation = false;
  while (true) {
    switch (peek()) {
      case Token::LBRACK: {
<<<<<<< HEAD
        if (type_instantiation) {  // Braces required here.
          Expect(Token::LPAREN, CHECK_OK);
        }
=======
        CheckNoTailCallExpressions(classifier, CHECK_OK);
>>>>>>> 776d4d87
        Traits::RewriteNonPattern(classifier, CHECK_OK);
        BindingPatternUnexpectedToken(classifier);
        ArrowFormalParametersUnexpectedToken(classifier);
        Consume(Token::LBRACK);
        int pos = position();
        ExpressionT index =
            ParseExpression(true, typesystem::kNoCover, classifier, CHECK_OK);
        Traits::RewriteNonPattern(classifier, CHECK_OK);
        result = factory()->NewProperty(result, index, pos);
        Expect(Token::RBRACK, CHECK_OK);
        break;
      }

      case Token::LPAREN: {
<<<<<<< HEAD
        type_instantiation = false;
=======
        CheckNoTailCallExpressions(classifier, CHECK_OK);
        int pos;
>>>>>>> 776d4d87
        Traits::RewriteNonPattern(classifier, CHECK_OK);
        BindingPatternUnexpectedToken(classifier);
        if (scanner()->current_token() == Token::IDENTIFIER ||
            scanner()->current_token() == Token::SUPER ||
            scanner()->current_token() == Token::ASYNC) {
          // For call of an identifier we want to report position of
          // the identifier as position of the call in the stack trace.
          pos = position();
        } else {
          // For other kinds of calls we record position of the parenthesis as
          // position of the call. Note that this is extremely important for
          // expressions of the form function(){...}() for which call position
          // should not point to the closing brace otherwise it will intersect
          // with positions recorded for function literal and confuse debugger.
          pos = peek_position();
          // Also the trailing parenthesis are a hint that the function will
          // be called immediately. If we happen to have parsed a preceding
          // function literal eagerly, we can also compile it eagerly.
          if (result->IsFunctionLiteral() && mode() == PARSE_EAGERLY) {
            result->AsFunctionLiteral()->set_should_eager_compile();
          }
        }
        Scanner::Location spread_pos;
        typename Traits::Type::ExpressionList args =
            ParseArguments(&spread_pos, is_async, classifier, CHECK_OK);

        if (V8_UNLIKELY(is_async && peek() == Token::ARROW)) {
          if (args->length()) {
            // async ( Arguments ) => ...
            return Traits::ExpressionListToExpression(args);
          }
          // async () => ...
          return factory()->NewEmptyParentheses(pos);
        }

        ArrowFormalParametersUnexpectedToken(classifier);

        // Keep track of eval() calls since they disable all local variable
        // optimizations.
        // The calls that need special treatment are the
        // direct eval calls. These calls are all of the form eval(...), with
        // no explicit receiver.
        // These calls are marked as potentially direct eval calls. Whether
        // they are actually direct calls to eval is determined at run time.
        this->CheckPossibleEvalCall(result, scope_);

        bool is_super_call = result->IsSuperCallReference();
        if (spread_pos.IsValid()) {
          args = Traits::PrepareSpreadArguments(args);
          result = Traits::SpreadCall(result, args, pos);
        } else {
          result = factory()->NewCall(result, args, pos);
        }

        // Explicit calls to the super constructor using super() perform an
        // implicit binding assignment to the 'this' variable.
        if (is_super_call) {
          ExpressionT this_expr = this->ThisExpression(scope_, factory(), pos);
          result =
              factory()->NewAssignment(Token::INIT, this_expr, result, pos);
        }

        if (fni_ != NULL) fni_->RemoveLastFunction();
        break;
      }

      case Token::PERIOD: {
<<<<<<< HEAD
        if (type_instantiation) {  // Braces required here.
          Expect(Token::LPAREN, CHECK_OK);
        }
=======
        CheckNoTailCallExpressions(classifier, CHECK_OK);
>>>>>>> 776d4d87
        Traits::RewriteNonPattern(classifier, CHECK_OK);
        BindingPatternUnexpectedToken(classifier);
        ArrowFormalParametersUnexpectedToken(classifier);
        Consume(Token::PERIOD);

        // In typed mode, we want to allow type instantiation with the notation
        // f.<A, B> that must be handled separately.
        if (scope_->typed() && peek() == Token::LT) {
          typename TypeSystem::TypeList type_arguments =
              ParseTypeArguments(CHECK_OK);
          USE(type_arguments);  // TODO(nikolaos): really use them!
          type_instantiation = true;
          break;
        }

        int pos = position();
        IdentifierT name = ParseIdentifierName(CHECK_OK);
        result = factory()->NewProperty(
            result, factory()->NewStringLiteral(name, pos), pos);
        if (fni_ != NULL) this->PushLiteralName(fni_, name);
        break;
      }

      case Token::TEMPLATE_SPAN:
      case Token::TEMPLATE_TAIL: {
        CheckNoTailCallExpressions(classifier, CHECK_OK);
        Traits::RewriteNonPattern(classifier, CHECK_OK);
        BindingPatternUnexpectedToken(classifier);
        ArrowFormalParametersUnexpectedToken(classifier);
        result = ParseTemplateLiteral(result, position(), classifier, CHECK_OK);
        break;
      }

      default:
        if (type_instantiation) {  // Braces required here.
          Expect(Token::LPAREN, CHECK_OK);
        }
        return result;
    }
  }
}

template <class Traits>
typename ParserBase<Traits>::ExpressionT
ParserBase<Traits>::ParseMemberWithNewPrefixesExpression(
    ExpressionClassifier* classifier, bool* is_async, bool* ok) {
  // NewExpression ::
  //   ('new')+ MemberExpression
  //
  // NewTarget ::
  //   'new' '.' 'target'

  // The grammar for new expressions is pretty warped. We can have several 'new'
  // keywords following each other, and then a MemberExpression. When we see '('
  // after the MemberExpression, it's associated with the rightmost unassociated
  // 'new' to create a NewExpression with arguments. However, a NewExpression
  // can also occur without arguments.

  // Examples of new expression:
  // new foo.bar().baz means (new (foo.bar)()).baz
  // new foo()() means (new foo())()
  // new new foo()() means (new (new foo())())
  // new new foo means new (new foo)
  // new new foo() means new (new foo())
  // new new foo().bar().baz means (new (new foo()).bar()).baz

  if (peek() == Token::NEW) {
    BindingPatternUnexpectedToken(classifier);
    ArrowFormalParametersUnexpectedToken(classifier);
    Consume(Token::NEW);
    int new_pos = position();
    ExpressionT result = this->EmptyExpression();
    if (peek() == Token::SUPER) {
      const bool is_new = true;
      result = ParseSuperExpression(is_new, classifier, CHECK_OK);
    } else if (peek() == Token::PERIOD) {
      return ParseNewTargetExpression(CHECK_OK);
    } else {
      result = this->ParseMemberWithNewPrefixesExpression(classifier, is_async,
                                                          CHECK_OK);
    }
    Traits::RewriteNonPattern(classifier, CHECK_OK);
    // In typed mode, we want to allow type instantiation with the notation
    // new f.<A, B> that must be handled separately.
    if (peek() == Token::LPAREN ||
        (scope_->typed() && peek() == Token::PERIOD &&
         PeekAhead() == Token::LT)) {
      // Parse optional type arguments.
      if (Check(Token::PERIOD)) {
        typename TypeSystem::TypeList type_arguments =
            ParseTypeArguments(CHECK_OK);
        USE(type_arguments);  // TODO(nikolaos): really use them!
      }
      // NewExpression with arguments.
      Scanner::Location spread_pos;
      typename Traits::Type::ExpressionList args =
          this->ParseArguments(&spread_pos, classifier, CHECK_OK);

      if (spread_pos.IsValid()) {
        args = Traits::PrepareSpreadArguments(args);
        result = Traits::SpreadCallNew(result, args, new_pos);
      } else {
        result = factory()->NewCallNew(result, args, new_pos);
      }
      // The expression can still continue with . or [ after the arguments.
      result = this->ParseMemberExpressionContinuation(result, is_async,
                                                       classifier, CHECK_OK);
      return result;
    }
    // NewExpression without arguments.
    return factory()->NewCallNew(result, this->NewExpressionList(0, zone_),
                                 new_pos);
  }
  // No 'new' or 'super' keyword.
  return this->ParseMemberExpression(classifier, is_async, ok);
}

template <class Traits>
typename ParserBase<Traits>::ExpressionT
ParserBase<Traits>::ParseMemberExpression(ExpressionClassifier* classifier,
                                          bool* is_async, bool* ok) {
  // MemberExpression ::
  //   (PrimaryExpression | FunctionLiteral | ClassLiteral)
  //     ('[' Expression ']' | '.' Identifier | Arguments | TemplateLiteral)*

  // The '[' Expression ']' and '.' Identifier parts are parsed by
  // ParseMemberExpressionContinuation, and the Arguments part is parsed by the
  // caller.

  // Parse the initial primary or function expression.
  ExpressionT result = this->EmptyExpression();
  if (peek() == Token::FUNCTION) {
    BindingPatternUnexpectedToken(classifier);
    ArrowFormalParametersUnexpectedToken(classifier);

    Consume(Token::FUNCTION);
    int function_token_position = position();

    if (allow_harmony_function_sent() && peek() == Token::PERIOD) {
      // function.sent
      int pos = position();
      ExpectMetaProperty(CStrVector("sent"), "function.sent", pos, CHECK_OK);

      if (!is_generator()) {
        // TODO(neis): allow escaping into closures?
        ReportMessageAt(scanner()->location(),
                        MessageTemplate::kUnexpectedFunctionSent);
        *ok = false;
        return this->EmptyExpression();
      }

      return this->FunctionSentExpression(scope_, factory(), pos);
    }

    bool is_generator = Check(Token::MUL);
    IdentifierT name = this->EmptyIdentifier();
    bool is_strict_reserved_name = false;
    Scanner::Location function_name_location = Scanner::Location::invalid();
    FunctionLiteral::FunctionType function_type =
        FunctionLiteral::kAnonymousExpression;
    if (peek_any_identifier()) {
      name = ParseIdentifierOrStrictReservedWord(
          is_generator, &is_strict_reserved_name, CHECK_OK);
      function_name_location = scanner()->location();
      function_type = FunctionLiteral::kNamedExpression;
    }
    result = this->ParseFunctionLiteral(
        name, function_name_location,
        is_strict_reserved_name ? kFunctionNameIsStrictReserved
                                : kFunctionNameValidityUnknown,
        is_generator ? FunctionKind::kGeneratorFunction
                     : FunctionKind::kNormalFunction,
        function_token_position, function_type, language_mode(), typed(),
        typesystem::kNormalTypes, CHECK_OK);
  } else if (peek() == Token::SUPER) {
    const bool is_new = false;
    result = ParseSuperExpression(is_new, classifier, CHECK_OK);
  } else {
    result = ParsePrimaryExpression(classifier, is_async, CHECK_OK);
  }

  result =
      ParseMemberExpressionContinuation(result, is_async, classifier, CHECK_OK);
  return result;
}


template <class Traits>
typename ParserBase<Traits>::ExpressionT
ParserBase<Traits>::ParseSuperExpression(bool is_new,
                                         ExpressionClassifier* classifier,
                                         bool* ok) {
  Expect(Token::SUPER, CHECK_OK);
  int pos = position();

  Scope* scope = scope_->ReceiverScope();
  FunctionKind kind = scope->function_kind();
  if (IsConciseMethod(kind) || IsAccessorFunction(kind) ||
      IsClassConstructor(kind)) {
    if (peek() == Token::PERIOD || peek() == Token::LBRACK) {
      scope->RecordSuperPropertyUsage();
      return this->SuperPropertyReference(scope_, factory(), pos);
    }
    // new super() is never allowed.
    // super() is only allowed in derived constructor
    if (!is_new && peek() == Token::LPAREN && IsSubclassConstructor(kind)) {
      // TODO(rossberg): This might not be the correct FunctionState for the
      // method here.
      function_state_->set_super_location(scanner()->location());
      return this->SuperCallReference(scope_, factory(), pos);
    }
  }

  ReportMessageAt(scanner()->location(), MessageTemplate::kUnexpectedSuper);
  *ok = false;
  return this->EmptyExpression();
}

template <class Traits>
void ParserBase<Traits>::ExpectMetaProperty(Vector<const char> property_name,
                                            const char* full_name, int pos,
                                            bool* ok) {
  Consume(Token::PERIOD);
  ExpectContextualKeyword(property_name, ok);
  if (!*ok) return;
  if (scanner()->literal_contains_escapes()) {
    Traits::ReportMessageAt(
        Scanner::Location(pos, scanner()->location().end_pos),
        MessageTemplate::kInvalidEscapedMetaProperty, full_name);
    *ok = false;
  }
}

template <class Traits>
typename ParserBase<Traits>::ExpressionT
ParserBase<Traits>::ParseNewTargetExpression(bool* ok) {
  int pos = position();
  ExpectMetaProperty(CStrVector("target"), "new.target", pos, CHECK_OK);

  if (!scope_->ReceiverScope()->is_function_scope()) {
    ReportMessageAt(scanner()->location(),
                    MessageTemplate::kUnexpectedNewTarget);
    *ok = false;
    return this->EmptyExpression();
  }

  return this->NewTargetExpression(scope_, factory(), pos);
}

template <class Traits>
typename ParserBase<Traits>::ExpressionT
ParserBase<Traits>::ParseMemberExpressionContinuation(
    ExpressionT expression, bool* is_async, ExpressionClassifier* classifier,
    bool* ok) {
  // Parses this part of MemberExpression:
  // ('[' Expression ']' | '.' Identifier | TemplateLiteral)*
  while (true) {
    switch (peek()) {
      case Token::LBRACK: {
        *is_async = false;
        Traits::RewriteNonPattern(classifier, CHECK_OK);
        BindingPatternUnexpectedToken(classifier);
        ArrowFormalParametersUnexpectedToken(classifier);

        Consume(Token::LBRACK);
        int pos = position();
        ExpressionT index = this->ParseExpression(true, typesystem::kNoCover,
                                                  classifier, CHECK_OK);
        Traits::RewriteNonPattern(classifier, CHECK_OK);
        expression = factory()->NewProperty(expression, index, pos);
        if (fni_ != NULL) {
          this->PushPropertyName(fni_, index);
        }
        Expect(Token::RBRACK, CHECK_OK);
        break;
      }
      case Token::PERIOD: {
<<<<<<< HEAD
        // In typed mode, we want to allow type instantiation with the notation
        // f.<A, B> and, in that case, the PERIOD will be consumed later.
        if (scope_->typed() && PeekAhead() == Token::LT) return expression;

=======
        *is_async = false;
>>>>>>> 776d4d87
        Traits::RewriteNonPattern(classifier, CHECK_OK);
        BindingPatternUnexpectedToken(classifier);
        ArrowFormalParametersUnexpectedToken(classifier);

        Consume(Token::PERIOD);
        int pos = position();
        IdentifierT name = ParseIdentifierName(CHECK_OK);
        expression = factory()->NewProperty(
            expression, factory()->NewStringLiteral(name, pos), pos);
        if (fni_ != NULL) {
          this->PushLiteralName(fni_, name);
        }
        break;
      }
      case Token::TEMPLATE_SPAN:
      case Token::TEMPLATE_TAIL: {
        *is_async = false;
        Traits::RewriteNonPattern(classifier, CHECK_OK);
        BindingPatternUnexpectedToken(classifier);
        ArrowFormalParametersUnexpectedToken(classifier);
        int pos;
        if (scanner()->current_token() == Token::IDENTIFIER) {
          pos = position();
        } else {
          pos = peek_position();
          if (expression->IsFunctionLiteral() && mode() == PARSE_EAGERLY) {
            // If the tag function looks like an IIFE, set_parenthesized() to
            // force eager compilation.
            expression->AsFunctionLiteral()->set_should_eager_compile();
          }
        }
        expression =
            ParseTemplateLiteral(expression, pos, classifier, CHECK_OK);
        break;
      }
      case Token::ILLEGAL: {
        ReportUnexpectedTokenAt(scanner()->peek_location(), Token::ILLEGAL);
        *ok = false;
        return this->EmptyExpression();
      }
      default:
        return expression;
    }
  }
  DCHECK(false);
  return this->EmptyExpression();
}


template <class Traits>
void ParserBase<Traits>::ParseFormalParameter(FormalParametersT* parameters,
                                              bool allow_optional,
                                              ExpressionClassifier* classifier,
                                              bool* ok) {
  // FormalParameter[Yield,GeneratorParameter] :
  //   BindingElement[?Yield, ?GeneratorParameter]
  bool is_rest = parameters->has_rest;

  ExpressionT pattern = ParsePrimaryExpression(classifier, ok);
  if (!*ok) return;

  ValidateBindingPattern(classifier, ok);
  if (!*ok) return;

  if (!Traits::IsIdentifier(pattern)) {
    parameters->is_simple = false;
    ValidateFormalParameterInitializer(classifier, ok);
    if (!*ok) return;
    classifier->RecordNonSimpleParameter();
  }

  // Parse optional question mark.
  bool optional = false;
  if (scope_->typed() && allow_optional && !is_rest)
    optional = Check(Token::CONDITIONAL);

  // Parse optional type annotation.
  typename TypeSystem::Type type = this->EmptyType();
  if (scope_->typed() && Check(Token::COLON)) {
    type = ParseValidType(ok);
    if (!*ok) return;
  }
  USE(type);  // TODO(nikolaos): really use it!

  ExpressionT initializer = Traits::EmptyExpression();
  if (!is_rest && !optional && Check(Token::ASSIGN)) {
    ExpressionClassifier init_classifier(this);
    initializer = ParseAssignmentExpression(true, typesystem::kNoCover,
                                            &init_classifier, ok);
    if (!*ok) return;
    Traits::RewriteNonPattern(&init_classifier, ok);
    ValidateFormalParameterInitializer(&init_classifier, ok);
    if (!*ok) return;
    parameters->is_simple = false;
    init_classifier.Discard();
    classifier->RecordNonSimpleParameter();

    if (allow_harmony_function_name()) {
      Traits::SetFunctionNameFromIdentifierRef(initializer, pattern);
    }
  }

  Traits::AddFormalParameter(parameters, pattern, initializer,
                             scanner()->location().end_pos, is_rest);
}


template <class Traits>
void ParserBase<Traits>::ParseFormalParameterList(
    FormalParametersT* parameters, bool allow_optional,
    ExpressionClassifier* classifier, bool* ok) {
  // FormalParameters[Yield,GeneratorParameter] :
  //   [empty]
  //   FormalParameterList[?Yield, ?GeneratorParameter]
  //
  // FormalParameterList[Yield,GeneratorParameter] :
  //   FunctionRestParameter[?Yield]
  //   FormalsList[?Yield, ?GeneratorParameter]
  //   FormalsList[?Yield, ?GeneratorParameter] , FunctionRestParameter[?Yield]
  //
  // FormalsList[Yield,GeneratorParameter] :
  //   FormalParameter[?Yield, ?GeneratorParameter]
  //   FormalsList[?Yield, ?GeneratorParameter] ,
  //     FormalParameter[?Yield,?GeneratorParameter]

  DCHECK_EQ(0, parameters->Arity());

  if (peek() != Token::RPAREN) {
    do {
      if (parameters->Arity() > Code::kMaxArguments) {
        ReportMessage(MessageTemplate::kTooManyParameters);
        *ok = false;
        return;
      }
      parameters->has_rest = Check(Token::ELLIPSIS);
      ParseFormalParameter(parameters, allow_optional, classifier, ok);
      if (!*ok) return;
    } while (!parameters->has_rest && Check(Token::COMMA));

    if (parameters->has_rest) {
      parameters->is_simple = false;
      classifier->RecordNonSimpleParameter();
      if (peek() == Token::COMMA) {
        ReportMessageAt(scanner()->peek_location(),
                      MessageTemplate::kParamAfterRest);
        *ok = false;
        return;
      }
    }
  }

  for (int i = 0; i < parameters->Arity(); ++i) {
    auto parameter = parameters->at(i);
    Traits::DeclareFormalParameter(parameters->scope, parameter, classifier);
  }
}

template <class Traits>
void ParserBase<Traits>::CheckArityRestrictions(int param_count,
                                                FunctionKind function_kind,
                                                bool has_rest,
                                                int formals_start_pos,
                                                int formals_end_pos, bool* ok) {
  if (IsGetterFunction(function_kind)) {
    if (param_count != 0) {
      ReportMessageAt(Scanner::Location(formals_start_pos, formals_end_pos),
                      MessageTemplate::kBadGetterArity);
      *ok = false;
    }
  } else if (IsSetterFunction(function_kind)) {
    if (param_count != 1) {
      ReportMessageAt(Scanner::Location(formals_start_pos, formals_end_pos),
                      MessageTemplate::kBadSetterArity);
      *ok = false;
    }
    if (has_rest) {
      ReportMessageAt(Scanner::Location(formals_start_pos, formals_end_pos),
                      MessageTemplate::kBadSetterRestParameter);
      *ok = false;
    }
  }
}


template <class Traits>
bool ParserBase<Traits>::IsNextLetKeyword() {
  DCHECK(peek() == Token::LET);
  Token::Value next_next = PeekAhead();
  switch (next_next) {
    case Token::LBRACE:
    case Token::LBRACK:
    case Token::IDENTIFIER:
    case Token::STATIC:
    case Token::LET:  // `let let;` is disallowed by static semantics, but the
                      // token must be first interpreted as a keyword in order
                      // for those semantics to apply. This ensures that ASI is
                      // not honored when a LineTerminator separates the
                      // tokens.
    case Token::YIELD:
    case Token::AWAIT:
    case Token::ASYNC:
      return true;
    case Token::FUTURE_STRICT_RESERVED_WORD:
      return is_sloppy(language_mode());
    default:
      return false;
  }
}

template <class Traits>
typename ParserBase<Traits>::ExpressionT
ParserBase<Traits>::ParseArrowFunctionLiteral(
    bool accept_IN, const FormalParametersT& formal_parameters, bool is_async,
    const ExpressionClassifier& formals_classifier, bool* ok) {
  if (peek() == Token::ARROW && scanner_->HasAnyLineTerminatorBeforeNext()) {
    // ASI inserts `;` after arrow parameters if a line terminator is found.
    // `=> ...` is never a valid expression, so report as syntax error.
    // If next token is not `=>`, it's a syntax error anyways.
    ReportUnexpectedTokenAt(scanner_->peek_location(), Token::ARROW);
    *ok = false;
    return this->EmptyExpression();
  }

  typename Traits::Type::StatementList body;
  int num_parameters = formal_parameters.scope->num_parameters();
  int materialized_literal_count = -1;
  int expected_property_count = -1;
  Scanner::Location super_loc;

  FunctionKind arrow_kind = is_async ? kAsyncArrowFunction : kArrowFunction;
  {
    typename Traits::Type::Factory function_factory(ast_value_factory());
    FunctionState function_state(&function_state_, &scope_,
                                 formal_parameters.scope, arrow_kind,
                                 &function_factory);

    function_state.SkipMaterializedLiterals(
        formal_parameters.materialized_literals_count);

    this->ReindexLiterals(formal_parameters);

    Expect(Token::ARROW, CHECK_OK);

    if (peek() == Token::LBRACE) {
      // Multiple statement body
      Consume(Token::LBRACE);
      bool is_lazily_parsed =
          (mode() == PARSE_LAZILY && scope_->AllowsLazyParsing());
      if (is_lazily_parsed) {
        body = this->NewStatementList(0, zone());
        this->SkipLazyFunctionBody(&materialized_literal_count,
                                   &expected_property_count, CHECK_OK);
        if (formal_parameters.materialized_literals_count > 0) {
          materialized_literal_count +=
              formal_parameters.materialized_literals_count;
        }
      } else {
        body = this->ParseEagerFunctionBody(
            this->EmptyIdentifier(), RelocInfo::kNoPosition, formal_parameters,
            arrow_kind, FunctionLiteral::kAnonymousExpression, CHECK_OK);
        materialized_literal_count =
            function_state.materialized_literal_count();
        expected_property_count = function_state.expected_property_count();
      }
    } else {
      // Single-expression body
      int pos = position();
      ExpressionClassifier classifier(this);
      DCHECK(ReturnExprContext::kInsideValidBlock ==
             function_state_->return_expr_context());
      ReturnExprScope allow_tail_calls(
          function_state_, ReturnExprContext::kInsideValidReturnStatement);
      body = this->NewStatementList(1, zone());
      this->AddParameterInitializationBlock(formal_parameters, body, is_async,
                                            CHECK_OK);
      if (is_async) {
        this->ParseAsyncArrowSingleExpressionBody(body, accept_IN, &classifier,
                                                  pos, CHECK_OK);
        Traits::RewriteNonPattern(&classifier, CHECK_OK);
      } else {
        ExpressionT expression =
            ParseAssignmentExpression(accept_IN, &classifier, CHECK_OK);
        Traits::RewriteNonPattern(&classifier, CHECK_OK);
        body->Add(factory()->NewReturnStatement(expression, pos), zone());
        if (allow_tailcalls() && !is_sloppy(language_mode())) {
          // ES6 14.6.1 Static Semantics: IsInTailPosition
          this->MarkTailPosition(expression);
        }
      }
<<<<<<< HEAD
      ExpressionT expression = ParseAssignmentExpression(
          accept_IN, typesystem::kNoCover, &classifier, CHECK_OK);
      Traits::RewriteNonPattern(&classifier, CHECK_OK);
      body = this->NewStatementList(1, zone());
      this->AddParameterInitializationBlock(formal_parameters, body, CHECK_OK);
      body->Add(factory()->NewReturnStatement(expression, pos), zone());
=======
>>>>>>> 776d4d87
      materialized_literal_count = function_state.materialized_literal_count();
      expected_property_count = function_state.expected_property_count();
      this->MarkCollectedTailCallExpressions();
    }
    super_loc = function_state.super_location();

    formal_parameters.scope->set_end_position(scanner()->location().end_pos);

    // Arrow function formal parameters are parsed as StrictFormalParameterList,
    // which is not the same as "parameters of a strict function"; it only means
    // that duplicates are not allowed.  Of course, the arrow function may
    // itself be strict as well.
    const bool allow_duplicate_parameters = false;
    this->ValidateFormalParameters(&formals_classifier, language_mode(),
                                   allow_duplicate_parameters, CHECK_OK);

    // Validate strict mode.
    if (is_strict(language_mode())) {
      CheckStrictOctalLiteral(formal_parameters.scope->start_position(),
                              scanner()->location().end_pos, CHECK_OK);
    }
    this->CheckConflictingVarDeclarations(formal_parameters.scope, CHECK_OK);

    Traits::RewriteDestructuringAssignments();
  }

  FunctionLiteralT function_literal = factory()->NewFunctionLiteral(
      this->EmptyIdentifierString(), formal_parameters.scope, body,
      materialized_literal_count, expected_property_count, num_parameters,
      FunctionLiteral::kNoDuplicateParameters,
      FunctionLiteral::kAnonymousExpression,
      FunctionLiteral::kShouldLazyCompile, arrow_kind,
      formal_parameters.scope->start_position());

  function_literal->set_function_token_position(
      formal_parameters.scope->start_position());
  if (super_loc.IsValid()) function_state_->set_super_location(super_loc);

  if (fni_ != NULL) this->InferFunctionName(fni_, function_literal);

  return function_literal;
}


template <typename Traits>
typename ParserBase<Traits>::ExpressionT
ParserBase<Traits>::ParseTemplateLiteral(ExpressionT tag, int start,
                                         ExpressionClassifier* classifier,
                                         bool* ok) {
  // A TemplateLiteral is made up of 0 or more TEMPLATE_SPAN tokens (literal
  // text followed by a substitution expression), finalized by a single
  // TEMPLATE_TAIL.
  //
  // In terms of draft language, TEMPLATE_SPAN may be either the TemplateHead or
  // TemplateMiddle productions, while TEMPLATE_TAIL is either TemplateTail, or
  // NoSubstitutionTemplate.
  //
  // When parsing a TemplateLiteral, we must have scanned either an initial
  // TEMPLATE_SPAN, or a TEMPLATE_TAIL.
  CHECK(peek() == Token::TEMPLATE_SPAN || peek() == Token::TEMPLATE_TAIL);

  // If we reach a TEMPLATE_TAIL first, we are parsing a NoSubstitutionTemplate.
  // In this case we may simply consume the token and build a template with a
  // single TEMPLATE_SPAN and no expressions.
  if (peek() == Token::TEMPLATE_TAIL) {
    Consume(Token::TEMPLATE_TAIL);
    int pos = position();
    CheckTemplateOctalLiteral(pos, peek_position(), CHECK_OK);
    typename Traits::TemplateLiteralState ts = Traits::OpenTemplateLiteral(pos);
    Traits::AddTemplateSpan(&ts, true);
    return Traits::CloseTemplateLiteral(&ts, start, tag);
  }

  Consume(Token::TEMPLATE_SPAN);
  int pos = position();
  typename Traits::TemplateLiteralState ts = Traits::OpenTemplateLiteral(pos);
  Traits::AddTemplateSpan(&ts, false);
  Token::Value next;

  // If we open with a TEMPLATE_SPAN, we must scan the subsequent expression,
  // and repeat if the following token is a TEMPLATE_SPAN as well (in this
  // case, representing a TemplateMiddle).

  do {
    CheckTemplateOctalLiteral(pos, peek_position(), CHECK_OK);
    next = peek();
    if (next == Token::EOS) {
      ReportMessageAt(Scanner::Location(start, peek_position()),
                      MessageTemplate::kUnterminatedTemplate);
      *ok = false;
      return Traits::EmptyExpression();
    } else if (next == Token::ILLEGAL) {
      Traits::ReportMessageAt(
          Scanner::Location(position() + 1, peek_position()),
          MessageTemplate::kUnexpectedToken, "ILLEGAL", kSyntaxError);
      *ok = false;
      return Traits::EmptyExpression();
    }

    int expr_pos = peek_position();
<<<<<<< HEAD
    ExpressionT expression =
        this->ParseExpression(true, typesystem::kNoCover, classifier, CHECK_OK);
=======
    ExpressionT expression = this->ParseExpression(true, classifier, CHECK_OK);
    CheckNoTailCallExpressions(classifier, CHECK_OK);
>>>>>>> 776d4d87
    Traits::RewriteNonPattern(classifier, CHECK_OK);
    Traits::AddTemplateExpression(&ts, expression);

    if (peek() != Token::RBRACE) {
      ReportMessageAt(Scanner::Location(expr_pos, peek_position()),
                      MessageTemplate::kUnterminatedTemplateExpr);
      *ok = false;
      return Traits::EmptyExpression();
    }

    // If we didn't die parsing that expression, our next token should be a
    // TEMPLATE_SPAN or TEMPLATE_TAIL.
    next = scanner()->ScanTemplateContinuation();
    Next();
    pos = position();

    if (next == Token::EOS) {
      ReportMessageAt(Scanner::Location(start, pos),
                      MessageTemplate::kUnterminatedTemplate);
      *ok = false;
      return Traits::EmptyExpression();
    } else if (next == Token::ILLEGAL) {
      Traits::ReportMessageAt(
          Scanner::Location(position() + 1, peek_position()),
          MessageTemplate::kUnexpectedToken, "ILLEGAL", kSyntaxError);
      *ok = false;
      return Traits::EmptyExpression();
    }

    Traits::AddTemplateSpan(&ts, next == Token::TEMPLATE_TAIL);
  } while (next == Token::TEMPLATE_SPAN);

  DCHECK_EQ(next, Token::TEMPLATE_TAIL);
  CheckTemplateOctalLiteral(pos, peek_position(), CHECK_OK);
  // Once we've reached a TEMPLATE_TAIL, we can close the TemplateLiteral.
  return Traits::CloseTemplateLiteral(&ts, start, tag);
}


template <typename Traits>
typename ParserBase<Traits>::ExpressionT
ParserBase<Traits>::CheckAndRewriteReferenceExpression(
    ExpressionT expression, int beg_pos, int end_pos,
    MessageTemplate::Template message, bool* ok) {
  return this->CheckAndRewriteReferenceExpression(expression, beg_pos, end_pos,
                                                  message, kReferenceError, ok);
}


template <typename Traits>
typename ParserBase<Traits>::ExpressionT
ParserBase<Traits>::CheckAndRewriteReferenceExpression(
    ExpressionT expression, int beg_pos, int end_pos,
    MessageTemplate::Template message, ParseErrorType type, bool* ok) {
  if (this->IsIdentifier(expression) && is_strict(language_mode()) &&
      this->IsEvalOrArguments(this->AsIdentifier(expression))) {
    ReportMessageAt(Scanner::Location(beg_pos, end_pos),
                    MessageTemplate::kStrictEvalArguments, kSyntaxError);
    *ok = false;
    return this->EmptyExpression();
  }
  if (expression->IsValidReferenceExpression()) {
    return expression;
  }
  if (expression->IsCall()) {
    // If it is a call, make it a runtime error for legacy web compatibility.
    // Rewrite `expr' to `expr[throw ReferenceError]'.
    ExpressionT error = this->NewThrowReferenceError(message, beg_pos);
    return factory()->NewProperty(expression, error, beg_pos);
  }
  ReportMessageAt(Scanner::Location(beg_pos, end_pos), message, type);
  *ok = false;
  return this->EmptyExpression();
}


template <typename Traits>
bool ParserBase<Traits>::IsValidReferenceExpression(ExpressionT expression) {
  return this->IsAssignableIdentifier(expression) || expression->IsProperty();
}


template <typename Traits>
void ParserBase<Traits>::CheckDestructuringElement(
    ExpressionT expression, ExpressionClassifier* classifier, int begin,
    int end) {
  if (!IsValidPattern(expression) && !expression->IsAssignment() &&
      !IsValidReferenceExpression(expression)) {
    classifier->RecordAssignmentPatternError(
        Scanner::Location(begin, end),
        MessageTemplate::kInvalidDestructuringTarget);
  }
}


template <typename Traits>
typename ParserBase<Traits>::TypeSystem::Type
ParserBase<Traits>::ParseValidType(bool* ok) {
  Scanner::Location type_location = scanner()->peek_location();
  typename TypeSystem::Type type = ParseType(CHECK_OK_TYPE);
  type = ValidateType(type, type_location, CHECK_OK_TYPE);
  return type;
}


template <typename Traits>
typename ParserBase<Traits>::TypeSystem::Type
ParserBase<Traits>::ParseValidTypeOrStringLiteral(bool* ok) {
  Scanner::Location type_location = scanner()->peek_location();
  typename TypeSystem::Type type = ParseType(CHECK_OK_TYPE);
  type = ValidateTypeOrStringLiteral(type, type_location, CHECK_OK_TYPE);
  return type;
}


template <typename Traits>
typename ParserBase<Traits>::TypeSystem::Type ParserBase<Traits>::ParseType(
    bool* ok) {
  // Type ::
  //   UnionOrIntersectionOrPrimaryType
  //   FunctionType
  //   ConstructorType
  //
  // FunctionType ::
  //   [ TypeParameters ] '(' [ ParameterList ] ')' '=>' Type
  //
  // ConstructorType ::
  //   'new' [ TypeParameters ] '(' [ ParameterList ] ')' '=>' Type

  int pos = peek_position();
  // Parse optional 'new' and type parameters.
  bool has_new = Check(Token::NEW);
  typename TypeSystem::TypeParameters type_parameters =
      this->NullTypeParameters();
  if (peek() == Token::LT) {  // Braces required here.
    type_parameters = ParseTypeParameters(CHECK_OK_TYPE);
  }
  // If any of those were present, then only allow a parenthesized primary
  // type or a parameter list), else also allow unions and intersections.
  typename TypeSystem::Type type =
      (has_new || !this->IsNullTypeParameters(type_parameters))
          ? ParsePrimaryTypeOrParameterList(ok)
          : ParseUnionOrIntersectionOrPrimaryType(ok);
  if (!*ok) return this->EmptyType();
  // Parse function and constructor types.
  if (peek() == Token::ARROW) {
    typename TypeSystem::FormalParameters parameters =
        type->AsValidParameterList(zone_, ok);
    if (!*ok) {
      // If we don't have a valid list of parameters and we haven't seen
      // type parameters or 'new', we assume that the arrow is not part
      // of the type and return.  Otherwise, type annotations in the result
      // of arrow functions will not work.
      if (!has_new && this->IsNullTypeParameters(type_parameters)) {
        *ok = true;
        return type;
      }
      Consume(Token::ARROW);
      ReportUnexpectedToken(Token::ARROW);
      return this->EmptyType();
    }
    Consume(Token::ARROW);
    typename TypeSystem::Type result_type = ParseValidType(CHECK_OK_TYPE);
    return factory()->NewFunctionType(type_parameters, parameters, result_type,
                                      pos, has_new);
  }
  // Report invalid function or constructor type.
  if (has_new || !this->IsNullTypeParameters(type_parameters)) {
    Scanner::Location next_location = scanner()->peek_location();
    ReportMessageAt(next_location,
                    MessageTemplate::kBadFunctionOrConstructorType);
    *ok = false;
    return this->EmptyType();
  }
  // Just return the union, intersection, or primary type.
  return type;
}


template <typename Traits>
typename ParserBase<Traits>::TypeSystem::TypeParameters
ParserBase<Traits>::ParseTypeParameters(bool* ok) {
  Expect(Token::LT, CHECK_OK_CUSTOM(NullTypeParameters));
  typename TypeSystem::TypeParameters parameters = this->EmptyTypeParameters();
  do {
    int pos = peek_position();
    IdentifierT name = ParseIdentifierName(CHECK_OK_CUSTOM(NullTypeParameters));
    typename TypeSystem::Type extends = this->EmptyType();
    if (Check(Token::EXTENDS)) {  // Braces required here.
      extends = ParseValidType(CHECK_OK_CUSTOM(NullTypeParameters));
    }
    parameters->Add(factory()->NewTypeParameter(name, extends, pos), zone());
  } while (Check(Token::COMMA));
  Expect(Token::GT, CHECK_OK_CUSTOM(NullTypeParameters));
  return parameters;
}


template <typename Traits>
typename ParserBase<Traits>::TypeSystem::TypeList
ParserBase<Traits>::ParseTypeArguments(bool* ok) {
  Expect(Token::LT, CHECK_OK_CUSTOM(NullTypeList));
  typename TypeSystem::TypeList arguments = this->EmptyTypeList();
  do {
    typename TypeSystem::Type type =
        ParseValidType(CHECK_OK_CUSTOM(NullTypeList));
    arguments->Add(type, zone());
  } while (Check(Token::COMMA));
  Expect(Token::GT, CHECK_OK_CUSTOM(NullTypeList));
  return arguments;
}


// This parses a cover grammar that encompasses type assertions and type
// arguments for arrow functions.
// TODO(nikolaos): Eventually, it should return AST for this.
//
// TypeAssertionOrParameters ::=
//   < Type [ extends Type ] ( , Identifier extends Type )* >
template <typename Traits>
void ParserBase<Traits>::ParseTypeAssertionOrParameters(
    ExpressionClassifier* classifier, bool* ok) {
  Expect(Token::LT, ok);
  if (!*ok) return;
  int pos = peek_position();
  typename TypeSystem::Type type = ParseValidType(ok);
  if (!*ok) return;
  if (type->IsValidBindingIdentifier()) {
    if (peek() != Token::GT)
      classifier->RecordExpressionError(scanner()->peek_location(),
                                        MessageTemplate::kInvalidTypeAssertion);
    if (Check(Token::EXTENDS)) {
      ParseValidType(ok);
      if (!*ok) return;
    }
    while (Check(Token::COMMA)) {
      ParseIdentifierName(ok);
      if (!*ok) return;
      if (Check(Token::EXTENDS)) {
        ParseValidType(ok);
        if (!*ok) return;
      }
    }
  } else {
    classifier->RecordArrowFormalParametersError(
        Scanner::Location(pos, scanner()->location().end_pos),
        MessageTemplate::kInvalidTypeParameter);
  }
  Expect(Token::GT, ok);
}


template <typename Traits>
typename ParserBase<Traits>::TypeSystem::Type
ParserBase<Traits>::ParseUnionOrIntersectionOrPrimaryType(bool* ok) {
  Scanner::Location type_location = scanner()->peek_location();
  typename TypeSystem::Type type =
      ParseIntersectionOrPrimaryType(CHECK_OK_TYPE);
  if (peek() == Token::BIT_OR) {  // Braces required here
    type = ValidateType(type, type_location, CHECK_OK_TYPE);
  }
  while (Check(Token::BIT_OR)) {
    Scanner::Location rhs_location = scanner()->peek_location();
    typename TypeSystem::Type rhs =
        ParseIntersectionOrPrimaryType(CHECK_OK_TYPE);
    rhs = ValidateType(rhs, rhs_location, CHECK_OK_TYPE);
    type = factory()->NewUnionType(type, rhs, rhs_location.beg_pos);
  }
  return type;
}


template <typename Traits>
typename ParserBase<Traits>::TypeSystem::Type
ParserBase<Traits>::ParseIntersectionOrPrimaryType(bool* ok) {
  Scanner::Location type_location = scanner()->peek_location();
  typename TypeSystem::Type type =
      ParsePrimaryTypeOrParameterList(CHECK_OK_TYPE);
  if (peek() == Token::BIT_AND) {  // Braces required here
    type = ValidateType(type, type_location, CHECK_OK_TYPE);
  }
  while (Check(Token::BIT_AND)) {
    Scanner::Location rhs_location = scanner()->peek_location();
    typename TypeSystem::Type rhs =
        ParsePrimaryTypeOrParameterList(CHECK_OK_TYPE);
    rhs = ValidateType(rhs, rhs_location, CHECK_OK_TYPE);
    type = factory()->NewIntersectionType(type, rhs, rhs_location.beg_pos);
  }
  return type;
}


template <typename Traits>
typename ParserBase<Traits>::TypeSystem::Type
ParserBase<Traits>::ParsePrimaryTypeOrParameterList(bool* ok) {
  Scanner::Location type_location = scanner()->peek_location();
  int pos = type_location.beg_pos;
  typename TypeSystem::Type type = this->EmptyType();
  switch (peek()) {
    case Token::LPAREN: {
      Consume(Token::LPAREN);
      typename TypeSystem::FormalParameters parameters =
          this->EmptyFormalParameters();
      if (peek() != Token::RPAREN) {
        do {
          Scanner::Location parameter_location = scanner()->peek_location();
          if (Check(Token::ELLIPSIS)) {
            int name_pos = peek_position();
            IdentifierT name = ParseIdentifierName(CHECK_OK_TYPE);
            if (Check(Token::COLON)) {  // Braces required here.
              type = ParseValidType(CHECK_OK_TYPE);
            } else {
              type = this->EmptyType();
            }
            parameters->Add(factory()->NewFormalParameter(
                                factory()->NewTypeReference(
                                    name, this->NullTypeList(), name_pos),
                                false, true, type, parameter_location.beg_pos),
                            zone());
            break;
          }
          type = ParseType(CHECK_OK_TYPE);
          if (peek() == Token::CONDITIONAL || peek() == Token::COLON) {
            if (!type->IsValidBindingIdentifierOrPattern()) {
              ReportUnexpectedToken(Next());
              *ok = false;
              return this->EmptyType();
            }
            bool optional = Check(Token::CONDITIONAL);
            typename TypeSystem::Type of_type = this->EmptyType();
            if (Check(Token::COLON)) {  // Braces required here.
              type = ParseValidTypeOrStringLiteral(CHECK_OK_TYPE);
            }
            parameters->Add(
                factory()->NewFormalParameter(type, optional, false, of_type,
                                              parameter_location.beg_pos),
                zone());
          } else {
            type = ValidateType(type, parameter_location, CHECK_OK_TYPE);
            parameters->Add(
                factory()->NewFormalParameter(type, parameter_location.beg_pos),
                zone());
          }
        } while (Check(Token::COMMA));
      }
      Expect(Token::RPAREN, CHECK_OK_TYPE);
      type = factory()->NewTypeOrParameters(parameters, pos);
      break;
    }
    case Token::IDENTIFIER: {
      if (CheckContextualKeyword(CStrVector("any"))) {
        type = factory()->NewPredefinedType(
            typesystem::PredefinedType::kAnyType, pos);
      } else if (CheckContextualKeyword(CStrVector("boolean"))) {
        type = factory()->NewPredefinedType(
            typesystem::PredefinedType::kBooleanType, pos);
      } else if (CheckContextualKeyword(CStrVector("number"))) {
        type = factory()->NewPredefinedType(
            typesystem::PredefinedType::kNumberType, pos);
      } else if (CheckContextualKeyword(CStrVector("string"))) {
        type = factory()->NewPredefinedType(
            typesystem::PredefinedType::kStringType, pos);
      } else if (CheckContextualKeyword(CStrVector("symbol"))) {
        type = factory()->NewPredefinedType(
            typesystem::PredefinedType::kSymbolType, pos);
      } else {  // Braces required here.
        type = ParseTypeReference(CHECK_OK_TYPE);
      }
      break;
    }
    case Token::LBRACK: {
      Consume(Token::LBRACK);
      typename TypeSystem::TypeList elements = this->EmptyTypeList();
      bool valid_type = false, valid_binder = true, spread = false;
      bool trailing_comma = false;
      if (peek() != Token::RBRACK) {
        valid_type = true;
        do {
          if (Check(Token::COMMA)) {
            typename TypeSystem::Type type_element = this->HoleTypeElement();
            elements->Add(type_element, zone());
            valid_type = false;
            trailing_comma = true;
            continue;
          } else {
            trailing_comma = false;
          }
          if (Check(Token::ELLIPSIS)) {
            typename TypeSystem::Type type_element = ParseType(CHECK_OK_TYPE);
            elements->Add(type_element, zone());
            valid_type = false;
            spread = true;
            break;
          }
          typename TypeSystem::Type type_element = ParseType(CHECK_OK_TYPE);
          elements->Add(type_element, zone());
          if (!type_element->IsValidType()) valid_type = false;
          if (!type_element->IsValidBindingIdentifierOrPattern())
            valid_binder = false;
          if (peek() != Token::RBRACK) {
            Expect(Token::COMMA, CHECK_OK_TYPE);
            trailing_comma = true;
          }
        } while (peek() != Token::RBRACK);
      }
      Consume(Token::RBRACK);
      type = factory()->NewTupleType(elements, valid_type && !trailing_comma,
                                     valid_binder, spread, pos);
      break;
    }
    case Token::LBRACE: {
      type = ParseObjectType(CHECK_OK_TYPE);
      break;
    }
    case Token::TYPEOF: {
      Consume(Token::TYPEOF);
      IdentifierT name = ParseIdentifierName(CHECK_OK_TYPE);
      IdentifierListT property_names = this->NullIdentifierList();
      if (peek() == Token::PERIOD) {  // Braces required here.
        property_names = ParsePropertyNameList(CHECK_OK_TYPE);
      }
      type = factory()->NewQueryType(name, property_names, pos);
      break;
    }
    case Token::VOID: {
      Consume(Token::VOID);
      type = factory()->NewPredefinedType(typesystem::PredefinedType::kVoidType,
                                          pos);
      break;
    }
    case Token::THIS: {
      Consume(Token::THIS);
      type = factory()->NewThisType(pos);
      break;
    }
    case Token::STRING: {
      Consume(Token::STRING);
      IdentifierT str = this->GetSymbol(scanner());
      type = factory()->NewStringLiteralType(str, pos);
      break;
    }
    default:
      ReportUnexpectedToken(Next());
      *ok = false;
      return type;
  }

  if (!scanner()->HasAnyLineTerminatorBeforeNext()) {
    if (peek() == Token::LBRACK) {  // Braces required here
      type = ValidateType(type, type_location, CHECK_OK_TYPE);
    }
    while (!scanner()->HasAnyLineTerminatorBeforeNext() &&
           Check(Token::LBRACK)) {
      Expect(Token::RBRACK, CHECK_OK_TYPE);
      type = factory()->NewArrayType(type, pos);
    }
  }

  return type;
}


template <typename Traits>
typename ParserBase<Traits>::TypeSystem::Type
ParserBase<Traits>::ParseTypeReference(bool* ok) {
  int pos = peek_position();
  IdentifierT name = ParseIdentifierName(CHECK_OK_TYPE);
  typename TypeSystem::TypeList type_arguments = this->NullTypeList();
  if (peek() == Token::LT) {  // Braces required here.
    type_arguments = ParseTypeArguments(CHECK_OK_TYPE);
  }
  return factory()->NewTypeReference(name, type_arguments, pos);
}


template <typename Traits>
typename ParserBase<Traits>::IdentifierListT
ParserBase<Traits>::ParsePropertyNameList(bool* ok) {
  Expect(Token::PERIOD, CHECK_OK_CUSTOM(NullIdentifierList));
  IdentifierListT property_names = this->EmptyIdentifierList();
  do {
    IdentifierT property_name =
        ParseIdentifierName(CHECK_OK_CUSTOM(NullIdentifierList));
    property_names->Add(property_name, zone());
  } while (Check(Token::PERIOD));
  return property_names;
}


template <typename Traits>
typename ParserBase<Traits>::TypeSystem::Type
ParserBase<Traits>::ParseObjectType(bool* ok) {
  int pos = peek_position();
  Expect(Token::LBRACE, CHECK_OK_TYPE);
  typename TypeSystem::TypeMembers members = this->EmptyTypeMembers();
  bool valid_type = true, valid_binder = true;
  while (peek() != Token::RBRACE) {
    typename TypeSystem::TypeMember type_member =
        ParseTypeMember(CHECK_OK_TYPE);
    members->Add(type_member, zone());
    if (!type_member->IsValidType()) valid_type = false;
    if (!type_member->IsValidBindingIdentifierOrPattern()) valid_binder = false;
    if (peek() != Token::RBRACE && !Check(Token::COMMA)) {
      ExpectSemicolon(CHECK_OK_TYPE);
      valid_binder = false;  // Semicolons not allowed in valid binders.
    }
  }
  Consume(Token::RBRACE);
  return factory()->NewObjectType(members, valid_type, valid_binder, pos);
}


template <typename Traits>
typename ParserBase<Traits>::TypeSystem::TypeMember
ParserBase<Traits>::ParseTypeMember(bool* ok) {
  int pos = peek_position();
  bool valid_type = true, valid_binder = false;
  // Parse index signature.
  if (Check(Token::LBRACK)) {
    int property_pos = peek_position();
    IdentifierT property_name =
        ParseIdentifierName(CHECK_OK_CUSTOM(EmptyTypeMember));
    ExpressionT property =
        factory()->NewStringLiteral(property_name, property_pos);
    Expect(Token::COLON, CHECK_OK_CUSTOM(EmptyTypeMember));
    typesystem::TypeMember::IndexType index_type =
        typesystem::TypeMember::kNoIndexType;
    if (peek() == Token::IDENTIFIER) {
      if (CheckContextualKeyword(CStrVector("number"))) {
        index_type = typesystem::TypeMember::kNumberIndexType;
      } else if (CheckContextualKeyword(CStrVector("string"))) {
        index_type = typesystem::TypeMember::kStringIndexType;
      }
    }
    if (index_type == typesystem::TypeMember::kNoIndexType) {
      Scanner::Location next_location = scanner()->peek_location();
      ReportMessageAt(next_location, MessageTemplate::kBadIndexType);
      *ok = false;
      return this->EmptyTypeMember();
    }
    Expect(Token::RBRACK, CHECK_OK_CUSTOM(EmptyTypeMember));
    // Parse optional result type
    typename TypeSystem::Type type = this->EmptyType();
    if (Check(Token::COLON)) {  // Braces required here.
      type = ParseValidType(CHECK_OK_CUSTOM(EmptyTypeMember));
    }
    return factory()->NewTypeMember(property, index_type, type, pos);
  }
  // Parse property, method, call or constructor signatures.
  ExpressionT property = this->EmptyExpression();
  bool has_property = false;
  bool optional = false;
  bool has_new = Check(Token::NEW);
  if (!has_new && peek() != Token::LT && peek() != Token::LPAREN) {
    // Parse property name.
    property = ParsePropertyNameInType(CHECK_OK_CUSTOM(EmptyTypeMember));
    has_property = true;
    optional = Check(Token::CONDITIONAL);
    valid_binder = !optional;
  }
  // Parse optional type parameters.
  typename TypeSystem::TypeParameters type_parameters =
      this->NullTypeParameters();
  if (peek() == Token::LT) {  // Braces required here.
    type_parameters = ParseTypeParameters(CHECK_OK_CUSTOM(EmptyTypeMember));
    valid_binder = false;
  }
  // Require formal parameters if type parameters are present
  // or if no property was specified.
  if ((!has_property || !this->IsNullTypeParameters(type_parameters)) &&
      peek() != Token::LPAREN) {
    Expect(Token::LPAREN, CHECK_OK_CUSTOM(EmptyTypeMember));
    UNREACHABLE();
  }
  // Parse optional formal parameters.
  typename TypeSystem::FormalParameters parameters =
      this->NullFormalParameters();
  if (peek() == Token::LPAREN) {
    typename TypeSystem::Type type_params =
        ParsePrimaryTypeOrParameterList(CHECK_OK_CUSTOM(EmptyTypeMember));
    parameters = type_params->AsValidParameterList(
        zone_, CHECK_OK_CUSTOM(EmptyTypeMember));
    valid_binder = false;
  }
  // Parse optional property or result type or covered binding pattern.
  typename TypeSystem::Type type = this->EmptyType();
  if (Check(Token::COLON)) {
    type = ParseType(CHECK_OK_CUSTOM(EmptyTypeMember));
    if (!type->IsValidType()) valid_type = false;
    if (!type->IsValidBindingIdentifierOrPattern()) valid_binder = false;
  }
  return factory()->NewTypeMember(property, optional, type_parameters,
                                  parameters, type, valid_type, valid_binder,
                                  pos, has_new);
}


template <typename Traits>
typename ParserBase<Traits>::StatementT
ParserBase<Traits>::ParseTypeAliasDeclaration(int pos, bool* ok) {
  // TypeAliasDeclaration ::
  //   'type' BindingIdentifier [ TypeParameters ] '=' Type ';'
  typename ParserBase<Traits>::StatementT empty =
      factory()->NewEmptyStatement(pos);
  IdentifierT name = ParseIdentifierName(ok);
  if (!*ok) return empty;
  // Parse optional type parameters.
  typename TypeSystem::TypeParameters type_parameters =
      this->NullTypeParameters();
  if (peek() == Token::LT) {
    type_parameters = ParseTypeParameters(ok);
    if (!*ok) return empty;
  }
  Expect(Token::ASSIGN, ok);
  if (!*ok) return empty;
  typename TypeSystem::Type type = ParseValidType(ok);
  if (!*ok) return empty;
  ExpectSemicolon(ok);
  if (!*ok) return empty;
  USE(name);  // TODO(nikolaos): really use them!
  USE(type_parameters);
  USE(type);
  return empty;
}


template <typename Traits>
typename ParserBase<Traits>::StatementT
ParserBase<Traits>::ParseInterfaceDeclaration(int pos, bool* ok) {
  // InterfaceDeclaration ::
  //   'interface' BindingIdentifier [ TypeParameters ]
  //      [ InterfaceExtendsClause ] ObjectType ';'
  // InterfaceExtendsClause ::
  //   'extends' (TypeReference // ',')+
  typename ParserBase<Traits>::StatementT empty =
      factory()->NewEmptyStatement(pos);
  IdentifierT name = ParseIdentifierName(ok);
  if (!*ok) return empty;
  // Parse optional type parameters.
  typename TypeSystem::TypeParameters type_parameters =
      this->NullTypeParameters();
  if (peek() == Token::LT) {
    type_parameters = ParseTypeParameters(ok);
    if (!*ok) return empty;
  }
  // Parse optional extends clause.
  typename TypeSystem::TypeList extends = this->NullTypeList();
  if (Check(Token::EXTENDS)) {
    extends = this->EmptyTypeList();
    do {
      typename TypeSystem::Type class_or_interface = ParseTypeReference(ok);
      if (!*ok) return empty;
      extends->Add(class_or_interface, zone());
    } while (Check(Token::COMMA));
  }
  // Parse object type.
  Scanner::Location type_location = scanner()->peek_location();
  typename TypeSystem::Type type = ParseObjectType(ok);
  if (!*ok) return empty;
  type = ValidateType(type, type_location, ok);
  if (!*ok) return empty;
  USE(name);  // TODO(nikolaos): really use them!
  USE(type_parameters);
  USE(extends);
  USE(type);
  return empty;
}


#undef CHECK_OK
#undef CHECK_OK_CUSTOM
#undef CHECK_OK_TYPE

template <typename Traits>
void ParserBase<Traits>::ObjectLiteralChecker::CheckProperty(
    Token::Value property, PropertyKind type, MethodKind method_type,
    bool* ok) {
  DCHECK(!IsStaticMethod(method_type));
  DCHECK(!IsSpecialMethod(method_type) || type == kMethodProperty);

  if (property == Token::SMI || property == Token::NUMBER) return;

  if (type == kValueProperty && IsProto()) {
    if (has_seen_proto_) {
      this->parser()->ReportMessage(MessageTemplate::kDuplicateProto);
      *ok = false;
      return;
    }
    has_seen_proto_ = true;
    return;
  }
}

template <typename Traits>
void ParserBase<Traits>::ClassLiteralChecker::CheckProperty(
    Token::Value property, PropertyKind type, MethodKind method_type,
    bool* ok) {
  DCHECK(type == kMethodProperty || type == kAccessorProperty);

  if (property == Token::SMI || property == Token::NUMBER) return;

  if (IsStaticMethod(method_type)) {
    if (IsPrototype()) {
      this->parser()->ReportMessage(MessageTemplate::kStaticPrototype);
      *ok = false;
      return;
    }
  } else if (IsConstructor()) {
    const bool is_generator = IsGeneratorMethod(method_type);
    const bool is_async = IsAsyncMethod(method_type);
    if (is_generator || is_async || type == kAccessorProperty) {
      MessageTemplate::Template msg =
          is_generator ? MessageTemplate::kConstructorIsGenerator
                       : is_async ? MessageTemplate::kConstructorIsAsync
                                  : MessageTemplate::kConstructorIsAccessor;
      this->parser()->ReportMessage(msg);
      *ok = false;
      return;
    }
    if (has_seen_constructor_) {
      this->parser()->ReportMessage(MessageTemplate::kDuplicateConstructor);
      *ok = false;
      return;
    }
    has_seen_constructor_ = true;
    return;
  }
}


template <typename Traits>
void ParserBase<Traits>::ObjectLiteralChecker::JustSignature() {}


template <typename Traits>
void ParserBase<Traits>::ClassLiteralChecker::JustSignature() {
  has_seen_constructor_ = false;
}


}  // namespace internal
}  // namespace v8

#endif  // V8_PARSING_PARSER_BASE_H<|MERGE_RESOLUTION|>--- conflicted
+++ resolved
@@ -234,11 +234,8 @@
         allow_harmony_for_in_(false),
         allow_harmony_function_name_(false),
         allow_harmony_function_sent_(false),
-<<<<<<< HEAD
+        allow_harmony_async_await_(false),
         allow_harmony_types_(false) {}
-=======
-        allow_harmony_async_await_(false) {}
->>>>>>> 776d4d87
 
 #define ALLOW_ACCESSORS(name)                           \
   bool allow_##name() const { return allow_##name##_; } \
@@ -258,11 +255,8 @@
   ALLOW_ACCESSORS(harmony_for_in);
   ALLOW_ACCESSORS(harmony_function_name);
   ALLOW_ACCESSORS(harmony_function_sent);
-<<<<<<< HEAD
+  ALLOW_ACCESSORS(harmony_async_await);
   ALLOW_ACCESSORS(harmony_types);
-=======
-  ALLOW_ACCESSORS(harmony_async_await);
->>>>>>> 776d4d87
   SCANNER_ACCESSORS(harmony_exponentiation_operator);
 
 #undef SCANNER_ACCESSORS
@@ -1028,21 +1022,16 @@
                                  ExpressionClassifier* classifier, bool* ok);
 
   ExpressionT ParsePrimaryExpression(ExpressionClassifier* classifier,
-<<<<<<< HEAD
-                                     bool* ok);
-  ExpressionT ParseExpression(bool accept_IN,
-                              typesystem::CoverFormalParameters cover,
-=======
                                      bool* is_async, bool* ok);
   ExpressionT ParsePrimaryExpression(ExpressionClassifier* classifier,
                                      bool* ok) {
     bool is_async;
     return ParsePrimaryExpression(classifier, &is_async, ok);
   }
-  ExpressionT ParseExpression(bool accept_IN, bool* ok);
-  ExpressionT ParseExpression(bool accept_IN, ExpressionClassifier* classifier,
->>>>>>> 776d4d87
+  ExpressionT ParseExpression(bool accept_IN,
+                              typesystem::CoverFormalParameters cover,
                               bool* ok);
+
   ExpressionT ParseExpression(bool accept_IN,
                               typesystem::CoverFormalParameters cover,
                               ExpressionClassifier* classifier, bool* ok);
@@ -1054,14 +1043,9 @@
   ExpressionT ParseObjectLiteral(ExpressionClassifier* classifier, bool* ok);
   ObjectLiteralPropertyT ParsePropertyDefinition(
       ObjectLiteralCheckerBase* checker, bool in_class, bool has_extends,
-<<<<<<< HEAD
-      bool is_static, bool* is_computed_name, bool* has_seen_constructor,
+      MethodKind kind, bool* is_computed_name, bool* has_seen_constructor,
       ExpressionClassifier* classifier, IdentifierT* name, bool ambient,
       bool* ok);
-=======
-      MethodKind kind, bool* is_computed_name, bool* has_seen_constructor,
-      ExpressionClassifier* classifier, IdentifierT* name, bool* ok);
->>>>>>> 776d4d87
   typename Traits::Type::ExpressionList ParseArguments(
       Scanner::Location* first_spread_pos, bool maybe_arrow,
       ExpressionClassifier* classifier, bool* ok);
@@ -1077,13 +1061,9 @@
                                         bool* ok);
   ExpressionT ParseYieldExpression(bool accept_IN,
                                    ExpressionClassifier* classifier, bool* ok);
-<<<<<<< HEAD
-  ExpressionT ParseConditionalExpression(bool accept_IN, bool allow_optional,
-=======
   ExpressionT ParseTailCallExpression(ExpressionClassifier* classifier,
                                       bool* ok);
-  ExpressionT ParseConditionalExpression(bool accept_IN,
->>>>>>> 776d4d87
+  ExpressionT ParseConditionalExpression(bool accept_IN, bool allow_optional,
                                          ExpressionClassifier* classifier,
                                          bool* ok);
   ExpressionT ParseBinaryExpression(int prec, bool accept_IN,
@@ -1289,11 +1269,8 @@
   bool allow_harmony_for_in_;
   bool allow_harmony_function_name_;
   bool allow_harmony_function_sent_;
-<<<<<<< HEAD
+  bool allow_harmony_async_await_;
   bool allow_harmony_types_;
-=======
-  bool allow_harmony_async_await_;
->>>>>>> 776d4d87
 };
 
 template <class Traits>
@@ -1580,7 +1557,6 @@
 #define DUMMY )  // to make indentation work
 #undef DUMMY
 
-<<<<<<< HEAD
 // Used in functions for parsing optional types.
 #define CHECK_OK_TYPE  ok);           \
   if (!*ok) return this->EmptyType(); \
@@ -1588,8 +1564,6 @@
 #define DUMMY )  // to make indentation work
 #undef DUMMY
 
-=======
->>>>>>> 776d4d87
 template <class Traits>
 typename ParserBase<Traits>::ExpressionT
 ParserBase<Traits>::ParsePrimaryExpression(ExpressionClassifier* classifier,
@@ -1867,14 +1841,9 @@
       int start_pos = peek_position();
       Consume(Token::ELLIPSIS);
       int expr_pos = peek_position();
-<<<<<<< HEAD
       ExpressionT argument = this->ParseAssignmentExpression(
           true, typesystem::kNoCover, classifier, CHECK_OK);
-=======
-      ExpressionT argument =
-          this->ParseAssignmentExpression(true, classifier, CHECK_OK);
       CheckNoTailCallExpressions(classifier, CHECK_OK);
->>>>>>> 776d4d87
       elem = factory()->NewSpread(argument, start_pos, expr_pos);
 
       if (first_spread_index < 0) {
@@ -1897,13 +1866,9 @@
       }
     } else {
       int beg_pos = peek_position();
-<<<<<<< HEAD
       elem = this->ParseAssignmentExpression(true, typesystem::kNoCover,
                                              classifier, CHECK_OK);
-=======
-      elem = this->ParseAssignmentExpression(true, classifier, CHECK_OK);
       CheckNoTailCallExpressions(classifier, CHECK_OK);
->>>>>>> 776d4d87
       CheckDestructuringElement(elem, classifier, beg_pos,
                                 scanner()->location().end_pos);
     }
@@ -1986,7 +1951,6 @@
              : factory()->NewStringLiteral(*name, pos);
 }
 
-<<<<<<< HEAD
 
 // This is a simplified version of ParsePropertyName
 template <class Traits>
@@ -2033,22 +1997,21 @@
 }
 
 
-=======
->>>>>>> 776d4d87
 template <class Traits>
 typename ParserBase<Traits>::ObjectLiteralPropertyT
 ParserBase<Traits>::ParsePropertyDefinition(
     ObjectLiteralCheckerBase* checker, bool in_class, bool has_extends,
-<<<<<<< HEAD
-    bool is_static, bool* is_computed_name, bool* has_seen_constructor,
+    MethodKind method_kind, bool* is_computed_name, bool* has_seen_constructor,
     ExpressionClassifier* classifier, IdentifierT* name, bool ambient,
     bool* ok) {
-  DCHECK(!in_class || is_static || has_seen_constructor != nullptr);
+  DCHECK(!in_class || IsStaticMethod(method_kind) ||
+         has_seen_constructor != nullptr);
 
   // Parse index member declarations in typed mode.
   // We implicitly disallow computed property names, in this case,
   // i.e., class C { [42](x) {} } does not work in typed mode.
-  if (in_class && !is_static && scope_->typed() && Check(Token::LBRACK)) {
+  if (in_class && !IsStaticMethod(method_kind) && scope_->typed() &&
+      Check(Token::LBRACK)) {
     int property_pos = peek_position();
     IdentifierT property_name =
         ParseIdentifierName(CHECK_OK_CUSTOM(EmptyObjectLiteralProperty));
@@ -2082,12 +2045,6 @@
     return this->EmptyObjectLiteralProperty();
   }
 
-=======
-    MethodKind method_kind, bool* is_computed_name, bool* has_seen_constructor,
-    ExpressionClassifier* classifier, IdentifierT* name, bool* ok) {
-  DCHECK(!in_class || IsStaticMethod(method_kind) ||
-         has_seen_constructor != nullptr);
->>>>>>> 776d4d87
   ExpressionT value = this->EmptyExpression();
   bool is_get = false;
   bool is_set = false;
@@ -2199,10 +2156,6 @@
       Scanner::Location(next_beg_pos, scanner()->location().end_pos),
       MessageTemplate::kInvalidDestructuringTarget);
 
-<<<<<<< HEAD
-  if (is_generator || peek() == Token::LPAREN ||
-      (scope_->typed() && peek() == Token::LT)) {
-=======
   if (is_async && !IsSpecialMethod(method_kind)) {
     DCHECK(!is_get);
     DCHECK(!is_set);
@@ -2213,8 +2166,8 @@
     method_kind |= MethodKind::Async;
   }
 
-  if (is_generator || peek() == Token::LPAREN) {
->>>>>>> 776d4d87
+  if (is_generator || peek() == Token::LPAREN ||
+      (scope_->typed() && peek() == Token::LT)) {
     // MethodDefinition
     //    PropertyName '(' StrictFormalParameters ')' '{' FunctionBody '}'
     //    '*' PropertyName '(' StrictFormalParameters ')' '{' FunctionBody '}'
@@ -2223,16 +2176,11 @@
                              CHECK_OK_CUSTOM(EmptyObjectLiteralProperty));
     }
 
-<<<<<<< HEAD
-    FunctionKind kind = is_generator ? FunctionKind::kConciseGeneratorMethod
-                                     : FunctionKind::kConciseMethod;
-    typesystem::TypeFlags type_flags = typesystem::kNormalTypes;
-=======
     FunctionKind kind = is_generator
                             ? FunctionKind::kConciseGeneratorMethod
                             : is_async ? FunctionKind::kAsyncConciseMethod
                                        : FunctionKind::kConciseMethod;
->>>>>>> 776d4d87
+    typesystem::TypeFlags type_flags = typesystem::kNormalTypes;
 
     if (in_class && !IsStaticMethod(method_kind) &&
         this->IsConstructor(*name)) {
@@ -2271,13 +2219,8 @@
     //    'static' MethodDefinition
     *name = this->EmptyIdentifier();
     ObjectLiteralPropertyT property = ParsePropertyDefinition(
-<<<<<<< HEAD
-        checker, true, has_extends, true, is_computed_name, nullptr, classifier,
-        name, ambient, ok);
-=======
         checker, true, has_extends, MethodKind::Static, is_computed_name,
-        nullptr, classifier, name, ok);
->>>>>>> 776d4d87
+        nullptr, classifier, name, ambient, ok);
     Traits::RewriteNonPattern(classifier, ok);
     return property;
   }
@@ -2379,13 +2322,8 @@
     bool is_computed_name = false;
     IdentifierT name = this->EmptyIdentifier();
     ObjectLiteralPropertyT property = this->ParsePropertyDefinition(
-<<<<<<< HEAD
-        &checker, in_class, has_extends, is_static, &is_computed_name, NULL,
-        classifier, &name, false, CHECK_OK);
-=======
         &checker, in_class, has_extends, MethodKind::Normal, &is_computed_name,
-        NULL, classifier, &name, CHECK_OK);
->>>>>>> 776d4d87
+        NULL, classifier, &name, false, CHECK_OK);
 
     if (is_computed_name) {
       has_computed_names = true;
@@ -2438,15 +2376,10 @@
     bool is_spread = Check(Token::ELLIPSIS);
     int expr_pos = peek_position();
 
-<<<<<<< HEAD
     ExpressionT argument =
         this->ParseAssignmentExpression(true, typesystem::kNoCover, classifier,
                                         CHECK_OK_CUSTOM(NullExpressionList));
-=======
-    ExpressionT argument = this->ParseAssignmentExpression(
-        true, classifier, CHECK_OK_CUSTOM(NullExpressionList));
     CheckNoTailCallExpressions(classifier, CHECK_OK_CUSTOM(NullExpressionList));
->>>>>>> 776d4d87
     Traits::RewriteNonPattern(classifier, CHECK_OK_CUSTOM(NullExpressionList));
     if (is_spread) {
       if (!spread_arg.IsValid()) {
@@ -2516,10 +2449,11 @@
   ParserBase<Traits>::Checkpoint checkpoint(this);
   ExpressionClassifier arrow_formals_classifier(this,
                                                 classifier->duplicate_finder());
-<<<<<<< HEAD
+  bool is_async = allow_harmony_async_await() && peek() == Token::ASYNC &&
+                  !scanner()->HasAnyLineTerminatorAfterNext();
   bool maybe_arrow_formals =
       peek() == Token::LPAREN || (scope_->typed() && peek() == Token::LT);
-  if (!maybe_arrow_formals) {
+  if (!is_async && !maybe_arrow_formals) {
     ArrowFormalParametersUnexpectedToken(&arrow_formals_classifier);
   }
   ExpressionT expression = this->ParseConditionalExpression(
@@ -2529,10 +2463,18 @@
   bool optional = scope_->typed() && (cover & typesystem::kAllowOptional) &&
                   Check(Token::CONDITIONAL);
   if (optional) ExpressionUnexpectedToken(classifier);
+
+  if (is_async && peek_any_identifier() && PeekAhead() == Token::ARROW) {
+    // async Identifier => AsyncConciseBody
+    IdentifierT name =
+        ParseAndClassifyIdentifier(&arrow_formals_classifier, CHECK_OK);
+    expression = this->ExpressionFromIdentifier(
+        name, position(), scanner()->location().end_pos, scope_, factory());
+
   // Parse optional type annotation in typed mode.
-  if (scope_->typed() && !(cover & typesystem::kDisallowType) &&
-      (maybe_arrow_formals || (cover & typesystem::kAllowType)) &&
-      peek() == Token::COLON) {
+  } else if (scope_->typed() && !(cover & typesystem::kDisallowType) &&
+           (maybe_arrow_formals || (cover & typesystem::kAllowType)) &&
+           peek() == Token::COLON) {
     // This is not valid in an expression, unless followed by an arrow.
     // Prepare the appropriate error message.
     MessageTemplate::Template message = MessageTemplate::kUnexpectedToken;
@@ -2546,37 +2488,13 @@
       classifier->RecordExpressionError(scanner()->peek_location(),
                                         MessageTemplate::kUnexpectedToken);
   }
-=======
-
-  bool is_async = allow_harmony_async_await() && peek() == Token::ASYNC &&
-                  !scanner()->HasAnyLineTerminatorAfterNext();
-
-  bool parenthesized_formals = peek() == Token::LPAREN;
-  if (!is_async && !parenthesized_formals) {
-    ArrowFormalParametersUnexpectedToken(&arrow_formals_classifier);
-  }
-  ExpressionT expression = this->ParseConditionalExpression(
-      accept_IN, &arrow_formals_classifier, CHECK_OK);
-
-  if (is_async && peek_any_identifier() && PeekAhead() == Token::ARROW) {
-    // async Identifier => AsyncConciseBody
-    IdentifierT name =
-        ParseAndClassifyIdentifier(&arrow_formals_classifier, CHECK_OK);
-    expression = this->ExpressionFromIdentifier(
-        name, position(), scanner()->location().end_pos, scope_, factory());
-  }
-
->>>>>>> 776d4d87
+
   if (peek() == Token::ARROW) {
     classifier->RecordPatternError(scanner()->peek_location(),
                                    MessageTemplate::kUnexpectedToken,
                                    Token::String(Token::ARROW));
     ValidateArrowFormalParameters(&arrow_formals_classifier, expression,
-<<<<<<< HEAD
-                                  maybe_arrow_formals, CHECK_OK);
-=======
-                                  parenthesized_formals, is_async, CHECK_OK);
->>>>>>> 776d4d87
+                                  maybe_arrow_formals, is_async, CHECK_OK);
     // This reads strangely, but is correct: it checks whether any
     // sub-expression of the parameter list failed to be a valid formal
     // parameter initializer. Since YieldExpressions are banned anywhere
@@ -2667,14 +2585,9 @@
 
   ExpressionClassifier rhs_classifier(this);
 
-<<<<<<< HEAD
   ExpressionT right = this->ParseAssignmentExpression(
       accept_IN, typesystem::kNoCover, &rhs_classifier, CHECK_OK);
-=======
-  ExpressionT right =
-      this->ParseAssignmentExpression(accept_IN, &rhs_classifier, CHECK_OK);
   CheckNoTailCallExpressions(&rhs_classifier, CHECK_OK);
->>>>>>> 776d4d87
   Traits::RewriteNonPattern(&rhs_classifier, CHECK_OK);
   classifier->Accumulate(
       &rhs_classifier,
@@ -2855,7 +2768,7 @@
   ExpressionT expression =
       this->ParseBinaryExpression(4, accept_IN, classifier, CHECK_OK);
   if (peek() != Token::CONDITIONAL) return expression;
-<<<<<<< HEAD
+  CheckNoTailCallExpressions(classifier, CHECK_OK);
   // In typed mode, when parsing an expression that could be a formal
   // parameter, we may encounter a '?' which denotes an optional parameter.
   // This can only be followed by ':', ',' or ')', which cannot start an
@@ -2864,9 +2777,6 @@
       (PeekAhead() == Token::COMMA || PeekAhead() == Token::COLON ||
        PeekAhead() == Token::RPAREN))
     return expression;
-=======
-  CheckNoTailCallExpressions(classifier, CHECK_OK);
->>>>>>> 776d4d87
   Traits::RewriteNonPattern(classifier, CHECK_OK);
   ArrowFormalParametersUnexpectedToken(classifier);
   BindingPatternUnexpectedToken(classifier);
@@ -3007,7 +2917,6 @@
                                         true /* prefix */,
                                         expression,
                                         position());
-<<<<<<< HEAD
   } else if (scope_->typed() && op == Token::LT) {
     // In typed mode, allow type assertions of the form <Type> UnaryExpression
     // and also optional type parameters for arrow functions, of the form
@@ -3035,8 +2944,6 @@
     // TODO(nikolaos): The following will be necessary now for desugaring.
     // Traits::QueueNonPatternForRewriting(expression);
     return expression;
-=======
-
   } else if (is_async_function() && peek() == Token::AWAIT) {
     int beg_pos = peek_position();
     switch (PeekAhead()) {
@@ -3071,7 +2978,6 @@
         Scanner::Location(beg_pos, scanner()->location().end_pos),
         MessageTemplate::kAwaitExpressionFormalParameter);
     return Traits::RewriteAwaitExpression(value, beg_pos);
->>>>>>> 776d4d87
   } else {
     return this->ParsePostfixExpression(classifier, ok);
   }
@@ -3129,13 +3035,10 @@
   while (true) {
     switch (peek()) {
       case Token::LBRACK: {
-<<<<<<< HEAD
         if (type_instantiation) {  // Braces required here.
           Expect(Token::LPAREN, CHECK_OK);
         }
-=======
         CheckNoTailCallExpressions(classifier, CHECK_OK);
->>>>>>> 776d4d87
         Traits::RewriteNonPattern(classifier, CHECK_OK);
         BindingPatternUnexpectedToken(classifier);
         ArrowFormalParametersUnexpectedToken(classifier);
@@ -3150,12 +3053,9 @@
       }
 
       case Token::LPAREN: {
-<<<<<<< HEAD
         type_instantiation = false;
-=======
         CheckNoTailCallExpressions(classifier, CHECK_OK);
         int pos;
->>>>>>> 776d4d87
         Traits::RewriteNonPattern(classifier, CHECK_OK);
         BindingPatternUnexpectedToken(classifier);
         if (scanner()->current_token() == Token::IDENTIFIER ||
@@ -3223,13 +3123,10 @@
       }
 
       case Token::PERIOD: {
-<<<<<<< HEAD
         if (type_instantiation) {  // Braces required here.
           Expect(Token::LPAREN, CHECK_OK);
         }
-=======
         CheckNoTailCallExpressions(classifier, CHECK_OK);
->>>>>>> 776d4d87
         Traits::RewriteNonPattern(classifier, CHECK_OK);
         BindingPatternUnexpectedToken(classifier);
         ArrowFormalParametersUnexpectedToken(classifier);
@@ -3507,14 +3404,10 @@
         break;
       }
       case Token::PERIOD: {
-<<<<<<< HEAD
+        *is_async = false;
         // In typed mode, we want to allow type instantiation with the notation
         // f.<A, B> and, in that case, the PERIOD will be consumed later.
         if (scope_->typed() && PeekAhead() == Token::LT) return expression;
-
-=======
-        *is_async = false;
->>>>>>> 776d4d87
         Traits::RewriteNonPattern(classifier, CHECK_OK);
         BindingPatternUnexpectedToken(classifier);
         ArrowFormalParametersUnexpectedToken(classifier);
@@ -3795,8 +3688,8 @@
                                                   pos, CHECK_OK);
         Traits::RewriteNonPattern(&classifier, CHECK_OK);
       } else {
-        ExpressionT expression =
-            ParseAssignmentExpression(accept_IN, &classifier, CHECK_OK);
+        ExpressionT expression = ParseAssignmentExpression(
+            accept_IN, typesystem::kNoCover, &classifier, CHECK_OK);
         Traits::RewriteNonPattern(&classifier, CHECK_OK);
         body->Add(factory()->NewReturnStatement(expression, pos), zone());
         if (allow_tailcalls() && !is_sloppy(language_mode())) {
@@ -3804,15 +3697,6 @@
           this->MarkTailPosition(expression);
         }
       }
-<<<<<<< HEAD
-      ExpressionT expression = ParseAssignmentExpression(
-          accept_IN, typesystem::kNoCover, &classifier, CHECK_OK);
-      Traits::RewriteNonPattern(&classifier, CHECK_OK);
-      body = this->NewStatementList(1, zone());
-      this->AddParameterInitializationBlock(formal_parameters, body, CHECK_OK);
-      body->Add(factory()->NewReturnStatement(expression, pos), zone());
-=======
->>>>>>> 776d4d87
       materialized_literal_count = function_state.materialized_literal_count();
       expected_property_count = function_state.expected_property_count();
       this->MarkCollectedTailCallExpressions();
@@ -3913,13 +3797,9 @@
     }
 
     int expr_pos = peek_position();
-<<<<<<< HEAD
     ExpressionT expression =
         this->ParseExpression(true, typesystem::kNoCover, classifier, CHECK_OK);
-=======
-    ExpressionT expression = this->ParseExpression(true, classifier, CHECK_OK);
     CheckNoTailCallExpressions(classifier, CHECK_OK);
->>>>>>> 776d4d87
     Traits::RewriteNonPattern(classifier, CHECK_OK);
     Traits::AddTemplateExpression(&ts, expression);
 
