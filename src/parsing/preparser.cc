--- conflicted
+++ resolved
@@ -177,9 +177,6 @@
     CheckArityRestrictions(
         formals.arity, kind, formals.has_rest, function_scope->start_position(),
         formals_end_position, CHECK_OK_VALUE(kPreParseSuccess));
-<<<<<<< HEAD
-    has_duplicate_parameters =
-        !classifier()->is_valid_formal_parameter_list_without_duplicates();
 
     // Parse optional type annotation.
     typename TypeSystem::Type result_type = EmptyType();
@@ -198,8 +195,6 @@
       track_unresolved_variables_ = false;
       return kPreParseSignature;
     }
-=======
->>>>>>> 5eec7df9
   }
 
   Expect(Token::LBRACE, CHECK_OK_VALUE(kPreParseSuccess));
@@ -213,13 +208,8 @@
 
   {
     BlockState block_state(&scope_, inner_scope);
-<<<<<<< HEAD
-    result = ParseStatementListAndLogFunction(
-        &formals, has_duplicate_parameters, may_abort, ok);
+    result = ParseStatementListAndLogFunction(&formals, may_abort, ok);
     DCHECK_NE(result, kLazyParsingSignature);
-=======
-    result = ParseStatementListAndLogFunction(&formals, may_abort, ok);
->>>>>>> 5eec7df9
   }
 
   if (!formals.is_simple) {
