// Copyright 2012 the V8 project authors. All rights reserved.
// Use of this source code is governed by a BSD-style license that can be
// found in the LICENSE file.

#ifndef V8_COMPILER_H_
#define V8_COMPILER_H_

#include "src/allocation.h"
#include "src/ast/ast.h"
#include "src/bailout-reason.h"
#include "src/compilation-dependencies.h"
#include "src/source-position.h"
#include "src/zone.h"

namespace v8 {
namespace internal {

// Forward declarations.
class CompilationInfo;
class CompilationJob;
class JavaScriptFrame;
class ParseInfo;
class ScriptData;

// The V8 compiler API.
//
// This is the central hub for dispatching to the various compilers within V8.
// Logic for which compiler to choose and how to wire compilation results into
// the object heap should be kept inside this class.
//
// General strategy: Scripts are translated into anonymous functions w/o
// parameters which then can be executed. If the source code contains other
// functions, they might be compiled and allocated as part of the compilation
// of the source code or deferred for lazy compilation at a later point.
class Compiler : public AllStatic {
 public:
  enum ClearExceptionFlag { KEEP_EXCEPTION, CLEAR_EXCEPTION };
  enum ConcurrencyMode { NOT_CONCURRENT, CONCURRENT };

  // ===========================================================================
  // The following family of methods ensures a given function is compiled. The
  // general contract is that failures will be reported by returning {false},
  // whereas successful compilation ensures the {is_compiled} predicate on the
  // given function holds (except for live-edit, which compiles the world).

  static bool Compile(Handle<JSFunction> function, ClearExceptionFlag flag);
  static bool CompileBaseline(Handle<JSFunction> function);
  static bool CompileOptimized(Handle<JSFunction> function, ConcurrencyMode);
  static bool CompileDebugCode(Handle<JSFunction> function);
  static bool CompileDebugCode(Handle<SharedFunctionInfo> shared);
  static MaybeHandle<JSArray> CompileForLiveEdit(Handle<Script> script);

  // Generate and install code from previously queued compilation job.
  static void FinalizeCompilationJob(CompilationJob* job);

  // Give the compiler a chance to perform low-latency initialization tasks of
  // the given {function} on its instantiation. Note that only the runtime will
  // offer this chance, optimized closure instantiation will not call this.
  static void PostInstantiation(Handle<JSFunction> function, PretenureFlag);

  // Parser::Parse, then Compiler::Analyze.
  static bool ParseAndAnalyze(ParseInfo* info);
  // Rewrite, analyze scopes, and renumber.
  static bool Analyze(ParseInfo* info);
  // Adds deoptimization support, requires ParseAndAnalyze.
  static bool EnsureDeoptimizationSupport(CompilationInfo* info);

  // ===========================================================================
  // The following family of methods instantiates new functions for scripts or
  // function literals. The decision whether those functions will be compiled,
  // is left to the discretion of the compiler.
  //
  // Please note this interface returns shared function infos.  This means you
  // need to call Factory::NewFunctionFromSharedFunctionInfo before you have a
  // real function with a context.

  // Create a (bound) function for a String source within a context for eval.
  MUST_USE_RESULT static MaybeHandle<JSFunction> GetFunctionFromEval(
      Handle<String> source, Handle<SharedFunctionInfo> outer_info,
      Handle<Context> context, LanguageMode language_mode,
      ParseRestriction restriction, int eval_scope_position, int eval_position,
      int line_offset = 0, int column_offset = 0,
      Handle<Object> script_name = Handle<Object>(),
      ScriptOriginOptions options = ScriptOriginOptions());

  // Create a shared function info object for a String source within a context.
  static Handle<SharedFunctionInfo> GetSharedFunctionInfoForScript(
      Handle<String> source, Handle<Object> script_name, int line_offset,
      int column_offset, ScriptOriginOptions resource_options,
      Handle<Object> source_map_url, Handle<Context> context,
      v8::Extension* extension, ScriptData** cached_data,
      ScriptCompiler::CompileOptions compile_options,
      NativesFlag is_natives_code, bool is_module);

  // Create a shared function info object for a Script that has already been
  // parsed while the script was being loaded from a streamed source.
  static Handle<SharedFunctionInfo> GetSharedFunctionInfoForStreamedScript(
      Handle<Script> script, ParseInfo* info, int source_length);

  // Create a shared function info object (the code may be lazily compiled).
  static Handle<SharedFunctionInfo> GetSharedFunctionInfo(
      FunctionLiteral* node, Handle<Script> script, CompilationInfo* outer);

  // Create a shared function info object for a native function literal.
  static Handle<SharedFunctionInfo> GetSharedFunctionInfoForNative(
      v8::Extension* extension, Handle<String> name);

  // ===========================================================================
  // The following family of methods provides support for OSR. Code generated
  // for entry via OSR might not be suitable for normal entry, hence will be
  // returned directly to the caller.
  //
  // Please note this interface is the only part dealing with {Code} objects
  // directly. Other methods are agnostic to {Code} and can use an interpreter
  // instead of generating JIT code for a function at all.

  // Generate and return optimized code for OSR, or empty handle on failure.
  MUST_USE_RESULT static MaybeHandle<Code> GetOptimizedCodeForOSR(
      Handle<JSFunction> function, BailoutId osr_ast_id,
      JavaScriptFrame* osr_frame);
};


// CompilationInfo encapsulates some information known at compile time.  It
// is constructed based on the resources available at compile-time.
class CompilationInfo final {
 public:
  // Various configuration flags for a compilation, as well as some properties
  // of the compiled code produced by a compilation.
  enum Flag {
    kDeferredCalling = 1 << 0,
    kNonDeferredCalling = 1 << 1,
    kSavesCallerDoubles = 1 << 2,
    kRequiresFrame = 1 << 3,
    kMustNotHaveEagerFrame = 1 << 4,
    kDeoptimizationSupport = 1 << 5,
    kDebug = 1 << 6,
    kSerializing = 1 << 7,
    kFunctionContextSpecializing = 1 << 8,
    kFrameSpecializing = 1 << 9,
    kNativeContextSpecializing = 1 << 10,
    kInliningEnabled = 1 << 11,
    kDisableFutureOptimization = 1 << 12,
    kSplittingEnabled = 1 << 13,
    kDeoptimizationEnabled = 1 << 14,
    kSourcePositionsEnabled = 1 << 15,
    kBailoutOnUninitialized = 1 << 16,
    kOptimizeFromBytecode = 1 << 17,
  };

  CompilationInfo(ParseInfo* parse_info, Handle<JSFunction> closure);
  CompilationInfo(Vector<const char> debug_name, Isolate* isolate, Zone* zone,
                  Code::Flags code_flags = Code::ComputeFlags(Code::STUB));
  ~CompilationInfo();

  ParseInfo* parse_info() const { return parse_info_; }

  // -----------------------------------------------------------
  // TODO(titzer): inline and delete accessors of ParseInfo
  // -----------------------------------------------------------
  Handle<Script> script() const;
<<<<<<< HEAD
  bool is_eval() const;
  bool is_native() const;
  bool is_module() const;
  LanguageMode language_mode() const;
  bool is_typed() const;
=======
>>>>>>> 776d4d87
  FunctionLiteral* literal() const;
  Scope* scope() const;
  Handle<Context> context() const;
  Handle<SharedFunctionInfo> shared_info() const;
  bool has_shared_info() const;
  // -----------------------------------------------------------

  Isolate* isolate() const {
    return isolate_;
  }
  Zone* zone() { return zone_; }
  bool is_osr() const { return !osr_ast_id_.IsNone(); }
  Handle<JSFunction> closure() const { return closure_; }
  Handle<Code> code() const { return code_; }
  Code::Flags code_flags() const { return code_flags_; }
  BailoutId osr_ast_id() const { return osr_ast_id_; }
  JavaScriptFrame* osr_frame() const { return osr_frame_; }
  int num_parameters() const;
  int num_parameters_including_this() const;
  bool is_this_defined() const;

  void set_parameter_count(int parameter_count) {
    DCHECK(IsStub());
    parameter_count_ = parameter_count;
  }

  bool has_bytecode_array() const { return !bytecode_array_.is_null(); }
  Handle<BytecodeArray> bytecode_array() const { return bytecode_array_; }

  bool is_tracking_positions() const { return track_positions_; }

  bool is_calling() const {
    return GetFlag(kDeferredCalling) || GetFlag(kNonDeferredCalling);
  }

  void MarkAsDeferredCalling() { SetFlag(kDeferredCalling); }

  bool is_deferred_calling() const { return GetFlag(kDeferredCalling); }

  void MarkAsNonDeferredCalling() { SetFlag(kNonDeferredCalling); }

  bool is_non_deferred_calling() const { return GetFlag(kNonDeferredCalling); }

  void MarkAsSavesCallerDoubles() { SetFlag(kSavesCallerDoubles); }

  bool saves_caller_doubles() const { return GetFlag(kSavesCallerDoubles); }

  void MarkAsRequiresFrame() { SetFlag(kRequiresFrame); }

  bool requires_frame() const { return GetFlag(kRequiresFrame); }

  void MarkMustNotHaveEagerFrame() { SetFlag(kMustNotHaveEagerFrame); }

  bool GetMustNotHaveEagerFrame() const {
    return GetFlag(kMustNotHaveEagerFrame);
  }

  // Compiles marked as debug produce unoptimized code with debug break slots.
  // Inner functions that cannot be compiled w/o context are compiled eagerly.
  // Always include deoptimization support to avoid having to recompile again.
  void MarkAsDebug() {
    SetFlag(kDebug);
    SetFlag(kDeoptimizationSupport);
  }

  bool is_debug() const { return GetFlag(kDebug); }

  void PrepareForSerializing() { SetFlag(kSerializing); }

  bool will_serialize() const { return GetFlag(kSerializing); }

  void MarkAsFunctionContextSpecializing() {
    SetFlag(kFunctionContextSpecializing);
  }

  bool is_function_context_specializing() const {
    return GetFlag(kFunctionContextSpecializing);
  }

  void MarkAsFrameSpecializing() { SetFlag(kFrameSpecializing); }

  bool is_frame_specializing() const { return GetFlag(kFrameSpecializing); }

  void MarkAsNativeContextSpecializing() {
    SetFlag(kNativeContextSpecializing);
  }

  bool is_native_context_specializing() const {
    return GetFlag(kNativeContextSpecializing);
  }

  void MarkAsDeoptimizationEnabled() { SetFlag(kDeoptimizationEnabled); }

  bool is_deoptimization_enabled() const {
    return GetFlag(kDeoptimizationEnabled);
  }

  void MarkAsSourcePositionsEnabled() { SetFlag(kSourcePositionsEnabled); }

  bool is_source_positions_enabled() const {
    return GetFlag(kSourcePositionsEnabled);
  }

  void MarkAsInliningEnabled() { SetFlag(kInliningEnabled); }

  bool is_inlining_enabled() const { return GetFlag(kInliningEnabled); }

  void MarkAsSplittingEnabled() { SetFlag(kSplittingEnabled); }

  bool is_splitting_enabled() const { return GetFlag(kSplittingEnabled); }

  void MarkAsBailoutOnUninitialized() { SetFlag(kBailoutOnUninitialized); }

  bool is_bailout_on_uninitialized() const {
    return GetFlag(kBailoutOnUninitialized);
  }

  void MarkAsOptimizeFromBytecode() { SetFlag(kOptimizeFromBytecode); }

  bool is_optimizing_from_bytecode() const {
    return GetFlag(kOptimizeFromBytecode);
  }

  bool GeneratePreagedPrologue() const {
    // Generate a pre-aged prologue if we are optimizing for size, which
    // will make code flushing more aggressive. Only apply to Code::FUNCTION,
    // since StaticMarkingVisitor::IsFlushable only flushes proper functions.
    return FLAG_optimize_for_size && FLAG_age_code && !is_debug() &&
           output_code_kind() == Code::FUNCTION;
  }

  void SetCode(Handle<Code> code) { code_ = code; }

  void SetBytecodeArray(Handle<BytecodeArray> bytecode_array) {
    bytecode_array_ = bytecode_array;
  }

  bool ShouldTrapOnDeopt() const {
    return (FLAG_trap_on_deopt && IsOptimizing()) ||
        (FLAG_trap_on_stub_deopt && IsStub());
  }

  bool has_native_context() const {
    return !closure().is_null() && (closure()->native_context() != nullptr);
  }

  Context* native_context() const {
    return has_native_context() ? closure()->native_context() : nullptr;
  }

  bool has_global_object() const { return has_native_context(); }

  JSGlobalObject* global_object() const {
    return has_global_object() ? native_context()->global_object() : nullptr;
  }

  // Accessors for the different compilation modes.
  bool IsOptimizing() const { return mode_ == OPTIMIZE; }
  bool IsStub() const { return mode_ == STUB; }
  void SetOptimizing() {
    DCHECK(has_shared_info());
    SetMode(OPTIMIZE);
    optimization_id_ = isolate()->NextOptimizationId();
    code_flags_ =
        Code::KindField::update(code_flags_, Code::OPTIMIZED_FUNCTION);
  }
  void SetOptimizingForOsr(BailoutId osr_ast_id, JavaScriptFrame* osr_frame) {
    SetOptimizing();
    osr_ast_id_ = osr_ast_id;
    osr_frame_ = osr_frame;
  }

  // Deoptimization support.
  bool HasDeoptimizationSupport() const {
    return GetFlag(kDeoptimizationSupport);
  }
  void EnableDeoptimizationSupport() {
    DCHECK_EQ(BASE, mode_);
    SetFlag(kDeoptimizationSupport);
  }
  bool ShouldEnsureSpaceForLazyDeopt() { return !IsStub(); }

  bool ExpectsJSReceiverAsReceiver();

  // Determines whether or not to insert a self-optimization header.
  bool ShouldSelfOptimize();

  void set_deferred_handles(DeferredHandles* deferred_handles) {
    DCHECK(deferred_handles_ == NULL);
    deferred_handles_ = deferred_handles;
  }

  void ReopenHandlesInNewHandleScope() {
    closure_ = Handle<JSFunction>(*closure_);
  }

  void AbortOptimization(BailoutReason reason) {
    DCHECK(reason != kNoReason);
    if (bailout_reason_ == kNoReason) bailout_reason_ = reason;
    SetFlag(kDisableFutureOptimization);
  }

  void RetryOptimization(BailoutReason reason) {
    DCHECK(reason != kNoReason);
    if (GetFlag(kDisableFutureOptimization)) return;
    bailout_reason_ = reason;
  }

  BailoutReason bailout_reason() const { return bailout_reason_; }

  int prologue_offset() const {
    DCHECK_NE(Code::kPrologueOffsetNotSet, prologue_offset_);
    return prologue_offset_;
  }

  void set_prologue_offset(int prologue_offset) {
    DCHECK_EQ(Code::kPrologueOffsetNotSet, prologue_offset_);
    prologue_offset_ = prologue_offset;
  }

  CompilationDependencies* dependencies() { return &dependencies_; }

  int optimization_id() const { return optimization_id_; }

  int osr_expr_stack_height() { return osr_expr_stack_height_; }
  void set_osr_expr_stack_height(int height) {
    DCHECK(height >= 0);
    osr_expr_stack_height_ = height;
  }

#if DEBUG
  void PrintAstForTesting();
#endif

  bool has_simple_parameters();

  struct InlinedFunctionHolder {
    Handle<SharedFunctionInfo> shared_info;

    // Root that holds the unoptimized code of the inlined function alive
    // (and out of reach of code flushing) until we finish compilation.
    // Do not remove.
    Handle<Code> inlined_code_object_root;

    explicit InlinedFunctionHolder(
        Handle<SharedFunctionInfo> inlined_shared_info)
        : shared_info(inlined_shared_info),
          inlined_code_object_root(inlined_shared_info->code()) {}
  };

  typedef std::vector<InlinedFunctionHolder> InlinedFunctionList;
  InlinedFunctionList const& inlined_functions() const {
    return inlined_functions_;
  }

  void AddInlinedFunction(Handle<SharedFunctionInfo> inlined_function) {
    inlined_functions_.push_back(InlinedFunctionHolder(inlined_function));
  }

  base::SmartArrayPointer<char> GetDebugName() const;

  Code::Kind output_code_kind() const {
    return Code::ExtractKindFromFlags(code_flags_);
  }

  StackFrame::Type GetOutputStackFrameType() const;

  int GetDeclareGlobalsFlags() const;

 protected:
  ParseInfo* parse_info_;

  void DisableFutureOptimization() {
    if (GetFlag(kDisableFutureOptimization) && has_shared_info()) {
      // If Crankshaft tried to optimize this function, bailed out, and
      // doesn't want to try again, then use TurboFan next time.
      if (!shared_info()->dont_crankshaft() &&
          bailout_reason() != kOptimizedTooManyTimes) {
        shared_info()->set_dont_crankshaft(true);
        if (FLAG_trace_opt) {
          PrintF("[disabled Crankshaft for ");
          shared_info()->ShortPrint();
          PrintF(", reason: %s]\n", GetBailoutReason(bailout_reason()));
        }
      } else {
        shared_info()->DisableOptimization(bailout_reason());
      }
    }
  }

 private:
  // Compilation mode.
  // BASE is generated by the full codegen, optionally prepared for bailouts.
  // OPTIMIZE is optimized code generated by the Hydrogen-based backend.
  enum Mode {
    BASE,
    OPTIMIZE,
    STUB
  };

  CompilationInfo(ParseInfo* parse_info, Vector<const char> debug_name,
                  Code::Flags code_flags, Mode mode, Isolate* isolate,
                  Zone* zone);

  Isolate* isolate_;

  void SetMode(Mode mode) {
    mode_ = mode;
  }

  void SetFlag(Flag flag) { flags_ |= flag; }

  void SetFlag(Flag flag, bool value) {
    flags_ = value ? flags_ | flag : flags_ & ~flag;
  }

  bool GetFlag(Flag flag) const { return (flags_ & flag) != 0; }

  unsigned flags_;

  Code::Flags code_flags_;

  Handle<JSFunction> closure_;

  // The compiled code.
  Handle<Code> code_;

  // Compilation mode flag and whether deoptimization is allowed.
  Mode mode_;
  BailoutId osr_ast_id_;

  // Holds the bytecode array generated by the interpreter.
  // TODO(rmcilroy/mstarzinger): Temporary work-around until compiler.cc is
  // refactored to avoid us needing to carry the BytcodeArray around.
  Handle<BytecodeArray> bytecode_array_;

  // The zone from which the compilation pipeline working on this
  // CompilationInfo allocates.
  Zone* zone_;

  DeferredHandles* deferred_handles_;

  // Dependencies for this compilation, e.g. stable maps.
  CompilationDependencies dependencies_;

  BailoutReason bailout_reason_;

  int prologue_offset_;

  bool track_positions_;

  InlinedFunctionList inlined_functions_;

  // Number of parameters used for compilation of stubs that require arguments.
  int parameter_count_;

  int optimization_id_;

  int osr_expr_stack_height_;

  // The current OSR frame for specialization or {nullptr}.
  JavaScriptFrame* osr_frame_ = nullptr;

  Vector<const char> debug_name_;

  DISALLOW_COPY_AND_ASSIGN(CompilationInfo);
};

// A base class for compilation jobs intended to run concurrent to the main
// thread. The job is split into three phases which are called in sequence on
// different threads and with different limitations:
//  1) CreateGraph:   Runs on main thread. No major limitations.
//  2) OptimizeGraph: Runs concurrently. No heap allocation or handle derefs.
//  3) GenerateCode:  Runs on main thread. No dependency changes.
//
// Each of the three phases can either fail or succeed. Apart from their return
// value, the status of the phase last run can be checked using {last_status()}
// as well. When failing we distinguish between the following levels:
//  a) AbortOptimization: Persistent failure, disable future optimization.
//  b) RetryOptimzation: Transient failure, try again next time.
class CompilationJob {
 public:
  explicit CompilationJob(CompilationInfo* info, const char* compiler_name)
      : info_(info), compiler_name_(compiler_name), last_status_(SUCCEEDED) {}
  virtual ~CompilationJob() {}

  enum Status { FAILED, SUCCEEDED };

  MUST_USE_RESULT Status CreateGraph();
  MUST_USE_RESULT Status OptimizeGraph();
  MUST_USE_RESULT Status GenerateCode();

  Status last_status() const { return last_status_; }
  CompilationInfo* info() const { return info_; }
  Isolate* isolate() const { return info()->isolate(); }

  Status RetryOptimization(BailoutReason reason) {
    info_->RetryOptimization(reason);
    return SetLastStatus(FAILED);
  }

  Status AbortOptimization(BailoutReason reason) {
    info_->AbortOptimization(reason);
    return SetLastStatus(FAILED);
  }

  void RecordOptimizationStats();

 protected:
  void RegisterWeakObjectsInOptimizedCode(Handle<Code> code);

  // Overridden by the actual implementation.
  virtual Status CreateGraphImpl() = 0;
  virtual Status OptimizeGraphImpl() = 0;
  virtual Status GenerateCodeImpl() = 0;

 private:
  CompilationInfo* info_;
  base::TimeDelta time_taken_to_create_graph_;
  base::TimeDelta time_taken_to_optimize_;
  base::TimeDelta time_taken_to_codegen_;
  const char* compiler_name_;
  Status last_status_;

  MUST_USE_RESULT Status SetLastStatus(Status status) {
    last_status_ = status;
    return last_status_;
  }
};

}  // namespace internal
}  // namespace v8

#endif  // V8_COMPILER_H_<|MERGE_RESOLUTION|>--- conflicted
+++ resolved
@@ -159,14 +159,6 @@
   // TODO(titzer): inline and delete accessors of ParseInfo
   // -----------------------------------------------------------
   Handle<Script> script() const;
-<<<<<<< HEAD
-  bool is_eval() const;
-  bool is_native() const;
-  bool is_module() const;
-  LanguageMode language_mode() const;
-  bool is_typed() const;
-=======
->>>>>>> 776d4d87
   FunctionLiteral* literal() const;
   Scope* scope() const;
   Handle<Context> context() const;
