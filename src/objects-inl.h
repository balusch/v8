// Copyright 2012 the V8 project authors. All rights reserved.
// Use of this source code is governed by a BSD-style license that can be
// found in the LICENSE file.
//
// Review notes:
//
// - The use of macros in these inline functions may seem superfluous
// but it is absolutely needed to make sure gcc generates optimal
// code. gcc is not happy when attempting to inline too deep.
//

#ifndef V8_OBJECTS_INL_H_
#define V8_OBJECTS_INL_H_

#include "src/base/atomicops.h"
#include "src/base/bits.h"
#include "src/builtins/builtins.h"
#include "src/contexts-inl.h"
#include "src/conversions-inl.h"
#include "src/factory.h"
#include "src/field-index-inl.h"
#include "src/field-type.h"
#include "src/handles-inl.h"
#include "src/heap/heap-inl.h"
#include "src/heap/heap.h"
#include "src/isolate-inl.h"
#include "src/isolate.h"
#include "src/keys.h"
#include "src/layout-descriptor-inl.h"
#include "src/lookup-cache-inl.h"
#include "src/lookup.h"
#include "src/objects.h"
#include "src/objects/scope-info.h"
#include "src/property.h"
#include "src/prototype.h"
#include "src/transitions-inl.h"
#include "src/type-feedback-vector-inl.h"
#include "src/v8memory.h"

namespace v8 {
namespace internal {

PropertyDetails::PropertyDetails(Smi* smi) {
  value_ = smi->value();
}


Smi* PropertyDetails::AsSmi() const {
  // Ensure the upper 2 bits have the same value by sign extending it. This is
  // necessary to be able to use the 31st bit of the property details.
  int value = value_ << 1;
  return Smi::FromInt(value >> 1);
}


int PropertyDetails::field_width_in_words() const {
  DCHECK(location() == kField);
  if (!FLAG_unbox_double_fields) return 1;
  if (kDoubleSize == kPointerSize) return 1;
  return representation().IsDouble() ? kDoubleSize / kPointerSize : 1;
}

#define INT_ACCESSORS(holder, name, offset)                                   \
  int holder::name() const { return READ_INT_FIELD(this, offset); }           \
  void holder::set_##name(int value) { WRITE_INT_FIELD(this, offset, value); }

#define ACCESSORS_CHECKED(holder, name, type, offset, condition)     \
  type* holder::name() const {                                       \
    DCHECK(condition);                                               \
    return type::cast(READ_FIELD(this, offset));                     \
  }                                                                  \
  void holder::set_##name(type* value, WriteBarrierMode mode) {      \
    DCHECK(condition);                                               \
    WRITE_FIELD(this, offset, value);                                \
    CONDITIONAL_WRITE_BARRIER(GetHeap(), this, offset, value, mode); \
  }

#define ACCESSORS(holder, name, type, offset) \
  ACCESSORS_CHECKED(holder, name, type, offset, true)

// Getter that returns a Smi as an int and writes an int as a Smi.
#define SMI_ACCESSORS_CHECKED(holder, name, offset, condition) \
  int holder::name() const {                                   \
    DCHECK(condition);                                         \
    Object* value = READ_FIELD(this, offset);                  \
    return Smi::cast(value)->value();                          \
  }                                                            \
  void holder::set_##name(int value) {                         \
    DCHECK(condition);                                         \
    WRITE_FIELD(this, offset, Smi::FromInt(value));            \
  }

#define SMI_ACCESSORS(holder, name, offset) \
  SMI_ACCESSORS_CHECKED(holder, name, offset, true)

#define SYNCHRONIZED_SMI_ACCESSORS(holder, name, offset)    \
  int holder::synchronized_##name() const {                 \
    Object* value = ACQUIRE_READ_FIELD(this, offset);       \
    return Smi::cast(value)->value();                       \
  }                                                         \
  void holder::synchronized_set_##name(int value) {         \
    RELEASE_WRITE_FIELD(this, offset, Smi::FromInt(value)); \
  }

#define NOBARRIER_SMI_ACCESSORS(holder, name, offset)          \
  int holder::nobarrier_##name() const {                       \
    Object* value = NOBARRIER_READ_FIELD(this, offset);        \
    return Smi::cast(value)->value();                          \
  }                                                            \
  void holder::nobarrier_set_##name(int value) {               \
    NOBARRIER_WRITE_FIELD(this, offset, Smi::FromInt(value));  \
  }

#define BOOL_GETTER(holder, field, name, offset)           \
  bool holder::name() const {                              \
    return BooleanBit::get(field(), offset);               \
  }                                                        \


#define BOOL_ACCESSORS(holder, field, name, offset)        \
  bool holder::name() const {                              \
    return BooleanBit::get(field(), offset);               \
  }                                                        \
  void holder::set_##name(bool value) {                    \
    set_##field(BooleanBit::set(field(), offset, value));  \
  }

#define TYPE_CHECKER(type, instancetype)           \
  bool HeapObject::Is##type() const {              \
    return map()->instance_type() == instancetype; \
  }

TYPE_CHECKER(ByteArray, BYTE_ARRAY_TYPE)
TYPE_CHECKER(BytecodeArray, BYTECODE_ARRAY_TYPE)
TYPE_CHECKER(Cell, CELL_TYPE)
TYPE_CHECKER(Code, CODE_TYPE)
TYPE_CHECKER(FixedDoubleArray, FIXED_DOUBLE_ARRAY_TYPE)
TYPE_CHECKER(Foreign, FOREIGN_TYPE)
TYPE_CHECKER(FreeSpace, FREE_SPACE_TYPE)
TYPE_CHECKER(HeapNumber, HEAP_NUMBER_TYPE)
TYPE_CHECKER(JSArgumentsObject, JS_ARGUMENTS_TYPE)
TYPE_CHECKER(JSArray, JS_ARRAY_TYPE)
TYPE_CHECKER(JSArrayBuffer, JS_ARRAY_BUFFER_TYPE)
TYPE_CHECKER(JSBoundFunction, JS_BOUND_FUNCTION_TYPE)
TYPE_CHECKER(JSContextExtensionObject, JS_CONTEXT_EXTENSION_OBJECT_TYPE)
TYPE_CHECKER(JSDataView, JS_DATA_VIEW_TYPE)
TYPE_CHECKER(JSDate, JS_DATE_TYPE)
TYPE_CHECKER(JSError, JS_ERROR_TYPE)
TYPE_CHECKER(JSFunction, JS_FUNCTION_TYPE)
TYPE_CHECKER(JSGeneratorObject, JS_GENERATOR_OBJECT_TYPE)
TYPE_CHECKER(JSGlobalObject, JS_GLOBAL_OBJECT_TYPE)
TYPE_CHECKER(JSMap, JS_MAP_TYPE)
TYPE_CHECKER(JSMapIterator, JS_MAP_ITERATOR_TYPE)
TYPE_CHECKER(JSMessageObject, JS_MESSAGE_OBJECT_TYPE)
TYPE_CHECKER(JSModuleNamespace, JS_MODULE_NAMESPACE_TYPE)
TYPE_CHECKER(JSPromise, JS_PROMISE_TYPE)
TYPE_CHECKER(JSRegExp, JS_REGEXP_TYPE)
TYPE_CHECKER(JSSet, JS_SET_TYPE)
TYPE_CHECKER(JSSetIterator, JS_SET_ITERATOR_TYPE)
TYPE_CHECKER(JSStringIterator, JS_STRING_ITERATOR_TYPE)
TYPE_CHECKER(JSTypedArray, JS_TYPED_ARRAY_TYPE)
TYPE_CHECKER(JSValue, JS_VALUE_TYPE)
TYPE_CHECKER(JSWeakMap, JS_WEAK_MAP_TYPE)
TYPE_CHECKER(JSWeakSet, JS_WEAK_SET_TYPE)
TYPE_CHECKER(Map, MAP_TYPE)
TYPE_CHECKER(MutableHeapNumber, MUTABLE_HEAP_NUMBER_TYPE)
TYPE_CHECKER(Oddball, ODDBALL_TYPE)
TYPE_CHECKER(PropertyCell, PROPERTY_CELL_TYPE)
TYPE_CHECKER(SharedFunctionInfo, SHARED_FUNCTION_INFO_TYPE)
TYPE_CHECKER(Simd128Value, SIMD128_VALUE_TYPE)
TYPE_CHECKER(Symbol, SYMBOL_TYPE)
TYPE_CHECKER(TransitionArray, TRANSITION_ARRAY_TYPE)
TYPE_CHECKER(WeakCell, WEAK_CELL_TYPE)
TYPE_CHECKER(WeakFixedArray, FIXED_ARRAY_TYPE)

#define TYPED_ARRAY_TYPE_CHECKER(Type, type, TYPE, ctype, size) \
  TYPE_CHECKER(Fixed##Type##Array, FIXED_##TYPE##_ARRAY_TYPE)
TYPED_ARRAYS(TYPED_ARRAY_TYPE_CHECKER)
#undef TYPED_ARRAY_TYPE_CHECKER

#undef TYPE_CHECKER

bool HeapObject::IsFixedArrayBase() const {
  return IsFixedArray() || IsFixedDoubleArray() || IsFixedTypedArrayBase();
}

bool HeapObject::IsFixedArray() const {
  InstanceType instance_type = map()->instance_type();
  return instance_type == FIXED_ARRAY_TYPE ||
         instance_type == TRANSITION_ARRAY_TYPE;
}

// External objects are not extensible, so the map check is enough.
bool HeapObject::IsExternal() const {
  return map() == GetHeap()->external_map();
}

#define SIMD128_TYPE_CHECKER(TYPE, Type, type, lane_count, lane_type) \
  bool HeapObject::Is##Type() const { return map() == GetHeap()->type##_map(); }
SIMD128_TYPES(SIMD128_TYPE_CHECKER)
#undef SIMD128_TYPE_CHECKER

#define IS_TYPE_FUNCTION_DEF(type_)                               \
  bool Object::Is##type_() const {                                \
    return IsHeapObject() && HeapObject::cast(this)->Is##type_(); \
  }
HEAP_OBJECT_TYPE_LIST(IS_TYPE_FUNCTION_DEF)
#undef IS_TYPE_FUNCTION_DEF

#define IS_TYPE_FUNCTION_DEF(Type, Value)             \
  bool Object::Is##Type(Isolate* isolate) const {     \
    return this == isolate->heap()->Value();          \
  }                                                   \
  bool HeapObject::Is##Type(Isolate* isolate) const { \
    return this == isolate->heap()->Value();          \
  }
ODDBALL_LIST(IS_TYPE_FUNCTION_DEF)
#undef IS_TYPE_FUNCTION_DEF

bool HeapObject::IsString() const {
  return map()->instance_type() < FIRST_NONSTRING_TYPE;
}

bool HeapObject::IsName() const {
  return map()->instance_type() <= LAST_NAME_TYPE;
}

bool HeapObject::IsUniqueName() const {
  return IsInternalizedString() || IsSymbol();
}

bool Name::IsUniqueName() const {
  uint32_t type = map()->instance_type();
  return (type & (kIsNotStringMask | kIsNotInternalizedMask)) !=
         (kStringTag | kNotInternalizedTag);
}

bool HeapObject::IsFunction() const {
  STATIC_ASSERT(LAST_FUNCTION_TYPE == LAST_TYPE);
  return map()->instance_type() >= FIRST_FUNCTION_TYPE;
}

bool HeapObject::IsCallable() const { return map()->is_callable(); }

bool HeapObject::IsConstructor() const { return map()->is_constructor(); }

bool HeapObject::IsTemplateInfo() const {
  return IsObjectTemplateInfo() || IsFunctionTemplateInfo();
}

bool HeapObject::IsInternalizedString() const {
  uint32_t type = map()->instance_type();
  STATIC_ASSERT(kNotInternalizedTag != 0);
  return (type & (kIsNotStringMask | kIsNotInternalizedMask)) ==
      (kStringTag | kInternalizedTag);
}

bool HeapObject::IsConsString() const {
  if (!IsString()) return false;
  return StringShape(String::cast(this)).IsCons();
}

bool HeapObject::IsSlicedString() const {
  if (!IsString()) return false;
  return StringShape(String::cast(this)).IsSliced();
}

bool HeapObject::IsSeqString() const {
  if (!IsString()) return false;
  return StringShape(String::cast(this)).IsSequential();
}

bool HeapObject::IsSeqOneByteString() const {
  if (!IsString()) return false;
  return StringShape(String::cast(this)).IsSequential() &&
         String::cast(this)->IsOneByteRepresentation();
}

bool HeapObject::IsSeqTwoByteString() const {
  if (!IsString()) return false;
  return StringShape(String::cast(this)).IsSequential() &&
         String::cast(this)->IsTwoByteRepresentation();
}

bool HeapObject::IsExternalString() const {
  if (!IsString()) return false;
  return StringShape(String::cast(this)).IsExternal();
}

bool HeapObject::IsExternalOneByteString() const {
  if (!IsString()) return false;
  return StringShape(String::cast(this)).IsExternal() &&
         String::cast(this)->IsOneByteRepresentation();
}

bool HeapObject::IsExternalTwoByteString() const {
  if (!IsString()) return false;
  return StringShape(String::cast(this)).IsExternal() &&
         String::cast(this)->IsTwoByteRepresentation();
}

bool Object::IsNumber() const { return IsSmi() || IsHeapNumber(); }

bool HeapObject::IsFiller() const {
  InstanceType instance_type = map()->instance_type();
  return instance_type == FREE_SPACE_TYPE || instance_type == FILLER_TYPE;
}

bool HeapObject::IsFixedTypedArrayBase() const {
  InstanceType instance_type = map()->instance_type();
  return (instance_type >= FIRST_FIXED_TYPED_ARRAY_TYPE &&
          instance_type <= LAST_FIXED_TYPED_ARRAY_TYPE);
}

bool HeapObject::IsJSReceiver() const {
  STATIC_ASSERT(LAST_JS_RECEIVER_TYPE == LAST_TYPE);
  return map()->instance_type() >= FIRST_JS_RECEIVER_TYPE;
}

bool HeapObject::IsJSObject() const {
  STATIC_ASSERT(LAST_JS_OBJECT_TYPE == LAST_TYPE);
  return map()->IsJSObjectMap();
}

bool HeapObject::IsJSProxy() const { return map()->IsJSProxyMap(); }

bool HeapObject::IsJSArrayIterator() const {
  InstanceType instance_type = map()->instance_type();
  return (instance_type >= FIRST_ARRAY_ITERATOR_TYPE &&
          instance_type <= LAST_ARRAY_ITERATOR_TYPE);
}

bool HeapObject::IsJSWeakCollection() const {
  return IsJSWeakMap() || IsJSWeakSet();
}

bool HeapObject::IsJSCollection() const { return IsJSMap() || IsJSSet(); }

bool HeapObject::IsDescriptorArray() const { return IsFixedArray(); }

bool HeapObject::IsFrameArray() const { return IsFixedArray(); }

bool HeapObject::IsArrayList() const { return IsFixedArray(); }

bool HeapObject::IsRegExpMatchInfo() const { return IsFixedArray(); }

bool Object::IsLayoutDescriptor() const {
  return IsSmi() || IsFixedTypedArrayBase();
}

bool HeapObject::IsTypeFeedbackVector() const { return IsFixedArray(); }

bool HeapObject::IsTypeFeedbackMetadata() const { return IsFixedArray(); }

bool HeapObject::IsLiteralsArray() const { return IsFixedArray(); }

bool HeapObject::IsDeoptimizationInputData() const {
  // Must be a fixed array.
  if (!IsFixedArray()) return false;

  // There's no sure way to detect the difference between a fixed array and
  // a deoptimization data array.  Since this is used for asserts we can
  // check that the length is zero or else the fixed size plus a multiple of
  // the entry size.
  int length = FixedArray::cast(this)->length();
  if (length == 0) return true;

  length -= DeoptimizationInputData::kFirstDeoptEntryIndex;
  return length >= 0 && length % DeoptimizationInputData::kDeoptEntrySize == 0;
}

bool HeapObject::IsDeoptimizationOutputData() const {
  if (!IsFixedArray()) return false;
  // There's actually no way to see the difference between a fixed array and
  // a deoptimization data array.  Since this is used for asserts we can check
  // that the length is plausible though.
  if (FixedArray::cast(this)->length() % 2 != 0) return false;
  return true;
}

bool HeapObject::IsHandlerTable() const {
  if (!IsFixedArray()) return false;
  // There's actually no way to see the difference between a fixed array and
  // a handler table array.
  return true;
}

bool HeapObject::IsTemplateList() const {
  if (!IsFixedArray()) return false;
  // There's actually no way to see the difference between a fixed array and
  // a template list.
  if (FixedArray::cast(this)->length() < 1) return false;
  return true;
}

bool HeapObject::IsDependentCode() const {
  if (!IsFixedArray()) return false;
  // There's actually no way to see the difference between a fixed array and
  // a dependent codes array.
  return true;
}

bool HeapObject::IsContext() const {
  Map* map = this->map();
  Heap* heap = GetHeap();
  return (
      map == heap->function_context_map() || map == heap->catch_context_map() ||
      map == heap->with_context_map() || map == heap->native_context_map() ||
      map == heap->block_context_map() || map == heap->module_context_map() ||
      map == heap->eval_context_map() || map == heap->script_context_map() ||
      map == heap->debug_evaluate_context_map());
}

bool HeapObject::IsNativeContext() const {
  return map() == GetHeap()->native_context_map();
}

bool HeapObject::IsScriptContextTable() const {
  return map() == GetHeap()->script_context_table_map();
}

bool HeapObject::IsScopeInfo() const {
  return map() == GetHeap()->scope_info_map();
}

bool HeapObject::IsModuleInfo() const {
  return map() == GetHeap()->module_info_map();
}

template <>
inline bool Is<JSFunction>(Object* obj) {
  return obj->IsJSFunction();
}

bool HeapObject::IsAbstractCode() const {
  return IsBytecodeArray() || IsCode();
}

bool HeapObject::IsStringWrapper() const {
  return IsJSValue() && JSValue::cast(this)->value()->IsString();
}

bool HeapObject::IsBoolean() const {
  return IsOddball() &&
         ((Oddball::cast(this)->kind() & Oddball::kNotBooleanMask) == 0);
}

bool HeapObject::IsJSArrayBufferView() const {
  return IsJSDataView() || IsJSTypedArray();
}

template <>
inline bool Is<JSArray>(Object* obj) {
  return obj->IsJSArray();
}

bool HeapObject::IsHashTable() const {
  return map() == GetHeap()->hash_table_map();
}

bool HeapObject::IsWeakHashTable() const { return IsHashTable(); }

bool HeapObject::IsDictionary() const {
  return IsHashTable() && this != GetHeap()->string_table();
}

bool Object::IsNameDictionary() const { return IsDictionary(); }

bool Object::IsGlobalDictionary() const { return IsDictionary(); }

bool Object::IsSeededNumberDictionary() const { return IsDictionary(); }

bool HeapObject::IsUnseededNumberDictionary() const {
  return map() == GetHeap()->unseeded_number_dictionary_map();
}

bool HeapObject::IsStringTable() const { return IsHashTable(); }

bool HeapObject::IsStringSet() const { return IsHashTable(); }

bool HeapObject::IsObjectHashSet() const { return IsHashTable(); }

bool HeapObject::IsNormalizedMapCache() const {
  return NormalizedMapCache::IsNormalizedMapCache(this);
}

int NormalizedMapCache::GetIndex(Handle<Map> map) {
  return map->Hash() % NormalizedMapCache::kEntries;
}

bool NormalizedMapCache::IsNormalizedMapCache(const HeapObject* obj) {
  if (!obj->IsFixedArray()) return false;
  if (FixedArray::cast(obj)->length() != NormalizedMapCache::kEntries) {
    return false;
  }
#ifdef VERIFY_HEAP
  if (FLAG_verify_heap) {
    reinterpret_cast<NormalizedMapCache*>(const_cast<HeapObject*>(obj))
        ->NormalizedMapCacheVerify();
  }
#endif
  return true;
}

bool HeapObject::IsCompilationCacheTable() const { return IsHashTable(); }

bool HeapObject::IsCodeCacheHashTable() const { return IsHashTable(); }

bool HeapObject::IsMapCache() const { return IsHashTable(); }

bool HeapObject::IsObjectHashTable() const { return IsHashTable(); }

bool HeapObject::IsOrderedHashTable() const {
  return map() == GetHeap()->ordered_hash_table_map();
}

bool Object::IsOrderedHashSet() const { return IsOrderedHashTable(); }

bool Object::IsOrderedHashMap() const { return IsOrderedHashTable(); }

bool Object::IsPrimitive() const {
  return IsSmi() || HeapObject::cast(this)->map()->IsPrimitiveMap();
}

bool HeapObject::IsJSGlobalProxy() const {
  bool result = map()->instance_type() == JS_GLOBAL_PROXY_TYPE;
  DCHECK(!result || map()->is_access_check_needed());
  return result;
}

bool HeapObject::IsUndetectable() const { return map()->is_undetectable(); }

bool HeapObject::IsAccessCheckNeeded() const {
  if (IsJSGlobalProxy()) {
    const JSGlobalProxy* proxy = JSGlobalProxy::cast(this);
    JSGlobalObject* global = proxy->GetIsolate()->context()->global_object();
    return proxy->IsDetachedFrom(global);
  }
  return map()->is_access_check_needed();
}

bool HeapObject::IsStruct() const {
  switch (map()->instance_type()) {
#define MAKE_STRUCT_CASE(NAME, Name, name) \
  case NAME##_TYPE:                        \
    return true;
    STRUCT_LIST(MAKE_STRUCT_CASE)
#undef MAKE_STRUCT_CASE
    default:
      return false;
  }
}

#define MAKE_STRUCT_PREDICATE(NAME, Name, name)                  \
  bool Object::Is##Name() const {                                \
    return IsHeapObject() && HeapObject::cast(this)->Is##Name(); \
  }                                                              \
  bool HeapObject::Is##Name() const {                            \
    return map()->instance_type() == NAME##_TYPE;                \
  }
STRUCT_LIST(MAKE_STRUCT_PREDICATE)
#undef MAKE_STRUCT_PREDICATE

double Object::Number() const {
  DCHECK(IsNumber());
  return IsSmi()
             ? static_cast<double>(reinterpret_cast<const Smi*>(this)->value())
             : reinterpret_cast<const HeapNumber*>(this)->value();
}

bool Object::IsNaN() const {
  return this->IsHeapNumber() && std::isnan(HeapNumber::cast(this)->value());
}

bool Object::IsMinusZero() const {
  return this->IsHeapNumber() &&
         i::IsMinusZero(HeapNumber::cast(this)->value());
}

// ------------------------------------
// Cast operations

#define CAST_ACCESSOR(type)                       \
  type* type::cast(Object* object) {              \
    SLOW_DCHECK(object->Is##type());              \
    return reinterpret_cast<type*>(object);       \
  }                                               \
  const type* type::cast(const Object* object) {  \
    SLOW_DCHECK(object->Is##type());              \
    return reinterpret_cast<const type*>(object); \
  }

CAST_ACCESSOR(AbstractCode)
CAST_ACCESSOR(ArrayList)
CAST_ACCESSOR(Bool16x8)
CAST_ACCESSOR(Bool32x4)
CAST_ACCESSOR(Bool8x16)
CAST_ACCESSOR(ByteArray)
CAST_ACCESSOR(BytecodeArray)
CAST_ACCESSOR(Cell)
CAST_ACCESSOR(Code)
CAST_ACCESSOR(CodeCacheHashTable)
CAST_ACCESSOR(CompilationCacheTable)
CAST_ACCESSOR(ConsString)
CAST_ACCESSOR(DeoptimizationInputData)
CAST_ACCESSOR(DeoptimizationOutputData)
CAST_ACCESSOR(DependentCode)
CAST_ACCESSOR(DescriptorArray)
CAST_ACCESSOR(ExternalOneByteString)
CAST_ACCESSOR(ExternalString)
CAST_ACCESSOR(ExternalTwoByteString)
CAST_ACCESSOR(FixedArray)
CAST_ACCESSOR(FixedArrayBase)
CAST_ACCESSOR(FixedDoubleArray)
CAST_ACCESSOR(FixedTypedArrayBase)
CAST_ACCESSOR(Float32x4)
CAST_ACCESSOR(Foreign)
CAST_ACCESSOR(FrameArray)
CAST_ACCESSOR(GlobalDictionary)
CAST_ACCESSOR(HandlerTable)
CAST_ACCESSOR(HeapObject)
CAST_ACCESSOR(Int16x8)
CAST_ACCESSOR(Int32x4)
CAST_ACCESSOR(Int8x16)
CAST_ACCESSOR(JSArray)
CAST_ACCESSOR(JSArrayBuffer)
CAST_ACCESSOR(JSArrayBufferView)
CAST_ACCESSOR(JSBoundFunction)
CAST_ACCESSOR(JSDataView)
CAST_ACCESSOR(JSDate)
CAST_ACCESSOR(JSFunction)
CAST_ACCESSOR(JSGeneratorObject)
CAST_ACCESSOR(JSGlobalObject)
CAST_ACCESSOR(JSGlobalProxy)
CAST_ACCESSOR(JSMap)
CAST_ACCESSOR(JSMapIterator)
CAST_ACCESSOR(JSMessageObject)
CAST_ACCESSOR(JSModuleNamespace)
CAST_ACCESSOR(JSObject)
CAST_ACCESSOR(JSProxy)
CAST_ACCESSOR(JSReceiver)
CAST_ACCESSOR(JSRegExp)
CAST_ACCESSOR(JSPromise)
CAST_ACCESSOR(JSSet)
CAST_ACCESSOR(JSSetIterator)
CAST_ACCESSOR(JSStringIterator)
CAST_ACCESSOR(JSArrayIterator)
CAST_ACCESSOR(JSTypedArray)
CAST_ACCESSOR(JSValue)
CAST_ACCESSOR(JSWeakCollection)
CAST_ACCESSOR(JSWeakMap)
CAST_ACCESSOR(JSWeakSet)
CAST_ACCESSOR(LayoutDescriptor)
CAST_ACCESSOR(Map)
CAST_ACCESSOR(ModuleInfo)
CAST_ACCESSOR(Name)
CAST_ACCESSOR(NameDictionary)
CAST_ACCESSOR(NormalizedMapCache)
CAST_ACCESSOR(Object)
CAST_ACCESSOR(ObjectHashTable)
CAST_ACCESSOR(ObjectHashSet)
CAST_ACCESSOR(Oddball)
CAST_ACCESSOR(OrderedHashMap)
CAST_ACCESSOR(OrderedHashSet)
CAST_ACCESSOR(PropertyCell)
CAST_ACCESSOR(TemplateList)
CAST_ACCESSOR(RegExpMatchInfo)
CAST_ACCESSOR(ScopeInfo)
CAST_ACCESSOR(SeededNumberDictionary)
CAST_ACCESSOR(SeqOneByteString)
CAST_ACCESSOR(SeqString)
CAST_ACCESSOR(SeqTwoByteString)
CAST_ACCESSOR(SharedFunctionInfo)
CAST_ACCESSOR(Simd128Value)
CAST_ACCESSOR(SlicedString)
CAST_ACCESSOR(Smi)
CAST_ACCESSOR(String)
CAST_ACCESSOR(StringSet)
CAST_ACCESSOR(StringTable)
CAST_ACCESSOR(Struct)
CAST_ACCESSOR(Symbol)
CAST_ACCESSOR(TemplateInfo)
CAST_ACCESSOR(Uint16x8)
CAST_ACCESSOR(Uint32x4)
CAST_ACCESSOR(Uint8x16)
CAST_ACCESSOR(UnseededNumberDictionary)
CAST_ACCESSOR(WeakCell)
CAST_ACCESSOR(WeakFixedArray)
CAST_ACCESSOR(WeakHashTable)

#define MAKE_STRUCT_CAST(NAME, Name, name) CAST_ACCESSOR(Name)
STRUCT_LIST(MAKE_STRUCT_CAST)
#undef MAKE_STRUCT_CAST

#undef CAST_ACCESSOR

bool Object::HasValidElements() {
  // Dictionary is covered under FixedArray.
  return IsFixedArray() || IsFixedDoubleArray() || IsFixedTypedArrayBase();
}

bool Object::KeyEquals(Object* second) {
  Object* first = this;
  if (second->IsNumber()) {
    if (first->IsNumber()) return first->Number() == second->Number();
    Object* temp = first;
    first = second;
    second = temp;
  }
  if (first->IsNumber()) {
    DCHECK_LE(0, first->Number());
    uint32_t expected = static_cast<uint32_t>(first->Number());
    uint32_t index;
    return Name::cast(second)->AsArrayIndex(&index) && index == expected;
  }
  return Name::cast(first)->Equals(Name::cast(second));
}

bool Object::FilterKey(PropertyFilter filter) {
  if (IsSymbol()) {
    if (filter & SKIP_SYMBOLS) return true;
    if (Symbol::cast(this)->is_private()) return true;
  } else {
    if (filter & SKIP_STRINGS) return true;
  }
  return false;
}

Handle<Object> Object::NewStorageFor(Isolate* isolate, Handle<Object> object,
                                     Representation representation) {
  if (representation.IsSmi() && object->IsUninitialized(isolate)) {
    return handle(Smi::kZero, isolate);
  }
  if (!representation.IsDouble()) return object;
  double value;
  if (object->IsUninitialized(isolate)) {
    value = 0;
  } else if (object->IsMutableHeapNumber()) {
    value = HeapNumber::cast(*object)->value();
  } else {
    value = object->Number();
  }
  return isolate->factory()->NewHeapNumber(value, MUTABLE);
}

Handle<Object> Object::WrapForRead(Isolate* isolate, Handle<Object> object,
                                   Representation representation) {
  DCHECK(!object->IsUninitialized(isolate));
  if (!representation.IsDouble()) {
    DCHECK(object->FitsRepresentation(representation));
    return object;
  }
  return isolate->factory()->NewHeapNumber(HeapNumber::cast(*object)->value());
}

StringShape::StringShape(const String* str)
    : type_(str->map()->instance_type()) {
  set_valid();
  DCHECK((type_ & kIsNotStringMask) == kStringTag);
}

StringShape::StringShape(Map* map) : type_(map->instance_type()) {
  set_valid();
  DCHECK((type_ & kIsNotStringMask) == kStringTag);
}

StringShape::StringShape(InstanceType t) : type_(static_cast<uint32_t>(t)) {
  set_valid();
  DCHECK((type_ & kIsNotStringMask) == kStringTag);
}

bool StringShape::IsInternalized() {
  DCHECK(valid());
  STATIC_ASSERT(kNotInternalizedTag != 0);
  return (type_ & (kIsNotStringMask | kIsNotInternalizedMask)) ==
         (kStringTag | kInternalizedTag);
}

bool String::IsOneByteRepresentation() const {
  uint32_t type = map()->instance_type();
  return (type & kStringEncodingMask) == kOneByteStringTag;
}

bool String::IsTwoByteRepresentation() const {
  uint32_t type = map()->instance_type();
  return (type & kStringEncodingMask) == kTwoByteStringTag;
}

bool String::IsOneByteRepresentationUnderneath() {
  uint32_t type = map()->instance_type();
  STATIC_ASSERT(kIsIndirectStringTag != 0);
  STATIC_ASSERT((kIsIndirectStringMask & kStringEncodingMask) == 0);
  DCHECK(IsFlat());
  switch (type & (kIsIndirectStringMask | kStringEncodingMask)) {
    case kOneByteStringTag:
      return true;
    case kTwoByteStringTag:
      return false;
    default:  // Cons or sliced string.  Need to go deeper.
      return GetUnderlying()->IsOneByteRepresentation();
  }
}

bool String::IsTwoByteRepresentationUnderneath() {
  uint32_t type = map()->instance_type();
  STATIC_ASSERT(kIsIndirectStringTag != 0);
  STATIC_ASSERT((kIsIndirectStringMask & kStringEncodingMask) == 0);
  DCHECK(IsFlat());
  switch (type & (kIsIndirectStringMask | kStringEncodingMask)) {
    case kOneByteStringTag:
      return false;
    case kTwoByteStringTag:
      return true;
    default:  // Cons or sliced string.  Need to go deeper.
      return GetUnderlying()->IsTwoByteRepresentation();
  }
}

bool String::HasOnlyOneByteChars() {
  uint32_t type = map()->instance_type();
  return (type & kOneByteDataHintMask) == kOneByteDataHintTag ||
         IsOneByteRepresentation();
}

bool StringShape::IsCons() {
  return (type_ & kStringRepresentationMask) == kConsStringTag;
}

bool StringShape::IsSliced() {
  return (type_ & kStringRepresentationMask) == kSlicedStringTag;
}

bool StringShape::IsIndirect() {
  return (type_ & kIsIndirectStringMask) == kIsIndirectStringTag;
}

bool StringShape::IsExternal() {
  return (type_ & kStringRepresentationMask) == kExternalStringTag;
}

bool StringShape::IsSequential() {
  return (type_ & kStringRepresentationMask) == kSeqStringTag;
}

StringRepresentationTag StringShape::representation_tag() {
  uint32_t tag = (type_ & kStringRepresentationMask);
  return static_cast<StringRepresentationTag>(tag);
}

uint32_t StringShape::encoding_tag() { return type_ & kStringEncodingMask; }

uint32_t StringShape::full_representation_tag() {
  return (type_ & (kStringRepresentationMask | kStringEncodingMask));
}

STATIC_ASSERT((kStringRepresentationMask | kStringEncodingMask) ==
              Internals::kFullStringRepresentationMask);

STATIC_ASSERT(static_cast<uint32_t>(kStringEncodingMask) ==
              Internals::kStringEncodingMask);

bool StringShape::IsSequentialOneByte() {
  return full_representation_tag() == (kSeqStringTag | kOneByteStringTag);
}

bool StringShape::IsSequentialTwoByte() {
  return full_representation_tag() == (kSeqStringTag | kTwoByteStringTag);
}

bool StringShape::IsExternalOneByte() {
  return full_representation_tag() == (kExternalStringTag | kOneByteStringTag);
}

STATIC_ASSERT((kExternalStringTag | kOneByteStringTag) ==
              Internals::kExternalOneByteRepresentationTag);

STATIC_ASSERT(v8::String::ONE_BYTE_ENCODING == kOneByteStringTag);

bool StringShape::IsExternalTwoByte() {
  return full_representation_tag() == (kExternalStringTag | kTwoByteStringTag);
}

STATIC_ASSERT((kExternalStringTag | kTwoByteStringTag) ==
              Internals::kExternalTwoByteRepresentationTag);

STATIC_ASSERT(v8::String::TWO_BYTE_ENCODING == kTwoByteStringTag);

uc32 FlatStringReader::Get(int index) {
  if (is_one_byte_) {
    return Get<uint8_t>(index);
  } else {
    return Get<uc16>(index);
  }
}

template <typename Char>
Char FlatStringReader::Get(int index) {
  DCHECK_EQ(is_one_byte_, sizeof(Char) == 1);
  DCHECK(0 <= index && index <= length_);
  if (sizeof(Char) == 1) {
    return static_cast<Char>(static_cast<const uint8_t*>(start_)[index]);
  } else {
    return static_cast<Char>(static_cast<const uc16*>(start_)[index]);
  }
}

Handle<Object> StringTableShape::AsHandle(Isolate* isolate, HashTableKey* key) {
  return key->AsHandle(isolate);
}

Handle<Object> CompilationCacheShape::AsHandle(Isolate* isolate,
                                               HashTableKey* key) {
  return key->AsHandle(isolate);
}

Handle<Object> CodeCacheHashTableShape::AsHandle(Isolate* isolate,
                                                 HashTableKey* key) {
  return key->AsHandle(isolate);
}

template <typename Char>
class SequentialStringKey : public HashTableKey {
 public:
  explicit SequentialStringKey(Vector<const Char> string, uint32_t seed)
      : string_(string), hash_field_(0), seed_(seed) {}

  uint32_t Hash() override {
    hash_field_ = StringHasher::HashSequentialString<Char>(
        string_.start(), string_.length(), seed_);

    uint32_t result = hash_field_ >> String::kHashShift;
    DCHECK(result != 0);  // Ensure that the hash value of 0 is never computed.
    return result;
  }

  uint32_t HashForObject(Object* other) override {
    return String::cast(other)->Hash();
  }

  Vector<const Char> string_;
  uint32_t hash_field_;
  uint32_t seed_;
};

class OneByteStringKey : public SequentialStringKey<uint8_t> {
 public:
  OneByteStringKey(Vector<const uint8_t> str, uint32_t seed)
      : SequentialStringKey<uint8_t>(str, seed) {}

  bool IsMatch(Object* string) override {
    return String::cast(string)->IsOneByteEqualTo(string_);
  }

  Handle<Object> AsHandle(Isolate* isolate) override;
};

class SeqOneByteSubStringKey : public HashTableKey {
 public:
  SeqOneByteSubStringKey(Handle<SeqOneByteString> string, int from, int length)
      : string_(string), from_(from), length_(length) {
    DCHECK(string_->IsSeqOneByteString());
  }

  uint32_t Hash() override {
    DCHECK(length_ >= 0);
    DCHECK(from_ + length_ <= string_->length());
    const uint8_t* chars = string_->GetChars() + from_;
    hash_field_ = StringHasher::HashSequentialString(
        chars, length_, string_->GetHeap()->HashSeed());
    uint32_t result = hash_field_ >> String::kHashShift;
    DCHECK(result != 0);  // Ensure that the hash value of 0 is never computed.
    return result;
  }

  uint32_t HashForObject(Object* other) override {
    return String::cast(other)->Hash();
  }

  bool IsMatch(Object* string) override;
  Handle<Object> AsHandle(Isolate* isolate) override;

 private:
  Handle<SeqOneByteString> string_;
  int from_;
  int length_;
  uint32_t hash_field_;
};

class TwoByteStringKey : public SequentialStringKey<uc16> {
 public:
  explicit TwoByteStringKey(Vector<const uc16> str, uint32_t seed)
      : SequentialStringKey<uc16>(str, seed) {}

  bool IsMatch(Object* string) override {
    return String::cast(string)->IsTwoByteEqualTo(string_);
  }

  Handle<Object> AsHandle(Isolate* isolate) override;
};

// Utf8StringKey carries a vector of chars as key.
class Utf8StringKey : public HashTableKey {
 public:
  explicit Utf8StringKey(Vector<const char> string, uint32_t seed)
      : string_(string), hash_field_(0), seed_(seed) {}

  bool IsMatch(Object* string) override {
    return String::cast(string)->IsUtf8EqualTo(string_);
  }

  uint32_t Hash() override {
    if (hash_field_ != 0) return hash_field_ >> String::kHashShift;
    hash_field_ = StringHasher::ComputeUtf8Hash(string_, seed_, &chars_);
    uint32_t result = hash_field_ >> String::kHashShift;
    DCHECK(result != 0);  // Ensure that the hash value of 0 is never computed.
    return result;
  }

  uint32_t HashForObject(Object* other) override {
    return String::cast(other)->Hash();
  }

  Handle<Object> AsHandle(Isolate* isolate) override {
    if (hash_field_ == 0) Hash();
    return isolate->factory()->NewInternalizedStringFromUtf8(string_, chars_,
                                                             hash_field_);
  }

  Vector<const char> string_;
  uint32_t hash_field_;
  int chars_;  // Caches the number of characters when computing the hash code.
  uint32_t seed_;
};

Representation Object::OptimalRepresentation() {
  if (!FLAG_track_fields) return Representation::Tagged();
  if (IsSmi()) {
    return Representation::Smi();
  } else if (FLAG_track_double_fields && IsHeapNumber()) {
    return Representation::Double();
  } else if (FLAG_track_computed_fields &&
             IsUninitialized(HeapObject::cast(this)->GetIsolate())) {
    return Representation::None();
  } else if (FLAG_track_heap_object_fields) {
    DCHECK(IsHeapObject());
    return Representation::HeapObject();
  } else {
    return Representation::Tagged();
  }
}


ElementsKind Object::OptimalElementsKind() {
  if (IsSmi()) return FAST_SMI_ELEMENTS;
  if (IsNumber()) return FAST_DOUBLE_ELEMENTS;
  return FAST_ELEMENTS;
}


bool Object::FitsRepresentation(Representation representation) {
  if (FLAG_track_fields && representation.IsSmi()) {
    return IsSmi();
  } else if (FLAG_track_double_fields && representation.IsDouble()) {
    return IsMutableHeapNumber() || IsNumber();
  } else if (FLAG_track_heap_object_fields && representation.IsHeapObject()) {
    return IsHeapObject();
  } else if (FLAG_track_fields && representation.IsNone()) {
    return false;
  }
  return true;
}

bool Object::ToUint32(uint32_t* value) {
  if (IsSmi()) {
    int num = Smi::cast(this)->value();
    if (num < 0) return false;
    *value = static_cast<uint32_t>(num);
    return true;
  }
  if (IsHeapNumber()) {
    double num = HeapNumber::cast(this)->value();
    if (num < 0) return false;
    uint32_t uint_value = FastD2UI(num);
    if (FastUI2D(uint_value) == num) {
      *value = uint_value;
      return true;
    }
  }
  return false;
}

// static
MaybeHandle<JSReceiver> Object::ToObject(Isolate* isolate,
                                         Handle<Object> object) {
  if (object->IsJSReceiver()) return Handle<JSReceiver>::cast(object);
  return ToObject(isolate, object, isolate->native_context());
}


// static
MaybeHandle<Name> Object::ToName(Isolate* isolate, Handle<Object> input) {
  if (input->IsName()) return Handle<Name>::cast(input);
  return ConvertToName(isolate, input);
}

// static
MaybeHandle<Object> Object::ToPropertyKey(Isolate* isolate,
                                          Handle<Object> value) {
  if (value->IsSmi() || HeapObject::cast(*value)->IsName()) return value;
  return ConvertToPropertyKey(isolate, value);
}

// static
MaybeHandle<Object> Object::ToPrimitive(Handle<Object> input,
                                        ToPrimitiveHint hint) {
  if (input->IsPrimitive()) return input;
  return JSReceiver::ToPrimitive(Handle<JSReceiver>::cast(input), hint);
}

// static
MaybeHandle<Object> Object::ToNumber(Handle<Object> input) {
  if (input->IsNumber()) return input;
  return ConvertToNumber(HeapObject::cast(*input)->GetIsolate(), input);
}

// static
MaybeHandle<Object> Object::ToInteger(Isolate* isolate, Handle<Object> input) {
  if (input->IsSmi()) return input;
  return ConvertToInteger(isolate, input);
}

// static
MaybeHandle<Object> Object::ToInt32(Isolate* isolate, Handle<Object> input) {
  if (input->IsSmi()) return input;
  return ConvertToInt32(isolate, input);
}

// static
MaybeHandle<Object> Object::ToUint32(Isolate* isolate, Handle<Object> input) {
  if (input->IsSmi()) return handle(Smi::cast(*input)->ToUint32Smi(), isolate);
  return ConvertToUint32(isolate, input);
}

// static
MaybeHandle<String> Object::ToString(Isolate* isolate, Handle<Object> input) {
  if (input->IsString()) return Handle<String>::cast(input);
  return ConvertToString(isolate, input);
}

// static
MaybeHandle<Object> Object::ToLength(Isolate* isolate, Handle<Object> input) {
  if (input->IsSmi()) {
    int value = std::max(Smi::cast(*input)->value(), 0);
    return handle(Smi::FromInt(value), isolate);
  }
  return ConvertToLength(isolate, input);
}

// static
MaybeHandle<Object> Object::ToIndex(Isolate* isolate, Handle<Object> input,
                                    MessageTemplate::Template error_index) {
  if (input->IsSmi() && Smi::cast(*input)->value() >= 0) return input;
  return ConvertToIndex(isolate, input, error_index);
}

bool Object::HasSpecificClassOf(String* name) {
  return this->IsJSObject() && (JSObject::cast(this)->class_name() == name);
}

MaybeHandle<Object> Object::GetProperty(Handle<Object> object,
                                        Handle<Name> name) {
  LookupIterator it(object, name);
  if (!it.IsFound()) return it.factory()->undefined_value();
  return GetProperty(&it);
}

MaybeHandle<Object> JSReceiver::GetProperty(Handle<JSReceiver> receiver,
                                            Handle<Name> name) {
  LookupIterator it(receiver, name, receiver);
  if (!it.IsFound()) return it.factory()->undefined_value();
  return Object::GetProperty(&it);
}

MaybeHandle<Object> Object::GetElement(Isolate* isolate, Handle<Object> object,
                                       uint32_t index) {
  LookupIterator it(isolate, object, index);
  if (!it.IsFound()) return it.factory()->undefined_value();
  return GetProperty(&it);
}

MaybeHandle<Object> JSReceiver::GetElement(Isolate* isolate,
                                           Handle<JSReceiver> receiver,
                                           uint32_t index) {
  LookupIterator it(isolate, receiver, index, receiver);
  if (!it.IsFound()) return it.factory()->undefined_value();
  return Object::GetProperty(&it);
}

Handle<Object> JSReceiver::GetDataProperty(Handle<JSReceiver> object,
                                           Handle<Name> name) {
  LookupIterator it(object, name, object,
                    LookupIterator::PROTOTYPE_CHAIN_SKIP_INTERCEPTOR);
  if (!it.IsFound()) return it.factory()->undefined_value();
  return GetDataProperty(&it);
}

MaybeHandle<Object> Object::SetElement(Isolate* isolate, Handle<Object> object,
                                       uint32_t index, Handle<Object> value,
                                       LanguageMode language_mode) {
  LookupIterator it(isolate, object, index);
  MAYBE_RETURN_NULL(
      SetProperty(&it, value, language_mode, MAY_BE_STORE_FROM_KEYED));
  return value;
}

MaybeHandle<Object> JSReceiver::GetPrototype(Isolate* isolate,
                                             Handle<JSReceiver> receiver) {
  // We don't expect access checks to be needed on JSProxy objects.
  DCHECK(!receiver->IsAccessCheckNeeded() || receiver->IsJSObject());
  PrototypeIterator iter(isolate, receiver, kStartAtReceiver,
                         PrototypeIterator::END_AT_NON_HIDDEN);
  do {
    if (!iter.AdvanceFollowingProxies()) return MaybeHandle<Object>();
  } while (!iter.IsAtEnd());
  return PrototypeIterator::GetCurrent(iter);
}

MaybeHandle<Object> JSReceiver::GetProperty(Isolate* isolate,
                                            Handle<JSReceiver> receiver,
                                            const char* name) {
  Handle<String> str = isolate->factory()->InternalizeUtf8String(name);
  return GetProperty(receiver, str);
}

// static
MUST_USE_RESULT MaybeHandle<FixedArray> JSReceiver::OwnPropertyKeys(
    Handle<JSReceiver> object) {
  return KeyAccumulator::GetKeys(object, KeyCollectionMode::kOwnOnly,
                                 ALL_PROPERTIES,
                                 GetKeysConversion::kConvertToString);
}

bool JSObject::PrototypeHasNoElements(Isolate* isolate, JSObject* object) {
  DisallowHeapAllocation no_gc;
  HeapObject* prototype = HeapObject::cast(object->map()->prototype());
  HeapObject* null = isolate->heap()->null_value();
  HeapObject* empty = isolate->heap()->empty_fixed_array();
  while (prototype != null) {
    Map* map = prototype->map();
    if (map->instance_type() <= LAST_CUSTOM_ELEMENTS_RECEIVER) return false;
    if (JSObject::cast(prototype)->elements() != empty) return false;
    prototype = HeapObject::cast(map->prototype());
  }
  return true;
}

#define FIELD_ADDR(p, offset) \
  (reinterpret_cast<byte*>(p) + offset - kHeapObjectTag)

#define FIELD_ADDR_CONST(p, offset) \
  (reinterpret_cast<const byte*>(p) + offset - kHeapObjectTag)

#define READ_FIELD(p, offset) \
  (*reinterpret_cast<Object* const*>(FIELD_ADDR_CONST(p, offset)))

#define ACQUIRE_READ_FIELD(p, offset)           \
  reinterpret_cast<Object*>(base::Acquire_Load( \
      reinterpret_cast<const base::AtomicWord*>(FIELD_ADDR_CONST(p, offset))))

#define NOBARRIER_READ_FIELD(p, offset)           \
  reinterpret_cast<Object*>(base::NoBarrier_Load( \
      reinterpret_cast<const base::AtomicWord*>(FIELD_ADDR_CONST(p, offset))))

#define WRITE_FIELD(p, offset, value) \
  (*reinterpret_cast<Object**>(FIELD_ADDR(p, offset)) = value)

#define RELEASE_WRITE_FIELD(p, offset, value)                     \
  base::Release_Store(                                            \
      reinterpret_cast<base::AtomicWord*>(FIELD_ADDR(p, offset)), \
      reinterpret_cast<base::AtomicWord>(value));

#define NOBARRIER_WRITE_FIELD(p, offset, value)                   \
  base::NoBarrier_Store(                                          \
      reinterpret_cast<base::AtomicWord*>(FIELD_ADDR(p, offset)), \
      reinterpret_cast<base::AtomicWord>(value));

#define WRITE_BARRIER(heap, object, offset, value)          \
  heap->incremental_marking()->RecordWrite(                 \
      object, HeapObject::RawField(object, offset), value); \
  heap->RecordWrite(object, offset, value);

#define FIXED_ARRAY_ELEMENTS_WRITE_BARRIER(heap, array, start, length) \
  do {                                                                 \
    heap->RecordFixedArrayElements(array, start, length);              \
    heap->incremental_marking()->IterateBlackObject(array);            \
  } while (false)

#define CONDITIONAL_WRITE_BARRIER(heap, object, offset, value, mode) \
  if (mode != SKIP_WRITE_BARRIER) {                                  \
    if (mode == UPDATE_WRITE_BARRIER) {                              \
      heap->incremental_marking()->RecordWrite(                      \
          object, HeapObject::RawField(object, offset), value);      \
    }                                                                \
    heap->RecordWrite(object, offset, value);                        \
  }

#define READ_DOUBLE_FIELD(p, offset) \
  ReadDoubleValue(FIELD_ADDR_CONST(p, offset))

#define WRITE_DOUBLE_FIELD(p, offset, value) \
  WriteDoubleValue(FIELD_ADDR(p, offset), value)

#define READ_INT_FIELD(p, offset) \
  (*reinterpret_cast<const int*>(FIELD_ADDR_CONST(p, offset)))

#define WRITE_INT_FIELD(p, offset, value) \
  (*reinterpret_cast<int*>(FIELD_ADDR(p, offset)) = value)

#define READ_INTPTR_FIELD(p, offset) \
  (*reinterpret_cast<const intptr_t*>(FIELD_ADDR_CONST(p, offset)))

#define WRITE_INTPTR_FIELD(p, offset, value) \
  (*reinterpret_cast<intptr_t*>(FIELD_ADDR(p, offset)) = value)

#define READ_UINT8_FIELD(p, offset) \
  (*reinterpret_cast<const uint8_t*>(FIELD_ADDR_CONST(p, offset)))

#define WRITE_UINT8_FIELD(p, offset, value) \
  (*reinterpret_cast<uint8_t*>(FIELD_ADDR(p, offset)) = value)

#define READ_INT8_FIELD(p, offset) \
  (*reinterpret_cast<const int8_t*>(FIELD_ADDR_CONST(p, offset)))

#define WRITE_INT8_FIELD(p, offset, value) \
  (*reinterpret_cast<int8_t*>(FIELD_ADDR(p, offset)) = value)

#define READ_UINT16_FIELD(p, offset) \
  (*reinterpret_cast<const uint16_t*>(FIELD_ADDR_CONST(p, offset)))

#define WRITE_UINT16_FIELD(p, offset, value) \
  (*reinterpret_cast<uint16_t*>(FIELD_ADDR(p, offset)) = value)

#define READ_INT16_FIELD(p, offset) \
  (*reinterpret_cast<const int16_t*>(FIELD_ADDR_CONST(p, offset)))

#define WRITE_INT16_FIELD(p, offset, value) \
  (*reinterpret_cast<int16_t*>(FIELD_ADDR(p, offset)) = value)

#define READ_UINT32_FIELD(p, offset) \
  (*reinterpret_cast<const uint32_t*>(FIELD_ADDR_CONST(p, offset)))

#define WRITE_UINT32_FIELD(p, offset, value) \
  (*reinterpret_cast<uint32_t*>(FIELD_ADDR(p, offset)) = value)

#define READ_INT32_FIELD(p, offset) \
  (*reinterpret_cast<const int32_t*>(FIELD_ADDR_CONST(p, offset)))

#define WRITE_INT32_FIELD(p, offset, value) \
  (*reinterpret_cast<int32_t*>(FIELD_ADDR(p, offset)) = value)

#define READ_FLOAT_FIELD(p, offset) \
  (*reinterpret_cast<const float*>(FIELD_ADDR_CONST(p, offset)))

#define WRITE_FLOAT_FIELD(p, offset, value) \
  (*reinterpret_cast<float*>(FIELD_ADDR(p, offset)) = value)

#define READ_UINT64_FIELD(p, offset) \
  (*reinterpret_cast<const uint64_t*>(FIELD_ADDR_CONST(p, offset)))

#define WRITE_UINT64_FIELD(p, offset, value) \
  (*reinterpret_cast<uint64_t*>(FIELD_ADDR(p, offset)) = value)

#define READ_INT64_FIELD(p, offset) \
  (*reinterpret_cast<const int64_t*>(FIELD_ADDR_CONST(p, offset)))

#define WRITE_INT64_FIELD(p, offset, value) \
  (*reinterpret_cast<int64_t*>(FIELD_ADDR(p, offset)) = value)

#define READ_BYTE_FIELD(p, offset) \
  (*reinterpret_cast<const byte*>(FIELD_ADDR_CONST(p, offset)))

#define NOBARRIER_READ_BYTE_FIELD(p, offset) \
  static_cast<byte>(base::NoBarrier_Load(    \
      reinterpret_cast<base::Atomic8*>(FIELD_ADDR(p, offset))))

#define WRITE_BYTE_FIELD(p, offset, value) \
  (*reinterpret_cast<byte*>(FIELD_ADDR(p, offset)) = value)

#define NOBARRIER_WRITE_BYTE_FIELD(p, offset, value)           \
  base::NoBarrier_Store(                                       \
      reinterpret_cast<base::Atomic8*>(FIELD_ADDR(p, offset)), \
      static_cast<base::Atomic8>(value));

Object** HeapObject::RawField(HeapObject* obj, int byte_offset) {
  return reinterpret_cast<Object**>(FIELD_ADDR(obj, byte_offset));
}


MapWord MapWord::FromMap(const Map* map) {
  return MapWord(reinterpret_cast<uintptr_t>(map));
}


Map* MapWord::ToMap() {
  return reinterpret_cast<Map*>(value_);
}

bool MapWord::IsForwardingAddress() const {
  return HAS_SMI_TAG(reinterpret_cast<Object*>(value_));
}


MapWord MapWord::FromForwardingAddress(HeapObject* object) {
  Address raw = reinterpret_cast<Address>(object) - kHeapObjectTag;
  return MapWord(reinterpret_cast<uintptr_t>(raw));
}


HeapObject* MapWord::ToForwardingAddress() {
  DCHECK(IsForwardingAddress());
  return HeapObject::FromAddress(reinterpret_cast<Address>(value_));
}


#ifdef VERIFY_HEAP
void HeapObject::VerifyObjectField(int offset) {
  VerifyPointer(READ_FIELD(this, offset));
}

void HeapObject::VerifySmiField(int offset) {
  CHECK(READ_FIELD(this, offset)->IsSmi());
}
#endif


Heap* HeapObject::GetHeap() const {
  Heap* heap = MemoryChunk::FromAddress(
                   reinterpret_cast<Address>(const_cast<HeapObject*>(this)))
                   ->heap();
  SLOW_DCHECK(heap != NULL);
  return heap;
}


Isolate* HeapObject::GetIsolate() const {
  return GetHeap()->isolate();
}


Map* HeapObject::map() const {
#ifdef DEBUG
  // Clear mark potentially added by PathTracer.
  uintptr_t raw_value =
      map_word().ToRawValue() & ~static_cast<uintptr_t>(PathTracer::kMarkTag);
  return MapWord::FromRawValue(raw_value).ToMap();
#else
  return map_word().ToMap();
#endif
}


void HeapObject::set_map(Map* value) {
  set_map_word(MapWord::FromMap(value));
  if (value != NULL) {
    // TODO(1600) We are passing NULL as a slot because maps can never be on
    // evacuation candidate.
    value->GetHeap()->incremental_marking()->RecordWrite(this, NULL, value);
  }
}


Map* HeapObject::synchronized_map() {
  return synchronized_map_word().ToMap();
}


void HeapObject::synchronized_set_map(Map* value) {
  synchronized_set_map_word(MapWord::FromMap(value));
  if (value != NULL) {
    // TODO(1600) We are passing NULL as a slot because maps can never be on
    // evacuation candidate.
    value->GetHeap()->incremental_marking()->RecordWrite(this, NULL, value);
  }
}


void HeapObject::synchronized_set_map_no_write_barrier(Map* value) {
  synchronized_set_map_word(MapWord::FromMap(value));
}


// Unsafe accessor omitting write barrier.
void HeapObject::set_map_no_write_barrier(Map* value) {
  set_map_word(MapWord::FromMap(value));
}


MapWord HeapObject::map_word() const {
  return MapWord(
      reinterpret_cast<uintptr_t>(NOBARRIER_READ_FIELD(this, kMapOffset)));
}


void HeapObject::set_map_word(MapWord map_word) {
  NOBARRIER_WRITE_FIELD(
      this, kMapOffset, reinterpret_cast<Object*>(map_word.value_));
}


MapWord HeapObject::synchronized_map_word() const {
  return MapWord(
      reinterpret_cast<uintptr_t>(ACQUIRE_READ_FIELD(this, kMapOffset)));
}


void HeapObject::synchronized_set_map_word(MapWord map_word) {
  RELEASE_WRITE_FIELD(
      this, kMapOffset, reinterpret_cast<Object*>(map_word.value_));
}


int HeapObject::Size() {
  return SizeFromMap(map());
}


double HeapNumber::value() const {
  return READ_DOUBLE_FIELD(this, kValueOffset);
}


void HeapNumber::set_value(double value) {
  WRITE_DOUBLE_FIELD(this, kValueOffset, value);
}


int HeapNumber::get_exponent() {
  return ((READ_INT_FIELD(this, kExponentOffset) & kExponentMask) >>
          kExponentShift) - kExponentBias;
}


int HeapNumber::get_sign() {
  return READ_INT_FIELD(this, kExponentOffset) & kSignMask;
}


bool Simd128Value::Equals(Simd128Value* that) {
  // TODO(bmeurer): This doesn't match the SIMD.js specification, but it seems
  // to be consistent with what the CompareICStub does, and what is tested in
  // the current SIMD.js testsuite.
  if (this == that) return true;
#define SIMD128_VALUE(TYPE, Type, type, lane_count, lane_type) \
  if (this->Is##Type()) {                                      \
    if (!that->Is##Type()) return false;                       \
    return Type::cast(this)->Equals(Type::cast(that));         \
  }
  SIMD128_TYPES(SIMD128_VALUE)
#undef SIMD128_VALUE
  return false;
}


// static
bool Simd128Value::Equals(Handle<Simd128Value> one, Handle<Simd128Value> two) {
  return one->Equals(*two);
}


#define SIMD128_VALUE_EQUALS(TYPE, Type, type, lane_count, lane_type) \
  bool Type::Equals(Type* that) {                                     \
    for (int lane = 0; lane < lane_count; ++lane) {                   \
      if (this->get_lane(lane) != that->get_lane(lane)) return false; \
    }                                                                 \
    return true;                                                      \
  }
SIMD128_TYPES(SIMD128_VALUE_EQUALS)
#undef SIMD128_VALUE_EQUALS


#if defined(V8_TARGET_LITTLE_ENDIAN)
#define SIMD128_READ_LANE(lane_type, lane_count, field_type, field_size) \
  lane_type value =                                                      \
      READ_##field_type##_FIELD(this, kValueOffset + lane * field_size);
#elif defined(V8_TARGET_BIG_ENDIAN)
#define SIMD128_READ_LANE(lane_type, lane_count, field_type, field_size) \
  lane_type value = READ_##field_type##_FIELD(                           \
      this, kValueOffset + (lane_count - lane - 1) * field_size);
#else
#error Unknown byte ordering
#endif

#if defined(V8_TARGET_LITTLE_ENDIAN)
#define SIMD128_WRITE_LANE(lane_count, field_type, field_size, value) \
  WRITE_##field_type##_FIELD(this, kValueOffset + lane * field_size, value);
#elif defined(V8_TARGET_BIG_ENDIAN)
#define SIMD128_WRITE_LANE(lane_count, field_type, field_size, value) \
  WRITE_##field_type##_FIELD(                                         \
      this, kValueOffset + (lane_count - lane - 1) * field_size, value);
#else
#error Unknown byte ordering
#endif

#define SIMD128_NUMERIC_LANE_FNS(type, lane_type, lane_count, field_type, \
                                 field_size)                              \
  lane_type type::get_lane(int lane) const {                              \
    DCHECK(lane < lane_count && lane >= 0);                               \
    SIMD128_READ_LANE(lane_type, lane_count, field_type, field_size)      \
    return value;                                                         \
  }                                                                       \
                                                                          \
  void type::set_lane(int lane, lane_type value) {                        \
    DCHECK(lane < lane_count && lane >= 0);                               \
    SIMD128_WRITE_LANE(lane_count, field_type, field_size, value)         \
  }

SIMD128_NUMERIC_LANE_FNS(Float32x4, float, 4, FLOAT, kFloatSize)
SIMD128_NUMERIC_LANE_FNS(Int32x4, int32_t, 4, INT32, kInt32Size)
SIMD128_NUMERIC_LANE_FNS(Uint32x4, uint32_t, 4, UINT32, kInt32Size)
SIMD128_NUMERIC_LANE_FNS(Int16x8, int16_t, 8, INT16, kShortSize)
SIMD128_NUMERIC_LANE_FNS(Uint16x8, uint16_t, 8, UINT16, kShortSize)
SIMD128_NUMERIC_LANE_FNS(Int8x16, int8_t, 16, INT8, kCharSize)
SIMD128_NUMERIC_LANE_FNS(Uint8x16, uint8_t, 16, UINT8, kCharSize)
#undef SIMD128_NUMERIC_LANE_FNS


#define SIMD128_BOOLEAN_LANE_FNS(type, lane_type, lane_count, field_type, \
                                 field_size)                              \
  bool type::get_lane(int lane) const {                                   \
    DCHECK(lane < lane_count && lane >= 0);                               \
    SIMD128_READ_LANE(lane_type, lane_count, field_type, field_size)      \
    DCHECK(value == 0 || value == -1);                                    \
    return value != 0;                                                    \
  }                                                                       \
                                                                          \
  void type::set_lane(int lane, bool value) {                             \
    DCHECK(lane < lane_count && lane >= 0);                               \
    int32_t int_val = value ? -1 : 0;                                     \
    SIMD128_WRITE_LANE(lane_count, field_type, field_size, int_val)       \
  }

SIMD128_BOOLEAN_LANE_FNS(Bool32x4, int32_t, 4, INT32, kInt32Size)
SIMD128_BOOLEAN_LANE_FNS(Bool16x8, int16_t, 8, INT16, kShortSize)
SIMD128_BOOLEAN_LANE_FNS(Bool8x16, int8_t, 16, INT8, kCharSize)
#undef SIMD128_BOOLEAN_LANE_FNS

#undef SIMD128_READ_LANE
#undef SIMD128_WRITE_LANE


ACCESSORS(JSReceiver, properties, FixedArray, kPropertiesOffset)


Object** FixedArray::GetFirstElementAddress() {
  return reinterpret_cast<Object**>(FIELD_ADDR(this, OffsetOfElementAt(0)));
}


bool FixedArray::ContainsOnlySmisOrHoles() {
  Object* the_hole = GetHeap()->the_hole_value();
  Object** current = GetFirstElementAddress();
  for (int i = 0; i < length(); ++i) {
    Object* candidate = *current++;
    if (!candidate->IsSmi() && candidate != the_hole) return false;
  }
  return true;
}


FixedArrayBase* JSObject::elements() const {
  Object* array = READ_FIELD(this, kElementsOffset);
  return static_cast<FixedArrayBase*>(array);
}


void AllocationSite::Initialize() {
  set_transition_info(Smi::kZero);
  SetElementsKind(GetInitialFastElementsKind());
  set_nested_site(Smi::kZero);
  set_pretenure_data(0);
  set_pretenure_create_count(0);
  set_dependent_code(DependentCode::cast(GetHeap()->empty_fixed_array()),
                     SKIP_WRITE_BARRIER);
}


bool AllocationSite::IsZombie() { return pretenure_decision() == kZombie; }


bool AllocationSite::IsMaybeTenure() {
  return pretenure_decision() == kMaybeTenure;
}


bool AllocationSite::PretenuringDecisionMade() {
  return pretenure_decision() != kUndecided;
}


void AllocationSite::MarkZombie() {
  DCHECK(!IsZombie());
  Initialize();
  set_pretenure_decision(kZombie);
}


ElementsKind AllocationSite::GetElementsKind() {
  DCHECK(!SitePointsToLiteral());
  int value = Smi::cast(transition_info())->value();
  return ElementsKindBits::decode(value);
}


void AllocationSite::SetElementsKind(ElementsKind kind) {
  int value = Smi::cast(transition_info())->value();
  set_transition_info(Smi::FromInt(ElementsKindBits::update(value, kind)),
                      SKIP_WRITE_BARRIER);
}


bool AllocationSite::CanInlineCall() {
  int value = Smi::cast(transition_info())->value();
  return DoNotInlineBit::decode(value) == 0;
}


void AllocationSite::SetDoNotInlineCall() {
  int value = Smi::cast(transition_info())->value();
  set_transition_info(Smi::FromInt(DoNotInlineBit::update(value, true)),
                      SKIP_WRITE_BARRIER);
}


bool AllocationSite::SitePointsToLiteral() {
  // If transition_info is a smi, then it represents an ElementsKind
  // for a constructed array. Otherwise, it must be a boilerplate
  // for an object or array literal.
  return transition_info()->IsJSArray() || transition_info()->IsJSObject();
}


// Heuristic: We only need to create allocation site info if the boilerplate
// elements kind is the initial elements kind.
AllocationSiteMode AllocationSite::GetMode(
    ElementsKind boilerplate_elements_kind) {
  if (IsFastSmiElementsKind(boilerplate_elements_kind)) {
    return TRACK_ALLOCATION_SITE;
  }

  return DONT_TRACK_ALLOCATION_SITE;
}

inline bool AllocationSite::CanTrack(InstanceType type) {
  if (FLAG_allocation_site_pretenuring) {
    return type == JS_ARRAY_TYPE ||
        type == JS_OBJECT_TYPE ||
        type < FIRST_NONSTRING_TYPE;
  }
  return type == JS_ARRAY_TYPE;
}


AllocationSite::PretenureDecision AllocationSite::pretenure_decision() {
  int value = pretenure_data();
  return PretenureDecisionBits::decode(value);
}


void AllocationSite::set_pretenure_decision(PretenureDecision decision) {
  int value = pretenure_data();
  set_pretenure_data(PretenureDecisionBits::update(value, decision));
}


bool AllocationSite::deopt_dependent_code() {
  int value = pretenure_data();
  return DeoptDependentCodeBit::decode(value);
}


void AllocationSite::set_deopt_dependent_code(bool deopt) {
  int value = pretenure_data();
  set_pretenure_data(DeoptDependentCodeBit::update(value, deopt));
}


int AllocationSite::memento_found_count() {
  int value = pretenure_data();
  return MementoFoundCountBits::decode(value);
}


inline void AllocationSite::set_memento_found_count(int count) {
  int value = pretenure_data();
  // Verify that we can count more mementos than we can possibly find in one
  // new space collection.
  DCHECK((GetHeap()->MaxSemiSpaceSize() /
          (Heap::kMinObjectSizeInWords * kPointerSize +
           AllocationMemento::kSize)) < MementoFoundCountBits::kMax);
  DCHECK(count < MementoFoundCountBits::kMax);
  set_pretenure_data(MementoFoundCountBits::update(value, count));
}


int AllocationSite::memento_create_count() { return pretenure_create_count(); }


void AllocationSite::set_memento_create_count(int count) {
  set_pretenure_create_count(count);
}


bool AllocationSite::IncrementMementoFoundCount(int increment) {
  if (IsZombie()) return false;

  int value = memento_found_count();
  set_memento_found_count(value + increment);
  return memento_found_count() >= kPretenureMinimumCreated;
}


inline void AllocationSite::IncrementMementoCreateCount() {
  DCHECK(FLAG_allocation_site_pretenuring);
  int value = memento_create_count();
  set_memento_create_count(value + 1);
}


inline bool AllocationSite::MakePretenureDecision(
    PretenureDecision current_decision,
    double ratio,
    bool maximum_size_scavenge) {
  // Here we just allow state transitions from undecided or maybe tenure
  // to don't tenure, maybe tenure, or tenure.
  if ((current_decision == kUndecided || current_decision == kMaybeTenure)) {
    if (ratio >= kPretenureRatio) {
      // We just transition into tenure state when the semi-space was at
      // maximum capacity.
      if (maximum_size_scavenge) {
        set_deopt_dependent_code(true);
        set_pretenure_decision(kTenure);
        // Currently we just need to deopt when we make a state transition to
        // tenure.
        return true;
      }
      set_pretenure_decision(kMaybeTenure);
    } else {
      set_pretenure_decision(kDontTenure);
    }
  }
  return false;
}


inline bool AllocationSite::DigestPretenuringFeedback(
    bool maximum_size_scavenge) {
  bool deopt = false;
  int create_count = memento_create_count();
  int found_count = memento_found_count();
  bool minimum_mementos_created = create_count >= kPretenureMinimumCreated;
  double ratio =
      minimum_mementos_created || FLAG_trace_pretenuring_statistics ?
          static_cast<double>(found_count) / create_count : 0.0;
  PretenureDecision current_decision = pretenure_decision();

  if (minimum_mementos_created) {
    deopt = MakePretenureDecision(
        current_decision, ratio, maximum_size_scavenge);
  }

  if (FLAG_trace_pretenuring_statistics) {
    PrintIsolate(GetIsolate(),
                 "pretenuring: AllocationSite(%p): (created, found, ratio) "
                 "(%d, %d, %f) %s => %s\n",
                 static_cast<void*>(this), create_count, found_count, ratio,
                 PretenureDecisionName(current_decision),
                 PretenureDecisionName(pretenure_decision()));
  }

  // Clear feedback calculation fields until the next gc.
  set_memento_found_count(0);
  set_memento_create_count(0);
  return deopt;
}


bool AllocationMemento::IsValid() {
  return allocation_site()->IsAllocationSite() &&
         !AllocationSite::cast(allocation_site())->IsZombie();
}


AllocationSite* AllocationMemento::GetAllocationSite() {
  DCHECK(IsValid());
  return AllocationSite::cast(allocation_site());
}

Address AllocationMemento::GetAllocationSiteUnchecked() {
  return reinterpret_cast<Address>(allocation_site());
}

void JSObject::EnsureCanContainHeapObjectElements(Handle<JSObject> object) {
  JSObject::ValidateElements(object);
  ElementsKind elements_kind = object->map()->elements_kind();
  if (!IsFastObjectElementsKind(elements_kind)) {
    if (IsFastHoleyElementsKind(elements_kind)) {
      TransitionElementsKind(object, FAST_HOLEY_ELEMENTS);
    } else {
      TransitionElementsKind(object, FAST_ELEMENTS);
    }
  }
}


void JSObject::EnsureCanContainElements(Handle<JSObject> object,
                                        Object** objects,
                                        uint32_t count,
                                        EnsureElementsMode mode) {
  ElementsKind current_kind = object->GetElementsKind();
  ElementsKind target_kind = current_kind;
  {
    DisallowHeapAllocation no_allocation;
    DCHECK(mode != ALLOW_COPIED_DOUBLE_ELEMENTS);
    bool is_holey = IsFastHoleyElementsKind(current_kind);
    if (current_kind == FAST_HOLEY_ELEMENTS) return;
    Object* the_hole = object->GetHeap()->the_hole_value();
    for (uint32_t i = 0; i < count; ++i) {
      Object* current = *objects++;
      if (current == the_hole) {
        is_holey = true;
        target_kind = GetHoleyElementsKind(target_kind);
      } else if (!current->IsSmi()) {
        if (mode == ALLOW_CONVERTED_DOUBLE_ELEMENTS && current->IsNumber()) {
          if (IsFastSmiElementsKind(target_kind)) {
            if (is_holey) {
              target_kind = FAST_HOLEY_DOUBLE_ELEMENTS;
            } else {
              target_kind = FAST_DOUBLE_ELEMENTS;
            }
          }
        } else if (is_holey) {
          target_kind = FAST_HOLEY_ELEMENTS;
          break;
        } else {
          target_kind = FAST_ELEMENTS;
        }
      }
    }
  }
  if (target_kind != current_kind) {
    TransitionElementsKind(object, target_kind);
  }
}


void JSObject::EnsureCanContainElements(Handle<JSObject> object,
                                        Handle<FixedArrayBase> elements,
                                        uint32_t length,
                                        EnsureElementsMode mode) {
  Heap* heap = object->GetHeap();
  if (elements->map() != heap->fixed_double_array_map()) {
    DCHECK(elements->map() == heap->fixed_array_map() ||
           elements->map() == heap->fixed_cow_array_map());
    if (mode == ALLOW_COPIED_DOUBLE_ELEMENTS) {
      mode = DONT_ALLOW_DOUBLE_ELEMENTS;
    }
    Object** objects =
        Handle<FixedArray>::cast(elements)->GetFirstElementAddress();
    EnsureCanContainElements(object, objects, length, mode);
    return;
  }

  DCHECK(mode == ALLOW_COPIED_DOUBLE_ELEMENTS);
  if (object->GetElementsKind() == FAST_HOLEY_SMI_ELEMENTS) {
    TransitionElementsKind(object, FAST_HOLEY_DOUBLE_ELEMENTS);
  } else if (object->GetElementsKind() == FAST_SMI_ELEMENTS) {
    Handle<FixedDoubleArray> double_array =
        Handle<FixedDoubleArray>::cast(elements);
    for (uint32_t i = 0; i < length; ++i) {
      if (double_array->is_the_hole(i)) {
        TransitionElementsKind(object, FAST_HOLEY_DOUBLE_ELEMENTS);
        return;
      }
    }
    TransitionElementsKind(object, FAST_DOUBLE_ELEMENTS);
  }
}


void JSObject::SetMapAndElements(Handle<JSObject> object,
                                 Handle<Map> new_map,
                                 Handle<FixedArrayBase> value) {
  JSObject::MigrateToMap(object, new_map);
  DCHECK((object->map()->has_fast_smi_or_object_elements() ||
          (*value == object->GetHeap()->empty_fixed_array()) ||
          object->map()->has_fast_string_wrapper_elements()) ==
         (value->map() == object->GetHeap()->fixed_array_map() ||
          value->map() == object->GetHeap()->fixed_cow_array_map()));
  DCHECK((*value == object->GetHeap()->empty_fixed_array()) ||
         (object->map()->has_fast_double_elements() ==
          value->IsFixedDoubleArray()));
  object->set_elements(*value);
}


void JSObject::set_elements(FixedArrayBase* value, WriteBarrierMode mode) {
  WRITE_FIELD(this, kElementsOffset, value);
  CONDITIONAL_WRITE_BARRIER(GetHeap(), this, kElementsOffset, value, mode);
}


void JSObject::initialize_elements() {
  FixedArrayBase* elements = map()->GetInitialElements();
  WRITE_FIELD(this, kElementsOffset, elements);
}


InterceptorInfo* JSObject::GetIndexedInterceptor() {
  return map()->GetIndexedInterceptor();
}

InterceptorInfo* JSObject::GetNamedInterceptor() {
  return map()->GetNamedInterceptor();
}

InterceptorInfo* Map::GetNamedInterceptor() {
  DCHECK(has_named_interceptor());
  JSFunction* constructor = JSFunction::cast(GetConstructor());
  DCHECK(constructor->shared()->IsApiFunction());
  return InterceptorInfo::cast(
      constructor->shared()->get_api_func_data()->named_property_handler());
}

InterceptorInfo* Map::GetIndexedInterceptor() {
  DCHECK(has_indexed_interceptor());
  JSFunction* constructor = JSFunction::cast(GetConstructor());
  DCHECK(constructor->shared()->IsApiFunction());
  return InterceptorInfo::cast(
      constructor->shared()->get_api_func_data()->indexed_property_handler());
}

double Oddball::to_number_raw() const {
  return READ_DOUBLE_FIELD(this, kToNumberRawOffset);
}

void Oddball::set_to_number_raw(double value) {
  WRITE_DOUBLE_FIELD(this, kToNumberRawOffset, value);
}

ACCESSORS(Oddball, to_string, String, kToStringOffset)
ACCESSORS(Oddball, to_number, Object, kToNumberOffset)
ACCESSORS(Oddball, type_of, String, kTypeOfOffset)


byte Oddball::kind() const {
  return Smi::cast(READ_FIELD(this, kKindOffset))->value();
}


void Oddball::set_kind(byte value) {
  WRITE_FIELD(this, kKindOffset, Smi::FromInt(value));
}


// static
Handle<Object> Oddball::ToNumber(Handle<Oddball> input) {
  return handle(input->to_number(), input->GetIsolate());
}


ACCESSORS(Cell, value, Object, kValueOffset)
ACCESSORS(PropertyCell, dependent_code, DependentCode, kDependentCodeOffset)
ACCESSORS(PropertyCell, property_details_raw, Object, kDetailsOffset)
ACCESSORS(PropertyCell, value, Object, kValueOffset)


PropertyDetails PropertyCell::property_details() {
  return PropertyDetails(Smi::cast(property_details_raw()));
}


void PropertyCell::set_property_details(PropertyDetails details) {
  set_property_details_raw(details.AsSmi());
}


Object* WeakCell::value() const { return READ_FIELD(this, kValueOffset); }


void WeakCell::clear() {
  // Either the garbage collector is clearing the cell or we are simply
  // initializing the root empty weak cell.
  DCHECK(GetHeap()->gc_state() == Heap::MARK_COMPACT ||
         this == GetHeap()->empty_weak_cell());
  WRITE_FIELD(this, kValueOffset, Smi::kZero);
}


void WeakCell::initialize(HeapObject* val) {
  WRITE_FIELD(this, kValueOffset, val);
  // We just have to execute the generational barrier here because we never
  // mark through a weak cell and collect evacuation candidates when we process
  // all weak cells.
  WriteBarrierMode mode = Marking::IsBlack(ObjectMarking::MarkBitFrom(this))
                              ? UPDATE_WRITE_BARRIER
                              : UPDATE_WEAK_WRITE_BARRIER;
  CONDITIONAL_WRITE_BARRIER(GetHeap(), this, kValueOffset, val, mode);
}

bool WeakCell::cleared() const { return value() == Smi::kZero; }

Object* WeakCell::next() const { return READ_FIELD(this, kNextOffset); }


void WeakCell::set_next(Object* val, WriteBarrierMode mode) {
  WRITE_FIELD(this, kNextOffset, val);
  if (mode == UPDATE_WRITE_BARRIER) {
    WRITE_BARRIER(GetHeap(), this, kNextOffset, val);
  }
}


void WeakCell::clear_next(Object* the_hole_value) {
  DCHECK_EQ(GetHeap()->the_hole_value(), the_hole_value);
  set_next(the_hole_value, SKIP_WRITE_BARRIER);
}

bool WeakCell::next_cleared() { return next()->IsTheHole(GetIsolate()); }

int JSObject::GetHeaderSize() { return GetHeaderSize(map()->instance_type()); }


int JSObject::GetHeaderSize(InstanceType type) {
  // Check for the most common kind of JavaScript object before
  // falling into the generic switch. This speeds up the internal
  // field operations considerably on average.
  if (type == JS_OBJECT_TYPE) return JSObject::kHeaderSize;
  switch (type) {
    case JS_API_OBJECT_TYPE:
    case JS_SPECIAL_API_OBJECT_TYPE:
      return JSObject::kHeaderSize;
    case JS_GENERATOR_OBJECT_TYPE:
      return JSGeneratorObject::kSize;
    case JS_GLOBAL_PROXY_TYPE:
      return JSGlobalProxy::kSize;
    case JS_GLOBAL_OBJECT_TYPE:
      return JSGlobalObject::kSize;
    case JS_BOUND_FUNCTION_TYPE:
      return JSBoundFunction::kSize;
    case JS_FUNCTION_TYPE:
      return JSFunction::kSize;
    case JS_VALUE_TYPE:
      return JSValue::kSize;
    case JS_DATE_TYPE:
      return JSDate::kSize;
    case JS_ARRAY_TYPE:
      return JSArray::kSize;
    case JS_ARRAY_BUFFER_TYPE:
      return JSArrayBuffer::kSize;
    case JS_TYPED_ARRAY_TYPE:
      return JSTypedArray::kSize;
    case JS_DATA_VIEW_TYPE:
      return JSDataView::kSize;
    case JS_SET_TYPE:
      return JSSet::kSize;
    case JS_MAP_TYPE:
      return JSMap::kSize;
    case JS_SET_ITERATOR_TYPE:
      return JSSetIterator::kSize;
    case JS_MAP_ITERATOR_TYPE:
      return JSMapIterator::kSize;
    case JS_WEAK_MAP_TYPE:
      return JSWeakMap::kSize;
    case JS_WEAK_SET_TYPE:
      return JSWeakSet::kSize;
    case JS_PROMISE_TYPE:
      return JSPromise::kSize;
    case JS_REGEXP_TYPE:
      return JSRegExp::kSize;
    case JS_CONTEXT_EXTENSION_OBJECT_TYPE:
      return JSObject::kHeaderSize;
    case JS_MESSAGE_OBJECT_TYPE:
      return JSMessageObject::kSize;
    case JS_ARGUMENTS_TYPE:
      return JSArgumentsObject::kHeaderSize;
    case JS_ERROR_TYPE:
      return JSObject::kHeaderSize;
    case JS_STRING_ITERATOR_TYPE:
      return JSStringIterator::kSize;
    case JS_MODULE_NAMESPACE_TYPE:
      return JSModuleNamespace::kSize;
    default:
      if (type >= FIRST_ARRAY_ITERATOR_TYPE &&
          type <= LAST_ARRAY_ITERATOR_TYPE) {
        return JSArrayIterator::kSize;
      }
      UNREACHABLE();
      return 0;
  }
}


int JSObject::GetInternalFieldCount(Map* map) {
  int instance_size = map->instance_size();
  if (instance_size == kVariableSizeSentinel) return 0;
  InstanceType instance_type = map->instance_type();
  return ((instance_size - GetHeaderSize(instance_type)) >> kPointerSizeLog2) -
         map->GetInObjectProperties();
}


int JSObject::GetInternalFieldCount() { return GetInternalFieldCount(map()); }


int JSObject::GetInternalFieldOffset(int index) {
  DCHECK(index < GetInternalFieldCount() && index >= 0);
  return GetHeaderSize() + (kPointerSize * index);
}


Object* JSObject::GetInternalField(int index) {
  DCHECK(index < GetInternalFieldCount() && index >= 0);
  // Internal objects do follow immediately after the header, whereas in-object
  // properties are at the end of the object. Therefore there is no need
  // to adjust the index here.
  return READ_FIELD(this, GetHeaderSize() + (kPointerSize * index));
}


void JSObject::SetInternalField(int index, Object* value) {
  DCHECK(index < GetInternalFieldCount() && index >= 0);
  // Internal objects do follow immediately after the header, whereas in-object
  // properties are at the end of the object. Therefore there is no need
  // to adjust the index here.
  int offset = GetHeaderSize() + (kPointerSize * index);
  WRITE_FIELD(this, offset, value);
  WRITE_BARRIER(GetHeap(), this, offset, value);
}


void JSObject::SetInternalField(int index, Smi* value) {
  DCHECK(index < GetInternalFieldCount() && index >= 0);
  // Internal objects do follow immediately after the header, whereas in-object
  // properties are at the end of the object. Therefore there is no need
  // to adjust the index here.
  int offset = GetHeaderSize() + (kPointerSize * index);
  WRITE_FIELD(this, offset, value);
}


bool JSObject::IsUnboxedDoubleField(FieldIndex index) {
  if (!FLAG_unbox_double_fields) return false;
  return map()->IsUnboxedDoubleField(index);
}


bool Map::IsUnboxedDoubleField(FieldIndex index) {
  if (!FLAG_unbox_double_fields) return false;
  if (index.is_hidden_field() || !index.is_inobject()) return false;
  return !layout_descriptor()->IsTagged(index.property_index());
}


// Access fast-case object properties at index. The use of these routines
// is needed to correctly distinguish between properties stored in-object and
// properties stored in the properties array.
Object* JSObject::RawFastPropertyAt(FieldIndex index) {
  DCHECK(!IsUnboxedDoubleField(index));
  if (index.is_inobject()) {
    return READ_FIELD(this, index.offset());
  } else {
    return properties()->get(index.outobject_array_index());
  }
}


double JSObject::RawFastDoublePropertyAt(FieldIndex index) {
  DCHECK(IsUnboxedDoubleField(index));
  return READ_DOUBLE_FIELD(this, index.offset());
}


void JSObject::RawFastPropertyAtPut(FieldIndex index, Object* value) {
  if (index.is_inobject()) {
    int offset = index.offset();
    WRITE_FIELD(this, offset, value);
    WRITE_BARRIER(GetHeap(), this, offset, value);
  } else {
    properties()->set(index.outobject_array_index(), value);
  }
}


void JSObject::RawFastDoublePropertyAtPut(FieldIndex index, double value) {
  WRITE_DOUBLE_FIELD(this, index.offset(), value);
}


void JSObject::FastPropertyAtPut(FieldIndex index, Object* value) {
  if (IsUnboxedDoubleField(index)) {
    DCHECK(value->IsMutableHeapNumber());
    RawFastDoublePropertyAtPut(index, HeapNumber::cast(value)->value());
  } else {
    RawFastPropertyAtPut(index, value);
  }
}

void JSObject::WriteToField(int descriptor, PropertyDetails details,
                            Object* value) {
  DCHECK(details.type() == DATA);
  DisallowHeapAllocation no_gc;
  FieldIndex index = FieldIndex::ForDescriptor(map(), descriptor);
  if (details.representation().IsDouble()) {
    // Nothing more to be done.
    if (value->IsUninitialized(this->GetIsolate())) {
      return;
    }
    if (IsUnboxedDoubleField(index)) {
      RawFastDoublePropertyAtPut(index, value->Number());
    } else {
      HeapNumber* box = HeapNumber::cast(RawFastPropertyAt(index));
      DCHECK(box->IsMutableHeapNumber());
      box->set_value(value->Number());
    }
  } else {
    RawFastPropertyAtPut(index, value);
  }
}

void JSObject::WriteToField(int descriptor, Object* value) {
  DescriptorArray* desc = map()->instance_descriptors();
  PropertyDetails details = desc->GetDetails(descriptor);
  WriteToField(descriptor, details, value);
}

int JSObject::GetInObjectPropertyOffset(int index) {
  return map()->GetInObjectPropertyOffset(index);
}


Object* JSObject::InObjectPropertyAt(int index) {
  int offset = GetInObjectPropertyOffset(index);
  return READ_FIELD(this, offset);
}


Object* JSObject::InObjectPropertyAtPut(int index,
                                        Object* value,
                                        WriteBarrierMode mode) {
  // Adjust for the number of properties stored in the object.
  int offset = GetInObjectPropertyOffset(index);
  WRITE_FIELD(this, offset, value);
  CONDITIONAL_WRITE_BARRIER(GetHeap(), this, offset, value, mode);
  return value;
}


void JSObject::InitializeBody(Map* map, int start_offset,
                              Object* pre_allocated_value,
                              Object* filler_value) {
  DCHECK(!filler_value->IsHeapObject() ||
         !GetHeap()->InNewSpace(filler_value));
  DCHECK(!pre_allocated_value->IsHeapObject() ||
         !GetHeap()->InNewSpace(pre_allocated_value));
  int size = map->instance_size();
  int offset = start_offset;
  if (filler_value != pre_allocated_value) {
    int end_of_pre_allocated_offset =
        size - (map->unused_property_fields() * kPointerSize);
    DCHECK_LE(kHeaderSize, end_of_pre_allocated_offset);
    while (offset < end_of_pre_allocated_offset) {
      WRITE_FIELD(this, offset, pre_allocated_value);
      offset += kPointerSize;
    }
  }
  while (offset < size) {
    WRITE_FIELD(this, offset, filler_value);
    offset += kPointerSize;
  }
}


bool Map::TooManyFastProperties(StoreFromKeyed store_mode) {
  if (unused_property_fields() != 0) return false;
  if (is_prototype_map()) return false;
  int minimum = store_mode == CERTAINLY_NOT_STORE_FROM_KEYED ? 128 : 12;
  int limit = Max(minimum, GetInObjectProperties());
  int external = NumberOfFields() - GetInObjectProperties();
  return external > limit;
}


void Struct::InitializeBody(int object_size) {
  Object* value = GetHeap()->undefined_value();
  for (int offset = kHeaderSize; offset < object_size; offset += kPointerSize) {
    WRITE_FIELD(this, offset, value);
  }
}

bool Object::ToArrayLength(uint32_t* index) { return Object::ToUint32(index); }


bool Object::ToArrayIndex(uint32_t* index) {
  return Object::ToUint32(index) && *index != kMaxUInt32;
}


void Object::VerifyApiCallResultType() {
#if DEBUG
  if (IsSmi()) return;
  DCHECK(IsHeapObject());
  Isolate* isolate = HeapObject::cast(this)->GetIsolate();
  if (!(IsString() || IsSymbol() || IsJSReceiver() || IsHeapNumber() ||
        IsSimd128Value() || IsUndefined(isolate) || IsTrue(isolate) ||
        IsFalse(isolate) || IsNull(isolate))) {
    FATAL("API call returned invalid object");
  }
#endif  // DEBUG
}


Object* FixedArray::get(int index) const {
  SLOW_DCHECK(index >= 0 && index < this->length());
  return NOBARRIER_READ_FIELD(this, kHeaderSize + index * kPointerSize);
}

Handle<Object> FixedArray::get(FixedArray* array, int index, Isolate* isolate) {
  return handle(array->get(index), isolate);
}

template <class T>
MaybeHandle<T> FixedArray::GetValue(Isolate* isolate, int index) const {
  Object* obj = get(index);
  if (obj->IsUndefined(isolate)) return MaybeHandle<T>();
  return Handle<T>(T::cast(obj), isolate);
}

template <class T>
Handle<T> FixedArray::GetValueChecked(Isolate* isolate, int index) const {
  Object* obj = get(index);
  CHECK(!obj->IsUndefined(isolate));
  return Handle<T>(T::cast(obj), isolate);
}
bool FixedArray::is_the_hole(Isolate* isolate, int index) {
  return get(index)->IsTheHole(isolate);
}

void FixedArray::set(int index, Smi* value) {
  DCHECK(map() != GetHeap()->fixed_cow_array_map());
  DCHECK(index >= 0 && index < this->length());
  DCHECK(reinterpret_cast<Object*>(value)->IsSmi());
  int offset = kHeaderSize + index * kPointerSize;
  NOBARRIER_WRITE_FIELD(this, offset, value);
}


void FixedArray::set(int index, Object* value) {
  DCHECK_NE(GetHeap()->fixed_cow_array_map(), map());
  DCHECK(IsFixedArray());
  DCHECK_GE(index, 0);
  DCHECK_LT(index, this->length());
  int offset = kHeaderSize + index * kPointerSize;
  NOBARRIER_WRITE_FIELD(this, offset, value);
  WRITE_BARRIER(GetHeap(), this, offset, value);
}


double FixedDoubleArray::get_scalar(int index) {
  DCHECK(map() != GetHeap()->fixed_cow_array_map() &&
         map() != GetHeap()->fixed_array_map());
  DCHECK(index >= 0 && index < this->length());
  DCHECK(!is_the_hole(index));
  return READ_DOUBLE_FIELD(this, kHeaderSize + index * kDoubleSize);
}


uint64_t FixedDoubleArray::get_representation(int index) {
  DCHECK(map() != GetHeap()->fixed_cow_array_map() &&
         map() != GetHeap()->fixed_array_map());
  DCHECK(index >= 0 && index < this->length());
  int offset = kHeaderSize + index * kDoubleSize;
  return READ_UINT64_FIELD(this, offset);
}

Handle<Object> FixedDoubleArray::get(FixedDoubleArray* array, int index,
                                     Isolate* isolate) {
  if (array->is_the_hole(index)) {
    return isolate->factory()->the_hole_value();
  } else {
    return isolate->factory()->NewNumber(array->get_scalar(index));
  }
}


void FixedDoubleArray::set(int index, double value) {
  DCHECK(map() != GetHeap()->fixed_cow_array_map() &&
         map() != GetHeap()->fixed_array_map());
  int offset = kHeaderSize + index * kDoubleSize;
  if (std::isnan(value)) {
    WRITE_DOUBLE_FIELD(this, offset, std::numeric_limits<double>::quiet_NaN());
  } else {
    WRITE_DOUBLE_FIELD(this, offset, value);
  }
  DCHECK(!is_the_hole(index));
}

void FixedDoubleArray::set_the_hole(Isolate* isolate, int index) {
  set_the_hole(index);
}

void FixedDoubleArray::set_the_hole(int index) {
  DCHECK(map() != GetHeap()->fixed_cow_array_map() &&
         map() != GetHeap()->fixed_array_map());
  int offset = kHeaderSize + index * kDoubleSize;
  WRITE_UINT64_FIELD(this, offset, kHoleNanInt64);
}

bool FixedDoubleArray::is_the_hole(Isolate* isolate, int index) {
  return is_the_hole(index);
}

bool FixedDoubleArray::is_the_hole(int index) {
  return get_representation(index) == kHoleNanInt64;
}


double* FixedDoubleArray::data_start() {
  return reinterpret_cast<double*>(FIELD_ADDR(this, kHeaderSize));
}


void FixedDoubleArray::FillWithHoles(int from, int to) {
  for (int i = from; i < to; i++) {
    set_the_hole(i);
  }
}


Object* WeakFixedArray::Get(int index) const {
  Object* raw = FixedArray::cast(this)->get(index + kFirstIndex);
  if (raw->IsSmi()) return raw;
  DCHECK(raw->IsWeakCell());
  return WeakCell::cast(raw)->value();
}


bool WeakFixedArray::IsEmptySlot(int index) const {
  DCHECK(index < Length());
  return Get(index)->IsSmi();
}


void WeakFixedArray::Clear(int index) {
  FixedArray::cast(this)->set(index + kFirstIndex, Smi::kZero);
}


int WeakFixedArray::Length() const {
  return FixedArray::cast(this)->length() - kFirstIndex;
}


int WeakFixedArray::last_used_index() const {
  return Smi::cast(FixedArray::cast(this)->get(kLastUsedIndexIndex))->value();
}


void WeakFixedArray::set_last_used_index(int index) {
  FixedArray::cast(this)->set(kLastUsedIndexIndex, Smi::FromInt(index));
}


template <class T>
T* WeakFixedArray::Iterator::Next() {
  if (list_ != NULL) {
    // Assert that list did not change during iteration.
    DCHECK_EQ(last_used_index_, list_->last_used_index());
    while (index_ < list_->Length()) {
      Object* item = list_->Get(index_++);
      if (item != Empty()) return T::cast(item);
    }
    list_ = NULL;
  }
  return NULL;
}


int ArrayList::Length() {
  if (FixedArray::cast(this)->length() == 0) return 0;
  return Smi::cast(FixedArray::cast(this)->get(kLengthIndex))->value();
}


void ArrayList::SetLength(int length) {
  return FixedArray::cast(this)->set(kLengthIndex, Smi::FromInt(length));
}


Object* ArrayList::Get(int index) {
  return FixedArray::cast(this)->get(kFirstIndex + index);
}


Object** ArrayList::Slot(int index) {
  return data_start() + kFirstIndex + index;
}

void ArrayList::Set(int index, Object* obj, WriteBarrierMode mode) {
  FixedArray::cast(this)->set(kFirstIndex + index, obj, mode);
}


void ArrayList::Clear(int index, Object* undefined) {
  DCHECK(undefined->IsUndefined(GetIsolate()));
  FixedArray::cast(this)
      ->set(kFirstIndex + index, undefined, SKIP_WRITE_BARRIER);
}

int RegExpMatchInfo::NumberOfCaptureRegisters() {
  DCHECK_GE(length(), kLastMatchOverhead);
  Object* obj = get(kNumberOfCapturesIndex);
  return Smi::cast(obj)->value();
}

void RegExpMatchInfo::SetNumberOfCaptureRegisters(int value) {
  DCHECK_GE(length(), kLastMatchOverhead);
  set(kNumberOfCapturesIndex, Smi::FromInt(value));
}

String* RegExpMatchInfo::LastSubject() {
  DCHECK_GE(length(), kLastMatchOverhead);
  Object* obj = get(kLastSubjectIndex);
  return String::cast(obj);
}

void RegExpMatchInfo::SetLastSubject(String* value) {
  DCHECK_GE(length(), kLastMatchOverhead);
  set(kLastSubjectIndex, value);
}

Object* RegExpMatchInfo::LastInput() {
  DCHECK_GE(length(), kLastMatchOverhead);
  return get(kLastInputIndex);
}

void RegExpMatchInfo::SetLastInput(Object* value) {
  DCHECK_GE(length(), kLastMatchOverhead);
  set(kLastInputIndex, value);
}

int RegExpMatchInfo::Capture(int i) {
  DCHECK_LT(i, NumberOfCaptureRegisters());
  Object* obj = get(kFirstCaptureIndex + i);
  return Smi::cast(obj)->value();
}

void RegExpMatchInfo::SetCapture(int i, int value) {
  DCHECK_LT(i, NumberOfCaptureRegisters());
  set(kFirstCaptureIndex + i, Smi::FromInt(value));
}

WriteBarrierMode HeapObject::GetWriteBarrierMode(
    const DisallowHeapAllocation& promise) {
  Heap* heap = GetHeap();
  if (heap->incremental_marking()->IsMarking()) return UPDATE_WRITE_BARRIER;
  if (heap->InNewSpace(this)) return SKIP_WRITE_BARRIER;
  return UPDATE_WRITE_BARRIER;
}


AllocationAlignment HeapObject::RequiredAlignment() {
#ifdef V8_HOST_ARCH_32_BIT
  if ((IsFixedFloat64Array() || IsFixedDoubleArray()) &&
      FixedArrayBase::cast(this)->length() != 0) {
    return kDoubleAligned;
  }
  if (IsHeapNumber()) return kDoubleUnaligned;
  if (IsSimd128Value()) return kSimd128Unaligned;
#endif  // V8_HOST_ARCH_32_BIT
  return kWordAligned;
}


void FixedArray::set(int index,
                     Object* value,
                     WriteBarrierMode mode) {
  DCHECK_NE(map(), GetHeap()->fixed_cow_array_map());
  DCHECK_GE(index, 0);
  DCHECK_LT(index, this->length());
  int offset = kHeaderSize + index * kPointerSize;
  NOBARRIER_WRITE_FIELD(this, offset, value);
  CONDITIONAL_WRITE_BARRIER(GetHeap(), this, offset, value, mode);
}


void FixedArray::NoWriteBarrierSet(FixedArray* array,
                                   int index,
                                   Object* value) {
  DCHECK_NE(array->map(), array->GetHeap()->fixed_cow_array_map());
  DCHECK_GE(index, 0);
  DCHECK_LT(index, array->length());
  DCHECK(!array->GetHeap()->InNewSpace(value));
  NOBARRIER_WRITE_FIELD(array, kHeaderSize + index * kPointerSize, value);
}

void FixedArray::set_undefined(int index) {
  set_undefined(GetIsolate(), index);
}

void FixedArray::set_undefined(Isolate* isolate, int index) {
  FixedArray::NoWriteBarrierSet(this, index,
                                isolate->heap()->undefined_value());
}

void FixedArray::set_null(int index) { set_null(GetIsolate(), index); }

void FixedArray::set_null(Isolate* isolate, int index) {
  FixedArray::NoWriteBarrierSet(this, index, isolate->heap()->null_value());
}

void FixedArray::set_the_hole(int index) { set_the_hole(GetIsolate(), index); }

void FixedArray::set_the_hole(Isolate* isolate, int index) {
  FixedArray::NoWriteBarrierSet(this, index, isolate->heap()->the_hole_value());
}

void FixedArray::FillWithHoles(int from, int to) {
  Isolate* isolate = GetIsolate();
  for (int i = from; i < to; i++) {
    set_the_hole(isolate, i);
  }
}


Object** FixedArray::data_start() {
  return HeapObject::RawField(this, kHeaderSize);
}


Object** FixedArray::RawFieldOfElementAt(int index) {
  return HeapObject::RawField(this, OffsetOfElementAt(index));
}

#define DEFINE_FRAME_ARRAY_ACCESSORS(name, type)                              \
  type* FrameArray::name(int frame_ix) const {                                \
    Object* obj =                                                             \
        get(kFirstIndex + frame_ix * kElementsPerFrame + k##name##Offset);    \
    return type::cast(obj);                                                   \
  }                                                                           \
                                                                              \
  void FrameArray::Set##name(int frame_ix, type* value) {                     \
    set(kFirstIndex + frame_ix * kElementsPerFrame + k##name##Offset, value); \
  }
FRAME_ARRAY_FIELD_LIST(DEFINE_FRAME_ARRAY_ACCESSORS)
#undef DEFINE_FRAME_ARRAY_ACCESSORS

bool FrameArray::IsWasmFrame(int frame_ix) const {
  const int flags = Flags(frame_ix)->value();
  return (flags & kIsWasmFrame) != 0;
}

bool FrameArray::IsAsmJsWasmFrame(int frame_ix) const {
  const int flags = Flags(frame_ix)->value();
  return (flags & kIsAsmJsWasmFrame) != 0;
}

int FrameArray::FrameCount() const {
  const int frame_count = Smi::cast(get(kFrameCountIndex))->value();
  DCHECK_LE(0, frame_count);
  return frame_count;
}

bool DescriptorArray::IsEmpty() {
  DCHECK(length() >= kFirstIndex ||
         this == GetHeap()->empty_descriptor_array());
  return length() < kFirstIndex;
}


int DescriptorArray::number_of_descriptors() {
  DCHECK(length() >= kFirstIndex || IsEmpty());
  int len = length();
  return len == 0 ? 0 : Smi::cast(get(kDescriptorLengthIndex))->value();
}


int DescriptorArray::number_of_descriptors_storage() {
  int len = length();
  return len == 0 ? 0 : (len - kFirstIndex) / kDescriptorSize;
}


int DescriptorArray::NumberOfSlackDescriptors() {
  return number_of_descriptors_storage() - number_of_descriptors();
}


void DescriptorArray::SetNumberOfDescriptors(int number_of_descriptors) {
  WRITE_FIELD(
      this, kDescriptorLengthOffset, Smi::FromInt(number_of_descriptors));
}


inline int DescriptorArray::number_of_entries() {
  return number_of_descriptors();
}


bool DescriptorArray::HasEnumCache() {
  return !IsEmpty() && !get(kEnumCacheIndex)->IsSmi();
}


void DescriptorArray::CopyEnumCacheFrom(DescriptorArray* array) {
  set(kEnumCacheIndex, array->get(kEnumCacheIndex));
}


FixedArray* DescriptorArray::GetEnumCache() {
  DCHECK(HasEnumCache());
  FixedArray* bridge = FixedArray::cast(get(kEnumCacheIndex));
  return FixedArray::cast(bridge->get(kEnumCacheBridgeCacheIndex));
}


bool DescriptorArray::HasEnumIndicesCache() {
  if (IsEmpty()) return false;
  Object* object = get(kEnumCacheIndex);
  if (object->IsSmi()) return false;
  FixedArray* bridge = FixedArray::cast(object);
  return !bridge->get(kEnumCacheBridgeIndicesCacheIndex)->IsSmi();
}


FixedArray* DescriptorArray::GetEnumIndicesCache() {
  DCHECK(HasEnumIndicesCache());
  FixedArray* bridge = FixedArray::cast(get(kEnumCacheIndex));
  return FixedArray::cast(bridge->get(kEnumCacheBridgeIndicesCacheIndex));
}


Object** DescriptorArray::GetEnumCacheSlot() {
  DCHECK(HasEnumCache());
  return HeapObject::RawField(reinterpret_cast<HeapObject*>(this),
                              kEnumCacheOffset);
}

// Perform a binary search in a fixed array.
template <SearchMode search_mode, typename T>
int BinarySearch(T* array, Name* name, int valid_entries,
                 int* out_insertion_index) {
  DCHECK(search_mode == ALL_ENTRIES || out_insertion_index == NULL);
  int low = 0;
  int high = array->number_of_entries() - 1;
  uint32_t hash = name->hash_field();
  int limit = high;

  DCHECK(low <= high);

  while (low != high) {
    int mid = low + (high - low) / 2;
    Name* mid_name = array->GetSortedKey(mid);
    uint32_t mid_hash = mid_name->hash_field();

    if (mid_hash >= hash) {
      high = mid;
    } else {
      low = mid + 1;
    }
  }

  for (; low <= limit; ++low) {
    int sort_index = array->GetSortedKeyIndex(low);
    Name* entry = array->GetKey(sort_index);
    uint32_t current_hash = entry->hash_field();
    if (current_hash != hash) {
      if (search_mode == ALL_ENTRIES && out_insertion_index != nullptr) {
        *out_insertion_index = sort_index + (current_hash > hash ? 0 : 1);
      }
      return T::kNotFound;
    }
    if (entry == name) {
      if (search_mode == ALL_ENTRIES || sort_index < valid_entries) {
        return sort_index;
      }
      return T::kNotFound;
    }
  }

  if (search_mode == ALL_ENTRIES && out_insertion_index != nullptr) {
    *out_insertion_index = limit + 1;
  }
  return T::kNotFound;
}


// Perform a linear search in this fixed array. len is the number of entry
// indices that are valid.
template <SearchMode search_mode, typename T>
int LinearSearch(T* array, Name* name, int valid_entries,
                 int* out_insertion_index) {
  if (search_mode == ALL_ENTRIES && out_insertion_index != nullptr) {
    uint32_t hash = name->hash_field();
    int len = array->number_of_entries();
    for (int number = 0; number < len; number++) {
      int sorted_index = array->GetSortedKeyIndex(number);
      Name* entry = array->GetKey(sorted_index);
      uint32_t current_hash = entry->hash_field();
      if (current_hash > hash) {
        *out_insertion_index = sorted_index;
        return T::kNotFound;
      }
      if (entry == name) return sorted_index;
    }
    *out_insertion_index = len;
    return T::kNotFound;
  } else {
    DCHECK_LE(valid_entries, array->number_of_entries());
    DCHECK_NULL(out_insertion_index);  // Not supported here.
    for (int number = 0; number < valid_entries; number++) {
      if (array->GetKey(number) == name) return number;
    }
    return T::kNotFound;
  }
}


template <SearchMode search_mode, typename T>
int Search(T* array, Name* name, int valid_entries, int* out_insertion_index) {
  SLOW_DCHECK(array->IsSortedNoDuplicates());

  if (valid_entries == 0) {
    if (search_mode == ALL_ENTRIES && out_insertion_index != nullptr) {
      *out_insertion_index = 0;
    }
    return T::kNotFound;
  }

  // Fast case: do linear search for small arrays.
  const int kMaxElementsForLinearSearch = 8;
  if (valid_entries <= kMaxElementsForLinearSearch) {
    return LinearSearch<search_mode>(array, name, valid_entries,
                                     out_insertion_index);
  }

  // Slow case: perform binary search.
  return BinarySearch<search_mode>(array, name, valid_entries,
                                   out_insertion_index);
}


int DescriptorArray::Search(Name* name, int valid_descriptors) {
  DCHECK(name->IsUniqueName());
  return internal::Search<VALID_ENTRIES>(this, name, valid_descriptors, NULL);
}

int DescriptorArray::SearchWithCache(Isolate* isolate, Name* name, Map* map) {
  DCHECK(name->IsUniqueName());
  int number_of_own_descriptors = map->NumberOfOwnDescriptors();
  if (number_of_own_descriptors == 0) return kNotFound;

  DescriptorLookupCache* cache = isolate->descriptor_lookup_cache();
  int number = cache->Lookup(map, name);

  if (number == DescriptorLookupCache::kAbsent) {
    number = Search(name, number_of_own_descriptors);
    cache->Update(map, name, number);
  }

  return number;
}

PropertyDetails Map::GetLastDescriptorDetails() {
  return instance_descriptors()->GetDetails(LastAdded());
}


int Map::LastAdded() {
  int number_of_own_descriptors = NumberOfOwnDescriptors();
  DCHECK(number_of_own_descriptors > 0);
  return number_of_own_descriptors - 1;
}


int Map::NumberOfOwnDescriptors() {
  return NumberOfOwnDescriptorsBits::decode(bit_field3());
}


void Map::SetNumberOfOwnDescriptors(int number) {
  DCHECK(number <= instance_descriptors()->number_of_descriptors());
  set_bit_field3(NumberOfOwnDescriptorsBits::update(bit_field3(), number));
}


int Map::EnumLength() { return EnumLengthBits::decode(bit_field3()); }


void Map::SetEnumLength(int length) {
  if (length != kInvalidEnumCacheSentinel) {
    DCHECK(length >= 0);
    DCHECK(length == 0 || instance_descriptors()->HasEnumCache());
    DCHECK(length <= NumberOfOwnDescriptors());
  }
  set_bit_field3(EnumLengthBits::update(bit_field3(), length));
}


FixedArrayBase* Map::GetInitialElements() {
  FixedArrayBase* result = nullptr;
  if (has_fast_elements() || has_fast_string_wrapper_elements()) {
    result = GetHeap()->empty_fixed_array();
  } else if (has_fast_sloppy_arguments_elements()) {
    result = GetHeap()->empty_sloppy_arguments_elements();
  } else if (has_fixed_typed_array_elements()) {
    result = GetHeap()->EmptyFixedTypedArrayForMap(this);
  } else {
    UNREACHABLE();
  }
  DCHECK(!GetHeap()->InNewSpace(result));
  return result;
}

// static
Handle<Map> Map::ReconfigureProperty(Handle<Map> map, int modify_index,
                                     PropertyKind new_kind,
                                     PropertyAttributes new_attributes,
                                     Representation new_representation,
                                     Handle<FieldType> new_field_type,
                                     StoreMode store_mode) {
  return Reconfigure(map, map->elements_kind(), modify_index, new_kind,
                     new_attributes, new_representation, new_field_type,
                     store_mode);
}

// static
Handle<Map> Map::ReconfigureElementsKind(Handle<Map> map,
                                         ElementsKind new_elements_kind) {
  return Reconfigure(map, new_elements_kind, -1, kData, NONE,
                     Representation::None(), FieldType::None(map->GetIsolate()),
                     ALLOW_IN_DESCRIPTOR);
}

Object** DescriptorArray::GetKeySlot(int descriptor_number) {
  DCHECK(descriptor_number < number_of_descriptors());
  return RawFieldOfElementAt(ToKeyIndex(descriptor_number));
}


Object** DescriptorArray::GetDescriptorStartSlot(int descriptor_number) {
  return GetKeySlot(descriptor_number);
}


Object** DescriptorArray::GetDescriptorEndSlot(int descriptor_number) {
  return GetValueSlot(descriptor_number - 1) + 1;
}


Name* DescriptorArray::GetKey(int descriptor_number) {
  DCHECK(descriptor_number < number_of_descriptors());
  return Name::cast(get(ToKeyIndex(descriptor_number)));
}


int DescriptorArray::GetSortedKeyIndex(int descriptor_number) {
  return GetDetails(descriptor_number).pointer();
}


Name* DescriptorArray::GetSortedKey(int descriptor_number) {
  return GetKey(GetSortedKeyIndex(descriptor_number));
}


void DescriptorArray::SetSortedKey(int descriptor_index, int pointer) {
  PropertyDetails details = GetDetails(descriptor_index);
  set(ToDetailsIndex(descriptor_index), details.set_pointer(pointer).AsSmi());
}


void DescriptorArray::SetRepresentation(int descriptor_index,
                                        Representation representation) {
  DCHECK(!representation.IsNone());
  PropertyDetails details = GetDetails(descriptor_index);
  set(ToDetailsIndex(descriptor_index),
      details.CopyWithRepresentation(representation).AsSmi());
}


Object** DescriptorArray::GetValueSlot(int descriptor_number) {
  DCHECK(descriptor_number < number_of_descriptors());
  return RawFieldOfElementAt(ToValueIndex(descriptor_number));
}


int DescriptorArray::GetValueOffset(int descriptor_number) {
  return OffsetOfElementAt(ToValueIndex(descriptor_number));
}


Object* DescriptorArray::GetValue(int descriptor_number) {
  DCHECK(descriptor_number < number_of_descriptors());
  return get(ToValueIndex(descriptor_number));
}


void DescriptorArray::SetValue(int descriptor_index, Object* value) {
  set(ToValueIndex(descriptor_index), value);
}


PropertyDetails DescriptorArray::GetDetails(int descriptor_number) {
  DCHECK(descriptor_number < number_of_descriptors());
  Object* details = get(ToDetailsIndex(descriptor_number));
  return PropertyDetails(Smi::cast(details));
}


PropertyType DescriptorArray::GetType(int descriptor_number) {
  return GetDetails(descriptor_number).type();
}


int DescriptorArray::GetFieldIndex(int descriptor_number) {
  DCHECK(GetDetails(descriptor_number).location() == kField);
  return GetDetails(descriptor_number).field_index();
}

Object* DescriptorArray::GetConstant(int descriptor_number) {
  return GetValue(descriptor_number);
}


Object* DescriptorArray::GetCallbacksObject(int descriptor_number) {
  DCHECK(GetType(descriptor_number) == ACCESSOR_CONSTANT);
  return GetValue(descriptor_number);
}


AccessorDescriptor* DescriptorArray::GetCallbacks(int descriptor_number) {
  DCHECK(GetType(descriptor_number) == ACCESSOR_CONSTANT);
  Foreign* p = Foreign::cast(GetCallbacksObject(descriptor_number));
  return reinterpret_cast<AccessorDescriptor*>(p->foreign_address());
}


void DescriptorArray::Get(int descriptor_number, Descriptor* desc) {
  desc->Init(handle(GetKey(descriptor_number), GetIsolate()),
             handle(GetValue(descriptor_number), GetIsolate()),
             GetDetails(descriptor_number));
}


void DescriptorArray::SetDescriptor(int descriptor_number, Descriptor* desc) {
  // Range check.
  DCHECK(descriptor_number < number_of_descriptors());
  set(ToKeyIndex(descriptor_number), *desc->GetKey());
  set(ToValueIndex(descriptor_number), *desc->GetValue());
  set(ToDetailsIndex(descriptor_number), desc->GetDetails().AsSmi());
}


void DescriptorArray::Set(int descriptor_number, Descriptor* desc) {
  // Range check.
  DCHECK(descriptor_number < number_of_descriptors());

  set(ToKeyIndex(descriptor_number), *desc->GetKey());
  set(ToValueIndex(descriptor_number), *desc->GetValue());
  set(ToDetailsIndex(descriptor_number), desc->GetDetails().AsSmi());
}


void DescriptorArray::Append(Descriptor* desc) {
  DisallowHeapAllocation no_gc;
  int descriptor_number = number_of_descriptors();
  SetNumberOfDescriptors(descriptor_number + 1);
  Set(descriptor_number, desc);

  uint32_t hash = desc->GetKey()->Hash();

  int insertion;

  for (insertion = descriptor_number; insertion > 0; --insertion) {
    Name* key = GetSortedKey(insertion - 1);
    if (key->Hash() <= hash) break;
    SetSortedKey(insertion, GetSortedKeyIndex(insertion - 1));
  }

  SetSortedKey(insertion, descriptor_number);
}


void DescriptorArray::SwapSortedKeys(int first, int second) {
  int first_key = GetSortedKeyIndex(first);
  SetSortedKey(first, GetSortedKeyIndex(second));
  SetSortedKey(second, first_key);
}


PropertyType DescriptorArray::Entry::type() { return descs_->GetType(index_); }


Object* DescriptorArray::Entry::GetCallbackObject() {
  return descs_->GetValue(index_);
}


int HashTableBase::NumberOfElements() {
  return Smi::cast(get(kNumberOfElementsIndex))->value();
}


int HashTableBase::NumberOfDeletedElements() {
  return Smi::cast(get(kNumberOfDeletedElementsIndex))->value();
}


int HashTableBase::Capacity() {
  return Smi::cast(get(kCapacityIndex))->value();
}


void HashTableBase::ElementAdded() {
  SetNumberOfElements(NumberOfElements() + 1);
}


void HashTableBase::ElementRemoved() {
  SetNumberOfElements(NumberOfElements() - 1);
  SetNumberOfDeletedElements(NumberOfDeletedElements() + 1);
}


void HashTableBase::ElementsRemoved(int n) {
  SetNumberOfElements(NumberOfElements() - n);
  SetNumberOfDeletedElements(NumberOfDeletedElements() + n);
}


// static
int HashTableBase::ComputeCapacity(int at_least_space_for) {
  int capacity = base::bits::RoundUpToPowerOfTwo32(at_least_space_for * 2);
  return Max(capacity, kMinCapacity);
}

bool HashTableBase::IsKey(Isolate* isolate, Object* k) {
  Heap* heap = isolate->heap();
  return k != heap->the_hole_value() && k != heap->undefined_value();
}

bool HashTableBase::IsKey(Object* k) {
  Isolate* isolate = this->GetIsolate();
  return !k->IsTheHole(isolate) && !k->IsUndefined(isolate);
}


void HashTableBase::SetNumberOfElements(int nof) {
  set(kNumberOfElementsIndex, Smi::FromInt(nof));
}


void HashTableBase::SetNumberOfDeletedElements(int nod) {
  set(kNumberOfDeletedElementsIndex, Smi::FromInt(nod));
}

template <typename Key>
Map* BaseShape<Key>::GetMap(Isolate* isolate) {
  return isolate->heap()->hash_table_map();
}

template <typename Derived, typename Shape, typename Key>
int HashTable<Derived, Shape, Key>::FindEntry(Key key) {
  return FindEntry(GetIsolate(), key);
}


template<typename Derived, typename Shape, typename Key>
int HashTable<Derived, Shape, Key>::FindEntry(Isolate* isolate, Key key) {
  return FindEntry(isolate, key, HashTable::Hash(key));
}

// Find entry for key otherwise return kNotFound.
template <typename Derived, typename Shape, typename Key>
int HashTable<Derived, Shape, Key>::FindEntry(Isolate* isolate, Key key,
                                              int32_t hash) {
  uint32_t capacity = Capacity();
  uint32_t entry = FirstProbe(hash, capacity);
  uint32_t count = 1;
  // EnsureCapacity will guarantee the hash table is never full.
  Object* undefined = isolate->heap()->undefined_value();
  Object* the_hole = isolate->heap()->the_hole_value();
  while (true) {
    Object* element = KeyAt(entry);
    // Empty entry. Uses raw unchecked accessors because it is called by the
    // string table during bootstrapping.
    if (element == undefined) break;
    if (element != the_hole && Shape::IsMatch(key, element)) return entry;
    entry = NextProbe(entry, count++, capacity);
  }
  return kNotFound;
}

template <typename Derived, typename Shape, typename Key>
bool HashTable<Derived, Shape, Key>::Has(Key key) {
  return FindEntry(key) != kNotFound;
}

template <typename Derived, typename Shape, typename Key>
bool HashTable<Derived, Shape, Key>::Has(Isolate* isolate, Key key) {
  return FindEntry(isolate, key) != kNotFound;
}

bool ObjectHashSet::Has(Isolate* isolate, Handle<Object> key, int32_t hash) {
  return FindEntry(isolate, key, hash) != kNotFound;
}

bool ObjectHashSet::Has(Isolate* isolate, Handle<Object> key) {
  Object* hash = key->GetHash();
  if (!hash->IsSmi()) return false;
  return FindEntry(isolate, key, Smi::cast(hash)->value()) != kNotFound;
}

bool StringSetShape::IsMatch(String* key, Object* value) {
  return value->IsString() && key->Equals(String::cast(value));
}

uint32_t StringSetShape::Hash(String* key) { return key->Hash(); }

uint32_t StringSetShape::HashForObject(String* key, Object* object) {
  return object->IsString() ? String::cast(object)->Hash() : 0;
}

bool SeededNumberDictionary::requires_slow_elements() {
  Object* max_index_object = get(kMaxNumberKeyIndex);
  if (!max_index_object->IsSmi()) return false;
  return 0 !=
      (Smi::cast(max_index_object)->value() & kRequiresSlowElementsMask);
}


uint32_t SeededNumberDictionary::max_number_key() {
  DCHECK(!requires_slow_elements());
  Object* max_index_object = get(kMaxNumberKeyIndex);
  if (!max_index_object->IsSmi()) return 0;
  uint32_t value = static_cast<uint32_t>(Smi::cast(max_index_object)->value());
  return value >> kRequiresSlowElementsTagSize;
}


void SeededNumberDictionary::set_requires_slow_elements() {
  set(kMaxNumberKeyIndex, Smi::FromInt(kRequiresSlowElementsMask));
}


template <class T>
PodArray<T>* PodArray<T>::cast(Object* object) {
  SLOW_DCHECK(object->IsByteArray());
  return reinterpret_cast<PodArray<T>*>(object);
}
template <class T>
const PodArray<T>* PodArray<T>::cast(const Object* object) {
  SLOW_DCHECK(object->IsByteArray());
  return reinterpret_cast<const PodArray<T>*>(object);
}

// static
template <class T>
Handle<PodArray<T>> PodArray<T>::New(Isolate* isolate, int length,
                                     PretenureFlag pretenure) {
  return Handle<PodArray<T>>::cast(
      isolate->factory()->NewByteArray(length * sizeof(T), pretenure));
}

// static
template <class Traits>
STATIC_CONST_MEMBER_DEFINITION const InstanceType
    FixedTypedArray<Traits>::kInstanceType;


template <class Traits>
FixedTypedArray<Traits>* FixedTypedArray<Traits>::cast(Object* object) {
  SLOW_DCHECK(object->IsHeapObject() &&
              HeapObject::cast(object)->map()->instance_type() ==
              Traits::kInstanceType);
  return reinterpret_cast<FixedTypedArray<Traits>*>(object);
}


template <class Traits>
const FixedTypedArray<Traits>*
FixedTypedArray<Traits>::cast(const Object* object) {
  SLOW_DCHECK(object->IsHeapObject() &&
              HeapObject::cast(object)->map()->instance_type() ==
              Traits::kInstanceType);
  return reinterpret_cast<FixedTypedArray<Traits>*>(object);
}


#define DEFINE_DEOPT_ELEMENT_ACCESSORS(name, type)       \
  type* DeoptimizationInputData::name() {                \
    return type::cast(get(k##name##Index));              \
  }                                                      \
  void DeoptimizationInputData::Set##name(type* value) { \
    set(k##name##Index, value);                          \
  }

DEFINE_DEOPT_ELEMENT_ACCESSORS(TranslationByteArray, ByteArray)
DEFINE_DEOPT_ELEMENT_ACCESSORS(InlinedFunctionCount, Smi)
DEFINE_DEOPT_ELEMENT_ACCESSORS(LiteralArray, FixedArray)
DEFINE_DEOPT_ELEMENT_ACCESSORS(OsrAstId, Smi)
DEFINE_DEOPT_ELEMENT_ACCESSORS(OsrPcOffset, Smi)
DEFINE_DEOPT_ELEMENT_ACCESSORS(OptimizationId, Smi)
DEFINE_DEOPT_ELEMENT_ACCESSORS(SharedFunctionInfo, Object)
DEFINE_DEOPT_ELEMENT_ACCESSORS(WeakCellCache, Object)
DEFINE_DEOPT_ELEMENT_ACCESSORS(InliningPositions, PodArray<InliningPosition>)

#undef DEFINE_DEOPT_ELEMENT_ACCESSORS


#define DEFINE_DEOPT_ENTRY_ACCESSORS(name, type)                \
  type* DeoptimizationInputData::name(int i) {                  \
    return type::cast(get(IndexForEntry(i) + k##name##Offset)); \
  }                                                             \
  void DeoptimizationInputData::Set##name(int i, type* value) { \
    set(IndexForEntry(i) + k##name##Offset, value);             \
  }

DEFINE_DEOPT_ENTRY_ACCESSORS(AstIdRaw, Smi)
DEFINE_DEOPT_ENTRY_ACCESSORS(TranslationIndex, Smi)
DEFINE_DEOPT_ENTRY_ACCESSORS(ArgumentsStackHeight, Smi)
DEFINE_DEOPT_ENTRY_ACCESSORS(Pc, Smi)

#undef DEFINE_DEOPT_ENTRY_ACCESSORS


BailoutId DeoptimizationInputData::AstId(int i) {
  return BailoutId(AstIdRaw(i)->value());
}


void DeoptimizationInputData::SetAstId(int i, BailoutId value) {
  SetAstIdRaw(i, Smi::FromInt(value.ToInt()));
}


int DeoptimizationInputData::DeoptCount() {
  return (length() - kFirstDeoptEntryIndex) / kDeoptEntrySize;
}


int DeoptimizationOutputData::DeoptPoints() { return length() / 2; }


BailoutId DeoptimizationOutputData::AstId(int index) {
  return BailoutId(Smi::cast(get(index * 2))->value());
}


void DeoptimizationOutputData::SetAstId(int index, BailoutId id) {
  set(index * 2, Smi::FromInt(id.ToInt()));
}


Smi* DeoptimizationOutputData::PcAndState(int index) {
  return Smi::cast(get(1 + index * 2));
}


void DeoptimizationOutputData::SetPcAndState(int index, Smi* offset) {
  set(1 + index * 2, offset);
}


Object* LiteralsArray::get(int index) const { return FixedArray::get(index); }


void LiteralsArray::set(int index, Object* value) {
  FixedArray::set(index, value);
}


void LiteralsArray::set(int index, Smi* value) {
  FixedArray::set(index, value);
}


void LiteralsArray::set(int index, Object* value, WriteBarrierMode mode) {
  FixedArray::set(index, value, mode);
}


LiteralsArray* LiteralsArray::cast(Object* object) {
  SLOW_DCHECK(object->IsLiteralsArray());
  return reinterpret_cast<LiteralsArray*>(object);
}


TypeFeedbackVector* LiteralsArray::feedback_vector() const {
  if (length() == 0) {
    return TypeFeedbackVector::cast(
        const_cast<FixedArray*>(FixedArray::cast(this)));
  }
  return TypeFeedbackVector::cast(get(kVectorIndex));
}


void LiteralsArray::set_feedback_vector(TypeFeedbackVector* vector) {
  if (length() <= kVectorIndex) {
    DCHECK(vector->length() == 0);
    return;
  }
  set(kVectorIndex, vector);
}


Object* LiteralsArray::literal(int literal_index) const {
  return get(kFirstLiteralIndex + literal_index);
}


void LiteralsArray::set_literal(int literal_index, Object* literal) {
  set(kFirstLiteralIndex + literal_index, literal);
}

void LiteralsArray::set_literal_undefined(int literal_index) {
  set_undefined(kFirstLiteralIndex + literal_index);
}

int LiteralsArray::literals_count() const {
  return length() - kFirstLiteralIndex;
}

int HandlerTable::GetRangeStart(int index) const {
  return Smi::cast(get(index * kRangeEntrySize + kRangeStartIndex))->value();
}

int HandlerTable::GetRangeEnd(int index) const {
  return Smi::cast(get(index * kRangeEntrySize + kRangeEndIndex))->value();
}

int HandlerTable::GetRangeHandler(int index) const {
  return HandlerOffsetField::decode(
      Smi::cast(get(index * kRangeEntrySize + kRangeHandlerIndex))->value());
}

int HandlerTable::GetRangeData(int index) const {
  return Smi::cast(get(index * kRangeEntrySize + kRangeDataIndex))->value();
}

void HandlerTable::SetRangeStart(int index, int value) {
  set(index * kRangeEntrySize + kRangeStartIndex, Smi::FromInt(value));
}


void HandlerTable::SetRangeEnd(int index, int value) {
  set(index * kRangeEntrySize + kRangeEndIndex, Smi::FromInt(value));
}


void HandlerTable::SetRangeHandler(int index, int offset,
                                   CatchPrediction prediction) {
  int value = HandlerOffsetField::encode(offset) |
              HandlerPredictionField::encode(prediction);
  set(index * kRangeEntrySize + kRangeHandlerIndex, Smi::FromInt(value));
}

void HandlerTable::SetRangeData(int index, int value) {
  set(index * kRangeEntrySize + kRangeDataIndex, Smi::FromInt(value));
}


void HandlerTable::SetReturnOffset(int index, int value) {
  set(index * kReturnEntrySize + kReturnOffsetIndex, Smi::FromInt(value));
}

void HandlerTable::SetReturnHandler(int index, int offset) {
  int value = HandlerOffsetField::encode(offset);
  set(index * kReturnEntrySize + kReturnHandlerIndex, Smi::FromInt(value));
}

int HandlerTable::NumberOfRangeEntries() const {
  return length() / kRangeEntrySize;
}

template <typename Derived, typename Shape, typename Key>
HashTable<Derived, Shape, Key>*
HashTable<Derived, Shape, Key>::cast(Object* obj) {
  SLOW_DCHECK(obj->IsHashTable());
  return reinterpret_cast<HashTable*>(obj);
}


template <typename Derived, typename Shape, typename Key>
const HashTable<Derived, Shape, Key>*
HashTable<Derived, Shape, Key>::cast(const Object* obj) {
  SLOW_DCHECK(obj->IsHashTable());
  return reinterpret_cast<const HashTable*>(obj);
}


SMI_ACCESSORS(FixedArrayBase, length, kLengthOffset)
SYNCHRONIZED_SMI_ACCESSORS(FixedArrayBase, length, kLengthOffset)

SMI_ACCESSORS(FreeSpace, size, kSizeOffset)
NOBARRIER_SMI_ACCESSORS(FreeSpace, size, kSizeOffset)

SMI_ACCESSORS(String, length, kLengthOffset)
SYNCHRONIZED_SMI_ACCESSORS(String, length, kLengthOffset)


int FreeSpace::Size() { return size(); }


FreeSpace* FreeSpace::next() {
  DCHECK(map() == GetHeap()->root(Heap::kFreeSpaceMapRootIndex) ||
         (!GetHeap()->deserialization_complete() && map() == NULL));
  DCHECK_LE(kNextOffset + kPointerSize, nobarrier_size());
  return reinterpret_cast<FreeSpace*>(
      Memory::Address_at(address() + kNextOffset));
}


void FreeSpace::set_next(FreeSpace* next) {
  DCHECK(map() == GetHeap()->root(Heap::kFreeSpaceMapRootIndex) ||
         (!GetHeap()->deserialization_complete() && map() == NULL));
  DCHECK_LE(kNextOffset + kPointerSize, nobarrier_size());
  base::NoBarrier_Store(
      reinterpret_cast<base::AtomicWord*>(address() + kNextOffset),
      reinterpret_cast<base::AtomicWord>(next));
}


FreeSpace* FreeSpace::cast(HeapObject* o) {
  SLOW_DCHECK(!o->GetHeap()->deserialization_complete() || o->IsFreeSpace());
  return reinterpret_cast<FreeSpace*>(o);
}


uint32_t Name::hash_field() {
  return READ_UINT32_FIELD(this, kHashFieldOffset);
}


void Name::set_hash_field(uint32_t value) {
  WRITE_UINT32_FIELD(this, kHashFieldOffset, value);
#if V8_HOST_ARCH_64_BIT
#if V8_TARGET_LITTLE_ENDIAN
  WRITE_UINT32_FIELD(this, kHashFieldSlot + kIntSize, 0);
#else
  WRITE_UINT32_FIELD(this, kHashFieldSlot, 0);
#endif
#endif
}


bool Name::Equals(Name* other) {
  if (other == this) return true;
  if ((this->IsInternalizedString() && other->IsInternalizedString()) ||
      this->IsSymbol() || other->IsSymbol()) {
    return false;
  }
  return String::cast(this)->SlowEquals(String::cast(other));
}


bool Name::Equals(Handle<Name> one, Handle<Name> two) {
  if (one.is_identical_to(two)) return true;
  if ((one->IsInternalizedString() && two->IsInternalizedString()) ||
      one->IsSymbol() || two->IsSymbol()) {
    return false;
  }
  return String::SlowEquals(Handle<String>::cast(one),
                            Handle<String>::cast(two));
}


ACCESSORS(Symbol, name, Object, kNameOffset)
SMI_ACCESSORS(Symbol, flags, kFlagsOffset)
BOOL_ACCESSORS(Symbol, flags, is_private, kPrivateBit)
BOOL_ACCESSORS(Symbol, flags, is_well_known_symbol, kWellKnownSymbolBit)
BOOL_ACCESSORS(Symbol, flags, is_public, kPublicBit)

bool String::Equals(String* other) {
  if (other == this) return true;
  if (this->IsInternalizedString() && other->IsInternalizedString()) {
    return false;
  }
  return SlowEquals(other);
}


bool String::Equals(Handle<String> one, Handle<String> two) {
  if (one.is_identical_to(two)) return true;
  if (one->IsInternalizedString() && two->IsInternalizedString()) {
    return false;
  }
  return SlowEquals(one, two);
}


Handle<String> String::Flatten(Handle<String> string, PretenureFlag pretenure) {
  if (!string->IsConsString()) return string;
  Handle<ConsString> cons = Handle<ConsString>::cast(string);
  if (cons->IsFlat()) return handle(cons->first());
  return SlowFlatten(cons, pretenure);
}


uint16_t String::Get(int index) {
  DCHECK(index >= 0 && index < length());
  switch (StringShape(this).full_representation_tag()) {
    case kSeqStringTag | kOneByteStringTag:
      return SeqOneByteString::cast(this)->SeqOneByteStringGet(index);
    case kSeqStringTag | kTwoByteStringTag:
      return SeqTwoByteString::cast(this)->SeqTwoByteStringGet(index);
    case kConsStringTag | kOneByteStringTag:
    case kConsStringTag | kTwoByteStringTag:
      return ConsString::cast(this)->ConsStringGet(index);
    case kExternalStringTag | kOneByteStringTag:
      return ExternalOneByteString::cast(this)->ExternalOneByteStringGet(index);
    case kExternalStringTag | kTwoByteStringTag:
      return ExternalTwoByteString::cast(this)->ExternalTwoByteStringGet(index);
    case kSlicedStringTag | kOneByteStringTag:
    case kSlicedStringTag | kTwoByteStringTag:
      return SlicedString::cast(this)->SlicedStringGet(index);
    default:
      break;
  }

  UNREACHABLE();
  return 0;
}


void String::Set(int index, uint16_t value) {
  DCHECK(index >= 0 && index < length());
  DCHECK(StringShape(this).IsSequential());

  return this->IsOneByteRepresentation()
      ? SeqOneByteString::cast(this)->SeqOneByteStringSet(index, value)
      : SeqTwoByteString::cast(this)->SeqTwoByteStringSet(index, value);
}


bool String::IsFlat() {
  if (!StringShape(this).IsCons()) return true;
  return ConsString::cast(this)->second()->length() == 0;
}


String* String::GetUnderlying() {
  // Giving direct access to underlying string only makes sense if the
  // wrapping string is already flattened.
  DCHECK(this->IsFlat());
  DCHECK(StringShape(this).IsIndirect());
  STATIC_ASSERT(ConsString::kFirstOffset == SlicedString::kParentOffset);
  const int kUnderlyingOffset = SlicedString::kParentOffset;
  return String::cast(READ_FIELD(this, kUnderlyingOffset));
}


template<class Visitor>
ConsString* String::VisitFlat(Visitor* visitor,
                              String* string,
                              const int offset) {
  int slice_offset = offset;
  const int length = string->length();
  DCHECK(offset <= length);
  while (true) {
    int32_t type = string->map()->instance_type();
    switch (type & (kStringRepresentationMask | kStringEncodingMask)) {
      case kSeqStringTag | kOneByteStringTag:
        visitor->VisitOneByteString(
            SeqOneByteString::cast(string)->GetChars() + slice_offset,
            length - offset);
        return NULL;

      case kSeqStringTag | kTwoByteStringTag:
        visitor->VisitTwoByteString(
            SeqTwoByteString::cast(string)->GetChars() + slice_offset,
            length - offset);
        return NULL;

      case kExternalStringTag | kOneByteStringTag:
        visitor->VisitOneByteString(
            ExternalOneByteString::cast(string)->GetChars() + slice_offset,
            length - offset);
        return NULL;

      case kExternalStringTag | kTwoByteStringTag:
        visitor->VisitTwoByteString(
            ExternalTwoByteString::cast(string)->GetChars() + slice_offset,
            length - offset);
        return NULL;

      case kSlicedStringTag | kOneByteStringTag:
      case kSlicedStringTag | kTwoByteStringTag: {
        SlicedString* slicedString = SlicedString::cast(string);
        slice_offset += slicedString->offset();
        string = slicedString->parent();
        continue;
      }

      case kConsStringTag | kOneByteStringTag:
      case kConsStringTag | kTwoByteStringTag:
        return ConsString::cast(string);

      default:
        UNREACHABLE();
        return NULL;
    }
  }
}


template <>
inline Vector<const uint8_t> String::GetCharVector() {
  String::FlatContent flat = GetFlatContent();
  DCHECK(flat.IsOneByte());
  return flat.ToOneByteVector();
}


template <>
inline Vector<const uc16> String::GetCharVector() {
  String::FlatContent flat = GetFlatContent();
  DCHECK(flat.IsTwoByte());
  return flat.ToUC16Vector();
}

uint32_t String::ToValidIndex(Object* number) {
  uint32_t index = PositiveNumberToUint32(number);
  uint32_t length_value = static_cast<uint32_t>(length());
  if (index > length_value) return length_value;
  return index;
}

uint16_t SeqOneByteString::SeqOneByteStringGet(int index) {
  DCHECK(index >= 0 && index < length());
  return READ_BYTE_FIELD(this, kHeaderSize + index * kCharSize);
}


void SeqOneByteString::SeqOneByteStringSet(int index, uint16_t value) {
  DCHECK(index >= 0 && index < length() && value <= kMaxOneByteCharCode);
  WRITE_BYTE_FIELD(this, kHeaderSize + index * kCharSize,
                   static_cast<byte>(value));
}


Address SeqOneByteString::GetCharsAddress() {
  return FIELD_ADDR(this, kHeaderSize);
}


uint8_t* SeqOneByteString::GetChars() {
  return reinterpret_cast<uint8_t*>(GetCharsAddress());
}


Address SeqTwoByteString::GetCharsAddress() {
  return FIELD_ADDR(this, kHeaderSize);
}


uc16* SeqTwoByteString::GetChars() {
  return reinterpret_cast<uc16*>(FIELD_ADDR(this, kHeaderSize));
}


uint16_t SeqTwoByteString::SeqTwoByteStringGet(int index) {
  DCHECK(index >= 0 && index < length());
  return READ_UINT16_FIELD(this, kHeaderSize + index * kShortSize);
}


void SeqTwoByteString::SeqTwoByteStringSet(int index, uint16_t value) {
  DCHECK(index >= 0 && index < length());
  WRITE_UINT16_FIELD(this, kHeaderSize + index * kShortSize, value);
}


int SeqTwoByteString::SeqTwoByteStringSize(InstanceType instance_type) {
  return SizeFor(length());
}


int SeqOneByteString::SeqOneByteStringSize(InstanceType instance_type) {
  return SizeFor(length());
}


String* SlicedString::parent() {
  return String::cast(READ_FIELD(this, kParentOffset));
}


void SlicedString::set_parent(String* parent, WriteBarrierMode mode) {
  DCHECK(parent->IsSeqString() || parent->IsExternalString());
  WRITE_FIELD(this, kParentOffset, parent);
  CONDITIONAL_WRITE_BARRIER(GetHeap(), this, kParentOffset, parent, mode);
}


SMI_ACCESSORS(SlicedString, offset, kOffsetOffset)


String* ConsString::first() {
  return String::cast(READ_FIELD(this, kFirstOffset));
}


Object* ConsString::unchecked_first() {
  return READ_FIELD(this, kFirstOffset);
}


void ConsString::set_first(String* value, WriteBarrierMode mode) {
  WRITE_FIELD(this, kFirstOffset, value);
  CONDITIONAL_WRITE_BARRIER(GetHeap(), this, kFirstOffset, value, mode);
}


String* ConsString::second() {
  return String::cast(READ_FIELD(this, kSecondOffset));
}


Object* ConsString::unchecked_second() {
  return READ_FIELD(this, kSecondOffset);
}


void ConsString::set_second(String* value, WriteBarrierMode mode) {
  WRITE_FIELD(this, kSecondOffset, value);
  CONDITIONAL_WRITE_BARRIER(GetHeap(), this, kSecondOffset, value, mode);
}


bool ExternalString::is_short() {
  InstanceType type = map()->instance_type();
  return (type & kShortExternalStringMask) == kShortExternalStringTag;
}


const ExternalOneByteString::Resource* ExternalOneByteString::resource() {
  return *reinterpret_cast<Resource**>(FIELD_ADDR(this, kResourceOffset));
}


void ExternalOneByteString::update_data_cache() {
  if (is_short()) return;
  const char** data_field =
      reinterpret_cast<const char**>(FIELD_ADDR(this, kResourceDataOffset));
  *data_field = resource()->data();
}


void ExternalOneByteString::set_resource(
    const ExternalOneByteString::Resource* resource) {
  DCHECK(IsAligned(reinterpret_cast<intptr_t>(resource), kPointerSize));
  *reinterpret_cast<const Resource**>(
      FIELD_ADDR(this, kResourceOffset)) = resource;
  if (resource != NULL) update_data_cache();
}


const uint8_t* ExternalOneByteString::GetChars() {
  return reinterpret_cast<const uint8_t*>(resource()->data());
}


uint16_t ExternalOneByteString::ExternalOneByteStringGet(int index) {
  DCHECK(index >= 0 && index < length());
  return GetChars()[index];
}


const ExternalTwoByteString::Resource* ExternalTwoByteString::resource() {
  return *reinterpret_cast<Resource**>(FIELD_ADDR(this, kResourceOffset));
}


void ExternalTwoByteString::update_data_cache() {
  if (is_short()) return;
  const uint16_t** data_field =
      reinterpret_cast<const uint16_t**>(FIELD_ADDR(this, kResourceDataOffset));
  *data_field = resource()->data();
}


void ExternalTwoByteString::set_resource(
    const ExternalTwoByteString::Resource* resource) {
  *reinterpret_cast<const Resource**>(
      FIELD_ADDR(this, kResourceOffset)) = resource;
  if (resource != NULL) update_data_cache();
}


const uint16_t* ExternalTwoByteString::GetChars() {
  return resource()->data();
}


uint16_t ExternalTwoByteString::ExternalTwoByteStringGet(int index) {
  DCHECK(index >= 0 && index < length());
  return GetChars()[index];
}


const uint16_t* ExternalTwoByteString::ExternalTwoByteStringGetData(
      unsigned start) {
  return GetChars() + start;
}


int ConsStringIterator::OffsetForDepth(int depth) { return depth & kDepthMask; }


void ConsStringIterator::PushLeft(ConsString* string) {
  frames_[depth_++ & kDepthMask] = string;
}


void ConsStringIterator::PushRight(ConsString* string) {
  // Inplace update.
  frames_[(depth_-1) & kDepthMask] = string;
}


void ConsStringIterator::AdjustMaximumDepth() {
  if (depth_ > maximum_depth_) maximum_depth_ = depth_;
}


void ConsStringIterator::Pop() {
  DCHECK(depth_ > 0);
  DCHECK(depth_ <= maximum_depth_);
  depth_--;
}


uint16_t StringCharacterStream::GetNext() {
  DCHECK(buffer8_ != NULL && end_ != NULL);
  // Advance cursor if needed.
  if (buffer8_ == end_) HasMore();
  DCHECK(buffer8_ < end_);
  return is_one_byte_ ? *buffer8_++ : *buffer16_++;
}


StringCharacterStream::StringCharacterStream(String* string, int offset)
    : is_one_byte_(false) {
  Reset(string, offset);
}


void StringCharacterStream::Reset(String* string, int offset) {
  buffer8_ = NULL;
  end_ = NULL;
  ConsString* cons_string = String::VisitFlat(this, string, offset);
  iter_.Reset(cons_string, offset);
  if (cons_string != NULL) {
    string = iter_.Next(&offset);
    if (string != NULL) String::VisitFlat(this, string, offset);
  }
}


bool StringCharacterStream::HasMore() {
  if (buffer8_ != end_) return true;
  int offset;
  String* string = iter_.Next(&offset);
  DCHECK_EQ(offset, 0);
  if (string == NULL) return false;
  String::VisitFlat(this, string);
  DCHECK(buffer8_ != end_);
  return true;
}


void StringCharacterStream::VisitOneByteString(
    const uint8_t* chars, int length) {
  is_one_byte_ = true;
  buffer8_ = chars;
  end_ = chars + length;
}


void StringCharacterStream::VisitTwoByteString(
    const uint16_t* chars, int length) {
  is_one_byte_ = false;
  buffer16_ = chars;
  end_ = reinterpret_cast<const uint8_t*>(chars + length);
}


int ByteArray::Size() { return RoundUp(length() + kHeaderSize, kPointerSize); }

byte ByteArray::get(int index) {
  DCHECK(index >= 0 && index < this->length());
  return READ_BYTE_FIELD(this, kHeaderSize + index * kCharSize);
}

void ByteArray::set(int index, byte value) {
  DCHECK(index >= 0 && index < this->length());
  WRITE_BYTE_FIELD(this, kHeaderSize + index * kCharSize, value);
}

void ByteArray::copy_in(int index, const byte* buffer, int length) {
  DCHECK(index >= 0 && length >= 0 && length <= kMaxInt - index &&
         index + length <= this->length());
  byte* dst_addr = FIELD_ADDR(this, kHeaderSize + index * kCharSize);
  memcpy(dst_addr, buffer, length);
}

void ByteArray::copy_out(int index, byte* buffer, int length) {
  DCHECK(index >= 0 && length >= 0 && length <= kMaxInt - index &&
         index + length <= this->length());
  const byte* src_addr = FIELD_ADDR(this, kHeaderSize + index * kCharSize);
  memcpy(buffer, src_addr, length);
}

int ByteArray::get_int(int index) {
  DCHECK(index >= 0 && index < this->length() / kIntSize);
  return READ_INT_FIELD(this, kHeaderSize + index * kIntSize);
}

void ByteArray::set_int(int index, int value) {
  DCHECK(index >= 0 && index < this->length() / kIntSize);
  WRITE_INT_FIELD(this, kHeaderSize + index * kIntSize, value);
}

ByteArray* ByteArray::FromDataStartAddress(Address address) {
  DCHECK_TAG_ALIGNED(address);
  return reinterpret_cast<ByteArray*>(address - kHeaderSize + kHeapObjectTag);
}


int ByteArray::ByteArraySize() { return SizeFor(this->length()); }


Address ByteArray::GetDataStartAddress() {
  return reinterpret_cast<Address>(this) - kHeapObjectTag + kHeaderSize;
}


byte BytecodeArray::get(int index) {
  DCHECK(index >= 0 && index < this->length());
  return READ_BYTE_FIELD(this, kHeaderSize + index * kCharSize);
}


void BytecodeArray::set(int index, byte value) {
  DCHECK(index >= 0 && index < this->length());
  WRITE_BYTE_FIELD(this, kHeaderSize + index * kCharSize, value);
}


void BytecodeArray::set_frame_size(int frame_size) {
  DCHECK_GE(frame_size, 0);
  DCHECK(IsAligned(frame_size, static_cast<unsigned>(kPointerSize)));
  WRITE_INT_FIELD(this, kFrameSizeOffset, frame_size);
}


int BytecodeArray::frame_size() const {
  return READ_INT_FIELD(this, kFrameSizeOffset);
}


int BytecodeArray::register_count() const {
  return frame_size() / kPointerSize;
}


void BytecodeArray::set_parameter_count(int number_of_parameters) {
  DCHECK_GE(number_of_parameters, 0);
  // Parameter count is stored as the size on stack of the parameters to allow
  // it to be used directly by generated code.
  WRITE_INT_FIELD(this, kParameterSizeOffset,
                  (number_of_parameters << kPointerSizeLog2));
}

int BytecodeArray::interrupt_budget() const {
  return READ_INT_FIELD(this, kInterruptBudgetOffset);
}

void BytecodeArray::set_interrupt_budget(int interrupt_budget) {
  DCHECK_GE(interrupt_budget, 0);
  WRITE_INT_FIELD(this, kInterruptBudgetOffset, interrupt_budget);
}

int BytecodeArray::osr_loop_nesting_level() const {
  return READ_INT8_FIELD(this, kOSRNestingLevelOffset);
}

void BytecodeArray::set_osr_loop_nesting_level(int depth) {
  DCHECK(0 <= depth && depth <= AbstractCode::kMaxLoopNestingMarker);
  STATIC_ASSERT(AbstractCode::kMaxLoopNestingMarker < kMaxInt8);
  WRITE_INT8_FIELD(this, kOSRNestingLevelOffset, depth);
}

BytecodeArray::Age BytecodeArray::bytecode_age() const {
  return static_cast<Age>(READ_INT8_FIELD(this, kBytecodeAgeOffset));
}

void BytecodeArray::set_bytecode_age(BytecodeArray::Age age) {
  DCHECK_GE(age, kFirstBytecodeAge);
  DCHECK_LE(age, kLastBytecodeAge);
  STATIC_ASSERT(kLastBytecodeAge <= kMaxInt8);
  WRITE_INT8_FIELD(this, kBytecodeAgeOffset, static_cast<int8_t>(age));
}

int BytecodeArray::parameter_count() const {
  // Parameter count is stored as the size on stack of the parameters to allow
  // it to be used directly by generated code.
  return READ_INT_FIELD(this, kParameterSizeOffset) >> kPointerSizeLog2;
}

ACCESSORS(BytecodeArray, constant_pool, FixedArray, kConstantPoolOffset)
ACCESSORS(BytecodeArray, handler_table, FixedArray, kHandlerTableOffset)
ACCESSORS(BytecodeArray, source_position_table, ByteArray,
          kSourcePositionTableOffset)

Address BytecodeArray::GetFirstBytecodeAddress() {
  return reinterpret_cast<Address>(this) - kHeapObjectTag + kHeaderSize;
}


int BytecodeArray::BytecodeArraySize() { return SizeFor(this->length()); }

int BytecodeArray::SizeIncludingMetadata() {
  int size = BytecodeArraySize();
  size += constant_pool()->Size();
  size += handler_table()->Size();
  size += source_position_table()->Size();
  return size;
}

ACCESSORS(FixedTypedArrayBase, base_pointer, Object, kBasePointerOffset)


void* FixedTypedArrayBase::external_pointer() const {
  intptr_t ptr = READ_INTPTR_FIELD(this, kExternalPointerOffset);
  return reinterpret_cast<void*>(ptr);
}


void FixedTypedArrayBase::set_external_pointer(void* value,
                                               WriteBarrierMode mode) {
  intptr_t ptr = reinterpret_cast<intptr_t>(value);
  WRITE_INTPTR_FIELD(this, kExternalPointerOffset, ptr);
}


void* FixedTypedArrayBase::DataPtr() {
  return reinterpret_cast<void*>(
      reinterpret_cast<intptr_t>(base_pointer()) +
      reinterpret_cast<intptr_t>(external_pointer()));
}


int FixedTypedArrayBase::ElementSize(InstanceType type) {
  int element_size;
  switch (type) {
#define TYPED_ARRAY_CASE(Type, type, TYPE, ctype, size)                       \
    case FIXED_##TYPE##_ARRAY_TYPE:                                           \
      element_size = size;                                                    \
      break;

    TYPED_ARRAYS(TYPED_ARRAY_CASE)
#undef TYPED_ARRAY_CASE
    default:
      UNREACHABLE();
      return 0;
  }
  return element_size;
}


int FixedTypedArrayBase::DataSize(InstanceType type) {
  if (base_pointer() == Smi::kZero) return 0;
  return length() * ElementSize(type);
}


int FixedTypedArrayBase::DataSize() {
  return DataSize(map()->instance_type());
}


int FixedTypedArrayBase::size() {
  return OBJECT_POINTER_ALIGN(kDataOffset + DataSize());
}


int FixedTypedArrayBase::TypedArraySize(InstanceType type) {
  return OBJECT_POINTER_ALIGN(kDataOffset + DataSize(type));
}


int FixedTypedArrayBase::TypedArraySize(InstanceType type, int length) {
  return OBJECT_POINTER_ALIGN(kDataOffset + length * ElementSize(type));
}


uint8_t Uint8ArrayTraits::defaultValue() { return 0; }


uint8_t Uint8ClampedArrayTraits::defaultValue() { return 0; }


int8_t Int8ArrayTraits::defaultValue() { return 0; }


uint16_t Uint16ArrayTraits::defaultValue() { return 0; }


int16_t Int16ArrayTraits::defaultValue() { return 0; }


uint32_t Uint32ArrayTraits::defaultValue() { return 0; }


int32_t Int32ArrayTraits::defaultValue() { return 0; }


float Float32ArrayTraits::defaultValue() {
  return std::numeric_limits<float>::quiet_NaN();
}


double Float64ArrayTraits::defaultValue() {
  return std::numeric_limits<double>::quiet_NaN();
}


template <class Traits>
typename Traits::ElementType FixedTypedArray<Traits>::get_scalar(int index) {
  DCHECK((index >= 0) && (index < this->length()));
  ElementType* ptr = reinterpret_cast<ElementType*>(DataPtr());
  return ptr[index];
}


template <class Traits>
void FixedTypedArray<Traits>::set(int index, ElementType value) {
  DCHECK((index >= 0) && (index < this->length()));
  ElementType* ptr = reinterpret_cast<ElementType*>(DataPtr());
  ptr[index] = value;
}


template <class Traits>
typename Traits::ElementType FixedTypedArray<Traits>::from_int(int value) {
  return static_cast<ElementType>(value);
}


template <> inline
uint8_t FixedTypedArray<Uint8ClampedArrayTraits>::from_int(int value) {
  if (value < 0) return 0;
  if (value > 0xFF) return 0xFF;
  return static_cast<uint8_t>(value);
}


template <class Traits>
typename Traits::ElementType FixedTypedArray<Traits>::from_double(
    double value) {
  return static_cast<ElementType>(DoubleToInt32(value));
}


template<> inline
uint8_t FixedTypedArray<Uint8ClampedArrayTraits>::from_double(double value) {
  // Handle NaNs and less than zero values which clamp to zero.
  if (!(value > 0)) return 0;
  if (value > 0xFF) return 0xFF;
  return static_cast<uint8_t>(lrint(value));
}


template<> inline
float FixedTypedArray<Float32ArrayTraits>::from_double(double value) {
  return static_cast<float>(value);
}


template<> inline
double FixedTypedArray<Float64ArrayTraits>::from_double(double value) {
  return value;
}

template <class Traits>
Handle<Object> FixedTypedArray<Traits>::get(FixedTypedArray<Traits>* array,
                                            int index) {
  return Traits::ToHandle(array->GetIsolate(), array->get_scalar(index));
}


template <class Traits>
void FixedTypedArray<Traits>::SetValue(uint32_t index, Object* value) {
  ElementType cast_value = Traits::defaultValue();
  if (value->IsSmi()) {
    int int_value = Smi::cast(value)->value();
    cast_value = from_int(int_value);
  } else if (value->IsHeapNumber()) {
    double double_value = HeapNumber::cast(value)->value();
    cast_value = from_double(double_value);
  } else {
    // Clamp undefined to the default value. All other types have been
    // converted to a number type further up in the call chain.
    DCHECK(value->IsUndefined(GetIsolate()));
  }
  set(index, cast_value);
}


Handle<Object> Uint8ArrayTraits::ToHandle(Isolate* isolate, uint8_t scalar) {
  return handle(Smi::FromInt(scalar), isolate);
}


Handle<Object> Uint8ClampedArrayTraits::ToHandle(Isolate* isolate,
                                                 uint8_t scalar) {
  return handle(Smi::FromInt(scalar), isolate);
}


Handle<Object> Int8ArrayTraits::ToHandle(Isolate* isolate, int8_t scalar) {
  return handle(Smi::FromInt(scalar), isolate);
}


Handle<Object> Uint16ArrayTraits::ToHandle(Isolate* isolate, uint16_t scalar) {
  return handle(Smi::FromInt(scalar), isolate);
}


Handle<Object> Int16ArrayTraits::ToHandle(Isolate* isolate, int16_t scalar) {
  return handle(Smi::FromInt(scalar), isolate);
}


Handle<Object> Uint32ArrayTraits::ToHandle(Isolate* isolate, uint32_t scalar) {
  return isolate->factory()->NewNumberFromUint(scalar);
}


Handle<Object> Int32ArrayTraits::ToHandle(Isolate* isolate, int32_t scalar) {
  return isolate->factory()->NewNumberFromInt(scalar);
}


Handle<Object> Float32ArrayTraits::ToHandle(Isolate* isolate, float scalar) {
  return isolate->factory()->NewNumber(scalar);
}


Handle<Object> Float64ArrayTraits::ToHandle(Isolate* isolate, double scalar) {
  return isolate->factory()->NewNumber(scalar);
}


int Map::visitor_id() {
  return READ_BYTE_FIELD(this, kVisitorIdOffset);
}


void Map::set_visitor_id(int id) {
  DCHECK(0 <= id && id < 256);
  WRITE_BYTE_FIELD(this, kVisitorIdOffset, static_cast<byte>(id));
}


int Map::instance_size() {
  return NOBARRIER_READ_BYTE_FIELD(
      this, kInstanceSizeOffset) << kPointerSizeLog2;
}


int Map::inobject_properties_or_constructor_function_index() {
  return READ_BYTE_FIELD(this,
                         kInObjectPropertiesOrConstructorFunctionIndexOffset);
}


void Map::set_inobject_properties_or_constructor_function_index(int value) {
  DCHECK(0 <= value && value < 256);
  WRITE_BYTE_FIELD(this, kInObjectPropertiesOrConstructorFunctionIndexOffset,
                   static_cast<byte>(value));
}


int Map::GetInObjectProperties() {
  DCHECK(IsJSObjectMap());
  return inobject_properties_or_constructor_function_index();
}


void Map::SetInObjectProperties(int value) {
  DCHECK(IsJSObjectMap());
  set_inobject_properties_or_constructor_function_index(value);
}


int Map::GetConstructorFunctionIndex() {
  DCHECK(IsPrimitiveMap());
  return inobject_properties_or_constructor_function_index();
}


void Map::SetConstructorFunctionIndex(int value) {
  DCHECK(IsPrimitiveMap());
  set_inobject_properties_or_constructor_function_index(value);
}


int Map::GetInObjectPropertyOffset(int index) {
  // Adjust for the number of properties stored in the object.
  index -= GetInObjectProperties();
  DCHECK(index <= 0);
  return instance_size() + (index * kPointerSize);
}


Handle<Map> Map::AddMissingTransitionsForTesting(
    Handle<Map> split_map, Handle<DescriptorArray> descriptors,
    Handle<LayoutDescriptor> full_layout_descriptor) {
  return AddMissingTransitions(split_map, descriptors, full_layout_descriptor);
}


int HeapObject::SizeFromMap(Map* map) {
  int instance_size = map->instance_size();
  if (instance_size != kVariableSizeSentinel) return instance_size;
  // Only inline the most frequent cases.
  InstanceType instance_type = map->instance_type();
  if (instance_type == FIXED_ARRAY_TYPE ||
      instance_type == TRANSITION_ARRAY_TYPE) {
    return FixedArray::SizeFor(
        reinterpret_cast<FixedArray*>(this)->synchronized_length());
  }
  if (instance_type == ONE_BYTE_STRING_TYPE ||
      instance_type == ONE_BYTE_INTERNALIZED_STRING_TYPE) {
    // Strings may get concurrently truncated, hence we have to access its
    // length synchronized.
    return SeqOneByteString::SizeFor(
        reinterpret_cast<SeqOneByteString*>(this)->synchronized_length());
  }
  if (instance_type == BYTE_ARRAY_TYPE) {
    return reinterpret_cast<ByteArray*>(this)->ByteArraySize();
  }
  if (instance_type == BYTECODE_ARRAY_TYPE) {
    return reinterpret_cast<BytecodeArray*>(this)->BytecodeArraySize();
  }
  if (instance_type == FREE_SPACE_TYPE) {
    return reinterpret_cast<FreeSpace*>(this)->nobarrier_size();
  }
  if (instance_type == STRING_TYPE ||
      instance_type == INTERNALIZED_STRING_TYPE) {
    // Strings may get concurrently truncated, hence we have to access its
    // length synchronized.
    return SeqTwoByteString::SizeFor(
        reinterpret_cast<SeqTwoByteString*>(this)->synchronized_length());
  }
  if (instance_type == FIXED_DOUBLE_ARRAY_TYPE) {
    return FixedDoubleArray::SizeFor(
        reinterpret_cast<FixedDoubleArray*>(this)->length());
  }
  if (instance_type >= FIRST_FIXED_TYPED_ARRAY_TYPE &&
      instance_type <= LAST_FIXED_TYPED_ARRAY_TYPE) {
    return reinterpret_cast<FixedTypedArrayBase*>(
        this)->TypedArraySize(instance_type);
  }
  DCHECK(instance_type == CODE_TYPE);
  return reinterpret_cast<Code*>(this)->CodeSize();
}


void Map::set_instance_size(int value) {
  DCHECK_EQ(0, value & (kPointerSize - 1));
  value >>= kPointerSizeLog2;
  DCHECK(0 <= value && value < 256);
  NOBARRIER_WRITE_BYTE_FIELD(
      this, kInstanceSizeOffset, static_cast<byte>(value));
}


void Map::clear_unused() { WRITE_BYTE_FIELD(this, kUnusedOffset, 0); }


InstanceType Map::instance_type() {
  return static_cast<InstanceType>(READ_BYTE_FIELD(this, kInstanceTypeOffset));
}


void Map::set_instance_type(InstanceType value) {
  WRITE_BYTE_FIELD(this, kInstanceTypeOffset, value);
}


int Map::unused_property_fields() {
  return READ_BYTE_FIELD(this, kUnusedPropertyFieldsOffset);
}


void Map::set_unused_property_fields(int value) {
  WRITE_BYTE_FIELD(this, kUnusedPropertyFieldsOffset, Min(value, 255));
}


byte Map::bit_field() const { return READ_BYTE_FIELD(this, kBitFieldOffset); }


void Map::set_bit_field(byte value) {
  WRITE_BYTE_FIELD(this, kBitFieldOffset, value);
}


byte Map::bit_field2() const { return READ_BYTE_FIELD(this, kBitField2Offset); }


void Map::set_bit_field2(byte value) {
  WRITE_BYTE_FIELD(this, kBitField2Offset, value);
}


void Map::set_non_instance_prototype(bool value) {
  if (value) {
    set_bit_field(bit_field() | (1 << kHasNonInstancePrototype));
  } else {
    set_bit_field(bit_field() & ~(1 << kHasNonInstancePrototype));
  }
}


bool Map::has_non_instance_prototype() {
  return ((1 << kHasNonInstancePrototype) & bit_field()) != 0;
}


void Map::set_is_constructor(bool value) {
  if (value) {
    set_bit_field(bit_field() | (1 << kIsConstructor));
  } else {
    set_bit_field(bit_field() & ~(1 << kIsConstructor));
  }
}


bool Map::is_constructor() const {
  return ((1 << kIsConstructor) & bit_field()) != 0;
}

void Map::set_has_hidden_prototype(bool value) {
  set_bit_field3(HasHiddenPrototype::update(bit_field3(), value));
}

bool Map::has_hidden_prototype() const {
  return HasHiddenPrototype::decode(bit_field3());
}


void Map::set_has_indexed_interceptor() {
  set_bit_field(bit_field() | (1 << kHasIndexedInterceptor));
}


bool Map::has_indexed_interceptor() {
  return ((1 << kHasIndexedInterceptor) & bit_field()) != 0;
}


void Map::set_is_undetectable() {
  set_bit_field(bit_field() | (1 << kIsUndetectable));
}


bool Map::is_undetectable() {
  return ((1 << kIsUndetectable) & bit_field()) != 0;
}


void Map::set_has_named_interceptor() {
  set_bit_field(bit_field() | (1 << kHasNamedInterceptor));
}


bool Map::has_named_interceptor() {
  return ((1 << kHasNamedInterceptor) & bit_field()) != 0;
}


void Map::set_is_access_check_needed(bool access_check_needed) {
  if (access_check_needed) {
    set_bit_field(bit_field() | (1 << kIsAccessCheckNeeded));
  } else {
    set_bit_field(bit_field() & ~(1 << kIsAccessCheckNeeded));
  }
}


bool Map::is_access_check_needed() {
  return ((1 << kIsAccessCheckNeeded) & bit_field()) != 0;
}


void Map::set_is_extensible(bool value) {
  if (value) {
    set_bit_field2(bit_field2() | (1 << kIsExtensible));
  } else {
    set_bit_field2(bit_field2() & ~(1 << kIsExtensible));
  }
}

bool Map::is_extensible() {
  return ((1 << kIsExtensible) & bit_field2()) != 0;
}


void Map::set_is_prototype_map(bool value) {
  set_bit_field2(IsPrototypeMapBits::update(bit_field2(), value));
}

bool Map::is_prototype_map() const {
  return IsPrototypeMapBits::decode(bit_field2());
}

bool Map::should_be_fast_prototype_map() const {
  if (!prototype_info()->IsPrototypeInfo()) return false;
  return PrototypeInfo::cast(prototype_info())->should_be_fast_map();
}

void Map::set_elements_kind(ElementsKind elements_kind) {
  DCHECK(static_cast<int>(elements_kind) < kElementsKindCount);
  DCHECK(kElementsKindCount <= (1 << Map::ElementsKindBits::kSize));
  set_bit_field2(Map::ElementsKindBits::update(bit_field2(), elements_kind));
  DCHECK(this->elements_kind() == elements_kind);
}


ElementsKind Map::elements_kind() {
  return Map::ElementsKindBits::decode(bit_field2());
}


bool Map::has_fast_smi_elements() {
  return IsFastSmiElementsKind(elements_kind());
}

bool Map::has_fast_object_elements() {
  return IsFastObjectElementsKind(elements_kind());
}

bool Map::has_fast_smi_or_object_elements() {
  return IsFastSmiOrObjectElementsKind(elements_kind());
}

bool Map::has_fast_double_elements() {
  return IsFastDoubleElementsKind(elements_kind());
}

bool Map::has_fast_elements() { return IsFastElementsKind(elements_kind()); }

bool Map::has_sloppy_arguments_elements() {
  return IsSloppyArgumentsElements(elements_kind());
}

bool Map::has_fast_sloppy_arguments_elements() {
  return elements_kind() == FAST_SLOPPY_ARGUMENTS_ELEMENTS;
}

bool Map::has_fast_string_wrapper_elements() {
  return elements_kind() == FAST_STRING_WRAPPER_ELEMENTS;
}

bool Map::has_fixed_typed_array_elements() {
  return IsFixedTypedArrayElementsKind(elements_kind());
}

bool Map::has_dictionary_elements() {
  return IsDictionaryElementsKind(elements_kind());
}


void Map::set_dictionary_map(bool value) {
  uint32_t new_bit_field3 = DictionaryMap::update(bit_field3(), value);
  new_bit_field3 = IsUnstable::update(new_bit_field3, value);
  set_bit_field3(new_bit_field3);
}


bool Map::is_dictionary_map() {
  return DictionaryMap::decode(bit_field3());
}


Code::Flags Code::flags() {
  return static_cast<Flags>(READ_INT_FIELD(this, kFlagsOffset));
}


void Map::set_owns_descriptors(bool owns_descriptors) {
  set_bit_field3(OwnsDescriptors::update(bit_field3(), owns_descriptors));
}


bool Map::owns_descriptors() {
  return OwnsDescriptors::decode(bit_field3());
}


void Map::set_is_callable() { set_bit_field(bit_field() | (1 << kIsCallable)); }


bool Map::is_callable() const {
  return ((1 << kIsCallable) & bit_field()) != 0;
}


void Map::deprecate() {
  set_bit_field3(Deprecated::update(bit_field3(), true));
}


bool Map::is_deprecated() {
  return Deprecated::decode(bit_field3());
}


void Map::set_migration_target(bool value) {
  set_bit_field3(IsMigrationTarget::update(bit_field3(), value));
}


bool Map::is_migration_target() {
  return IsMigrationTarget::decode(bit_field3());
}

void Map::set_immutable_proto(bool value) {
  set_bit_field3(ImmutablePrototype::update(bit_field3(), value));
}

bool Map::is_immutable_proto() {
  return ImmutablePrototype::decode(bit_field3());
}

void Map::set_new_target_is_base(bool value) {
  set_bit_field3(NewTargetIsBase::update(bit_field3(), value));
}


bool Map::new_target_is_base() { return NewTargetIsBase::decode(bit_field3()); }


void Map::set_construction_counter(int value) {
  set_bit_field3(ConstructionCounter::update(bit_field3(), value));
}


int Map::construction_counter() {
  return ConstructionCounter::decode(bit_field3());
}


void Map::mark_unstable() {
  set_bit_field3(IsUnstable::update(bit_field3(), true));
}


bool Map::is_stable() {
  return !IsUnstable::decode(bit_field3());
}


bool Map::has_code_cache() {
  // Code caches are always fixed arrays. The empty fixed array is used as a
  // sentinel for an absent code cache.
  return code_cache()->length() != 0;
}


bool Map::CanBeDeprecated() {
  int descriptor = LastAdded();
  for (int i = 0; i <= descriptor; i++) {
    PropertyDetails details = instance_descriptors()->GetDetails(i);
    if (details.representation().IsNone()) return true;
    if (details.representation().IsSmi()) return true;
    if (details.representation().IsDouble()) return true;
    if (details.representation().IsHeapObject()) return true;
    if (details.type() == DATA_CONSTANT) return true;
  }
  return false;
}


void Map::NotifyLeafMapLayoutChange() {
  if (is_stable()) {
    mark_unstable();
    dependent_code()->DeoptimizeDependentCodeGroup(
        GetIsolate(),
        DependentCode::kPrototypeCheckGroup);
  }
}


bool Map::CanTransition() {
  // Only JSObject and subtypes have map transitions and back pointers.
  STATIC_ASSERT(LAST_TYPE == LAST_JS_OBJECT_TYPE);
  return instance_type() >= FIRST_JS_OBJECT_TYPE;
}


bool Map::IsBooleanMap() { return this == GetHeap()->boolean_map(); }
bool Map::IsPrimitiveMap() {
  STATIC_ASSERT(FIRST_PRIMITIVE_TYPE == FIRST_TYPE);
  return instance_type() <= LAST_PRIMITIVE_TYPE;
}
bool Map::IsJSReceiverMap() {
  STATIC_ASSERT(LAST_JS_RECEIVER_TYPE == LAST_TYPE);
  return instance_type() >= FIRST_JS_RECEIVER_TYPE;
}
bool Map::IsJSObjectMap() {
  STATIC_ASSERT(LAST_JS_OBJECT_TYPE == LAST_TYPE);
  return instance_type() >= FIRST_JS_OBJECT_TYPE;
}
bool Map::IsJSArrayMap() { return instance_type() == JS_ARRAY_TYPE; }
bool Map::IsJSFunctionMap() { return instance_type() == JS_FUNCTION_TYPE; }
bool Map::IsStringMap() { return instance_type() < FIRST_NONSTRING_TYPE; }
bool Map::IsJSProxyMap() { return instance_type() == JS_PROXY_TYPE; }
bool Map::IsJSGlobalProxyMap() {
  return instance_type() == JS_GLOBAL_PROXY_TYPE;
}
bool Map::IsJSGlobalObjectMap() {
  return instance_type() == JS_GLOBAL_OBJECT_TYPE;
}
bool Map::IsJSTypedArrayMap() { return instance_type() == JS_TYPED_ARRAY_TYPE; }
bool Map::IsJSDataViewMap() { return instance_type() == JS_DATA_VIEW_TYPE; }


bool Map::CanOmitMapChecks() {
  return is_stable() && FLAG_omit_map_checks_for_leaf_maps;
}


DependentCode* DependentCode::next_link() {
  return DependentCode::cast(get(kNextLinkIndex));
}


void DependentCode::set_next_link(DependentCode* next) {
  set(kNextLinkIndex, next);
}


int DependentCode::flags() { return Smi::cast(get(kFlagsIndex))->value(); }


void DependentCode::set_flags(int flags) {
  set(kFlagsIndex, Smi::FromInt(flags));
}


int DependentCode::count() { return CountField::decode(flags()); }

void DependentCode::set_count(int value) {
  set_flags(CountField::update(flags(), value));
}


DependentCode::DependencyGroup DependentCode::group() {
  return static_cast<DependencyGroup>(GroupField::decode(flags()));
}


void DependentCode::set_group(DependentCode::DependencyGroup group) {
  set_flags(GroupField::update(flags(), static_cast<int>(group)));
}


void DependentCode::set_object_at(int i, Object* object) {
  set(kCodesStartIndex + i, object);
}


Object* DependentCode::object_at(int i) {
  return get(kCodesStartIndex + i);
}


void DependentCode::clear_at(int i) {
  set_undefined(kCodesStartIndex + i);
}


void DependentCode::copy(int from, int to) {
  set(kCodesStartIndex + to, get(kCodesStartIndex + from));
}


void Code::set_flags(Code::Flags flags) {
  STATIC_ASSERT(Code::NUMBER_OF_KINDS <= KindField::kMax + 1);
  WRITE_INT_FIELD(this, kFlagsOffset, flags);
}


Code::Kind Code::kind() {
  return ExtractKindFromFlags(flags());
}

bool Code::IsCodeStubOrIC() {
  switch (kind()) {
    case STUB:
    case HANDLER:
#define CASE_KIND(kind) case kind:
      IC_KIND_LIST(CASE_KIND)
#undef CASE_KIND
      return true;
    default:
      return false;
  }
}

ExtraICState Code::extra_ic_state() {
  DCHECK(is_inline_cache_stub() || is_debug_stub());
  return ExtractExtraICStateFromFlags(flags());
}


// For initialization.
void Code::set_raw_kind_specific_flags1(int value) {
  WRITE_INT_FIELD(this, kKindSpecificFlags1Offset, value);
}


void Code::set_raw_kind_specific_flags2(int value) {
  WRITE_INT_FIELD(this, kKindSpecificFlags2Offset, value);
}


inline bool Code::is_crankshafted() {
  return IsCrankshaftedField::decode(
      READ_UINT32_FIELD(this, kKindSpecificFlags2Offset));
}


inline bool Code::is_hydrogen_stub() {
  return is_crankshafted() && kind() != OPTIMIZED_FUNCTION;
}

inline bool Code::is_interpreter_trampoline_builtin() {
  Builtins* builtins = GetIsolate()->builtins();
  return this == *builtins->InterpreterEntryTrampoline() ||
         this == *builtins->InterpreterEnterBytecodeAdvance() ||
         this == *builtins->InterpreterEnterBytecodeDispatch();
}

inline bool Code::has_unwinding_info() const {
  return HasUnwindingInfoField::decode(READ_UINT32_FIELD(this, kFlagsOffset));
}

inline void Code::set_has_unwinding_info(bool state) {
  uint32_t previous = READ_UINT32_FIELD(this, kFlagsOffset);
  uint32_t updated_value = HasUnwindingInfoField::update(previous, state);
  WRITE_UINT32_FIELD(this, kFlagsOffset, updated_value);
}

inline void Code::set_is_crankshafted(bool value) {
  int previous = READ_UINT32_FIELD(this, kKindSpecificFlags2Offset);
  int updated = IsCrankshaftedField::update(previous, value);
  WRITE_UINT32_FIELD(this, kKindSpecificFlags2Offset, updated);
}


inline bool Code::is_turbofanned() {
  return IsTurbofannedField::decode(
      READ_UINT32_FIELD(this, kKindSpecificFlags1Offset));
}


inline void Code::set_is_turbofanned(bool value) {
  int previous = READ_UINT32_FIELD(this, kKindSpecificFlags1Offset);
  int updated = IsTurbofannedField::update(previous, value);
  WRITE_UINT32_FIELD(this, kKindSpecificFlags1Offset, updated);
}


inline bool Code::can_have_weak_objects() {
  DCHECK(kind() == OPTIMIZED_FUNCTION);
  return CanHaveWeakObjectsField::decode(
      READ_UINT32_FIELD(this, kKindSpecificFlags1Offset));
}


inline void Code::set_can_have_weak_objects(bool value) {
  DCHECK(kind() == OPTIMIZED_FUNCTION);
  int previous = READ_UINT32_FIELD(this, kKindSpecificFlags1Offset);
  int updated = CanHaveWeakObjectsField::update(previous, value);
  WRITE_UINT32_FIELD(this, kKindSpecificFlags1Offset, updated);
}

inline bool Code::is_construct_stub() {
  DCHECK(kind() == BUILTIN);
  return IsConstructStubField::decode(
      READ_UINT32_FIELD(this, kKindSpecificFlags1Offset));
}

inline void Code::set_is_construct_stub(bool value) {
  DCHECK(kind() == BUILTIN);
  int previous = READ_UINT32_FIELD(this, kKindSpecificFlags1Offset);
  int updated = IsConstructStubField::update(previous, value);
  WRITE_UINT32_FIELD(this, kKindSpecificFlags1Offset, updated);
}

inline bool Code::is_promise_rejection() {
  DCHECK(kind() == BUILTIN);
  return IsPromiseRejectionField::decode(
      READ_UINT32_FIELD(this, kKindSpecificFlags1Offset));
}

inline void Code::set_is_promise_rejection(bool value) {
  DCHECK(kind() == BUILTIN);
  int previous = READ_UINT32_FIELD(this, kKindSpecificFlags1Offset);
  int updated = IsPromiseRejectionField::update(previous, value);
  WRITE_UINT32_FIELD(this, kKindSpecificFlags1Offset, updated);
}

inline bool Code::is_exception_caught() {
  DCHECK(kind() == BUILTIN);
  return IsExceptionCaughtField::decode(
      READ_UINT32_FIELD(this, kKindSpecificFlags1Offset));
}

inline void Code::set_is_exception_caught(bool value) {
  DCHECK(kind() == BUILTIN);
  int previous = READ_UINT32_FIELD(this, kKindSpecificFlags1Offset);
  int updated = IsExceptionCaughtField::update(previous, value);
  WRITE_UINT32_FIELD(this, kKindSpecificFlags1Offset, updated);
}

bool Code::has_deoptimization_support() {
  DCHECK_EQ(FUNCTION, kind());
  unsigned flags = READ_UINT32_FIELD(this, kFullCodeFlags);
  return FullCodeFlagsHasDeoptimizationSupportField::decode(flags);
}


void Code::set_has_deoptimization_support(bool value) {
  DCHECK_EQ(FUNCTION, kind());
  unsigned flags = READ_UINT32_FIELD(this, kFullCodeFlags);
  flags = FullCodeFlagsHasDeoptimizationSupportField::update(flags, value);
  WRITE_UINT32_FIELD(this, kFullCodeFlags, flags);
}


bool Code::has_debug_break_slots() {
  DCHECK_EQ(FUNCTION, kind());
  unsigned flags = READ_UINT32_FIELD(this, kFullCodeFlags);
  return FullCodeFlagsHasDebugBreakSlotsField::decode(flags);
}


void Code::set_has_debug_break_slots(bool value) {
  DCHECK_EQ(FUNCTION, kind());
  unsigned flags = READ_UINT32_FIELD(this, kFullCodeFlags);
  flags = FullCodeFlagsHasDebugBreakSlotsField::update(flags, value);
  WRITE_UINT32_FIELD(this, kFullCodeFlags, flags);
}


bool Code::has_reloc_info_for_serialization() {
  DCHECK_EQ(FUNCTION, kind());
  unsigned flags = READ_UINT32_FIELD(this, kFullCodeFlags);
  return FullCodeFlagsHasRelocInfoForSerialization::decode(flags);
}


void Code::set_has_reloc_info_for_serialization(bool value) {
  DCHECK_EQ(FUNCTION, kind());
  unsigned flags = READ_UINT32_FIELD(this, kFullCodeFlags);
  flags = FullCodeFlagsHasRelocInfoForSerialization::update(flags, value);
  WRITE_UINT32_FIELD(this, kFullCodeFlags, flags);
}


int Code::allow_osr_at_loop_nesting_level() {
  DCHECK_EQ(FUNCTION, kind());
  int fields = READ_UINT32_FIELD(this, kKindSpecificFlags2Offset);
  return AllowOSRAtLoopNestingLevelField::decode(fields);
}


void Code::set_allow_osr_at_loop_nesting_level(int level) {
  DCHECK_EQ(FUNCTION, kind());
  DCHECK(level >= 0 && level <= AbstractCode::kMaxLoopNestingMarker);
  int previous = READ_UINT32_FIELD(this, kKindSpecificFlags2Offset);
  int updated = AllowOSRAtLoopNestingLevelField::update(previous, level);
  WRITE_UINT32_FIELD(this, kKindSpecificFlags2Offset, updated);
}


int Code::profiler_ticks() {
  DCHECK_EQ(FUNCTION, kind());
  return ProfilerTicksField::decode(
      READ_UINT32_FIELD(this, kKindSpecificFlags1Offset));
}


void Code::set_profiler_ticks(int ticks) {
  if (kind() == FUNCTION) {
    unsigned previous = READ_UINT32_FIELD(this, kKindSpecificFlags1Offset);
    unsigned updated = ProfilerTicksField::update(previous, ticks);
    WRITE_UINT32_FIELD(this, kKindSpecificFlags1Offset, updated);
  }
}

int Code::builtin_index() { return READ_INT_FIELD(this, kBuiltinIndexOffset); }

void Code::set_builtin_index(int index) {
  WRITE_INT_FIELD(this, kBuiltinIndexOffset, index);
}


unsigned Code::stack_slots() {
  DCHECK(is_crankshafted());
  return StackSlotsField::decode(
      READ_UINT32_FIELD(this, kKindSpecificFlags1Offset));
}


void Code::set_stack_slots(unsigned slots) {
  CHECK(slots <= (1 << kStackSlotsBitCount));
  DCHECK(is_crankshafted());
  int previous = READ_UINT32_FIELD(this, kKindSpecificFlags1Offset);
  int updated = StackSlotsField::update(previous, slots);
  WRITE_UINT32_FIELD(this, kKindSpecificFlags1Offset, updated);
}


unsigned Code::safepoint_table_offset() {
  DCHECK(is_crankshafted());
  return SafepointTableOffsetField::decode(
      READ_UINT32_FIELD(this, kKindSpecificFlags2Offset));
}


void Code::set_safepoint_table_offset(unsigned offset) {
  CHECK(offset <= (1 << kSafepointTableOffsetBitCount));
  DCHECK(is_crankshafted());
  DCHECK(IsAligned(offset, static_cast<unsigned>(kIntSize)));
  int previous = READ_UINT32_FIELD(this, kKindSpecificFlags2Offset);
  int updated = SafepointTableOffsetField::update(previous, offset);
  WRITE_UINT32_FIELD(this, kKindSpecificFlags2Offset, updated);
}


unsigned Code::back_edge_table_offset() {
  DCHECK_EQ(FUNCTION, kind());
  return BackEdgeTableOffsetField::decode(
      READ_UINT32_FIELD(this, kKindSpecificFlags2Offset)) << kPointerSizeLog2;
}


void Code::set_back_edge_table_offset(unsigned offset) {
  DCHECK_EQ(FUNCTION, kind());
  DCHECK(IsAligned(offset, static_cast<unsigned>(kPointerSize)));
  offset = offset >> kPointerSizeLog2;
  int previous = READ_UINT32_FIELD(this, kKindSpecificFlags2Offset);
  int updated = BackEdgeTableOffsetField::update(previous, offset);
  WRITE_UINT32_FIELD(this, kKindSpecificFlags2Offset, updated);
}


bool Code::back_edges_patched_for_osr() {
  DCHECK_EQ(FUNCTION, kind());
  return allow_osr_at_loop_nesting_level() > 0;
}


uint16_t Code::to_boolean_state() { return extra_ic_state(); }


bool Code::marked_for_deoptimization() {
  DCHECK(kind() == OPTIMIZED_FUNCTION);
  return MarkedForDeoptimizationField::decode(
      READ_UINT32_FIELD(this, kKindSpecificFlags1Offset));
}


void Code::set_marked_for_deoptimization(bool flag) {
  DCHECK(kind() == OPTIMIZED_FUNCTION);
  DCHECK(!flag || AllowDeoptimization::IsAllowed(GetIsolate()));
  int previous = READ_UINT32_FIELD(this, kKindSpecificFlags1Offset);
  int updated = MarkedForDeoptimizationField::update(previous, flag);
  WRITE_UINT32_FIELD(this, kKindSpecificFlags1Offset, updated);
}


bool Code::is_inline_cache_stub() {
  Kind kind = this->kind();
  switch (kind) {
#define CASE(name) case name: return true;
    IC_KIND_LIST(CASE)
#undef CASE
    default: return false;
  }
}

bool Code::is_debug_stub() {
  if (kind() != BUILTIN) return false;
  switch (builtin_index()) {
#define CASE_DEBUG_BUILTIN(name) case Builtins::k##name:
    BUILTIN_LIST_DBG(CASE_DEBUG_BUILTIN)
#undef CASE_DEBUG_BUILTIN
      return true;
    default:
      return false;
  }
  return false;
}
bool Code::is_handler() { return kind() == HANDLER; }
bool Code::is_call_stub() { return kind() == CALL_IC; }
bool Code::is_binary_op_stub() { return kind() == BINARY_OP_IC; }
bool Code::is_compare_ic_stub() { return kind() == COMPARE_IC; }
bool Code::is_to_boolean_ic_stub() { return kind() == TO_BOOLEAN_IC; }
bool Code::is_optimized_code() { return kind() == OPTIMIZED_FUNCTION; }
bool Code::is_wasm_code() { return kind() == WASM_FUNCTION; }

Address Code::constant_pool() {
  Address constant_pool = NULL;
  if (FLAG_enable_embedded_constant_pool) {
    int offset = constant_pool_offset();
    if (offset < instruction_size()) {
      constant_pool = FIELD_ADDR(this, kHeaderSize + offset);
    }
  }
  return constant_pool;
}

Code::Flags Code::ComputeFlags(Kind kind, ExtraICState extra_ic_state,
                               CacheHolderFlag holder) {
  // Compute the bit mask.
  unsigned int bits = KindField::encode(kind) |
                      ExtraICStateField::encode(extra_ic_state) |
                      CacheHolderField::encode(holder);
  return static_cast<Flags>(bits);
}

Code::Flags Code::ComputeHandlerFlags(Kind handler_kind,
                                      CacheHolderFlag holder) {
  return ComputeFlags(Code::HANDLER, handler_kind, holder);
}


Code::Kind Code::ExtractKindFromFlags(Flags flags) {
  return KindField::decode(flags);
}


ExtraICState Code::ExtractExtraICStateFromFlags(Flags flags) {
  return ExtraICStateField::decode(flags);
}


CacheHolderFlag Code::ExtractCacheHolderFromFlags(Flags flags) {
  return CacheHolderField::decode(flags);
}

Code::Flags Code::RemoveHolderFromFlags(Flags flags) {
  int bits = flags & ~CacheHolderField::kMask;
  return static_cast<Flags>(bits);
}


Code* Code::GetCodeFromTargetAddress(Address address) {
  HeapObject* code = HeapObject::FromAddress(address - Code::kHeaderSize);
  // GetCodeFromTargetAddress might be called when marking objects during mark
  // sweep. reinterpret_cast is therefore used instead of the more appropriate
  // Code::cast. Code::cast does not work when the object's map is
  // marked.
  Code* result = reinterpret_cast<Code*>(code);
  return result;
}


Object* Code::GetObjectFromEntryAddress(Address location_of_address) {
  return HeapObject::
      FromAddress(Memory::Address_at(location_of_address) - Code::kHeaderSize);
}


bool Code::CanContainWeakObjects() {
  return is_optimized_code() && can_have_weak_objects();
}


bool Code::IsWeakObject(Object* object) {
  return (CanContainWeakObjects() && IsWeakObjectInOptimizedCode(object));
}


bool Code::IsWeakObjectInOptimizedCode(Object* object) {
  if (object->IsMap()) {
    return Map::cast(object)->CanTransition() &&
           FLAG_weak_embedded_maps_in_optimized_code;
  }
  if (object->IsCell()) {
    object = Cell::cast(object)->value();
  } else if (object->IsPropertyCell()) {
    object = PropertyCell::cast(object)->value();
  }
  if (object->IsJSReceiver()) {
    return FLAG_weak_embedded_objects_in_optimized_code;
  }
  if (object->IsContext()) {
    // Contexts of inlined functions are embedded in optimized code.
    return FLAG_weak_embedded_objects_in_optimized_code;
  }
  return false;
}


class Code::FindAndReplacePattern {
 public:
  FindAndReplacePattern() : count_(0) { }
  void Add(Handle<Map> map_to_find, Handle<Object> obj_to_replace) {
    DCHECK(count_ < kMaxCount);
    find_[count_] = map_to_find;
    replace_[count_] = obj_to_replace;
    ++count_;
  }
 private:
  static const int kMaxCount = 4;
  int count_;
  Handle<Map> find_[kMaxCount];
  Handle<Object> replace_[kMaxCount];
  friend class Code;
};

int AbstractCode::instruction_size() {
  if (IsCode()) {
    return GetCode()->instruction_size();
  } else {
    return GetBytecodeArray()->length();
  }
}

ByteArray* AbstractCode::source_position_table() {
  if (IsCode()) {
    return GetCode()->source_position_table();
  } else {
    return GetBytecodeArray()->source_position_table();
  }
}

void AbstractCode::set_source_position_table(ByteArray* source_position_table) {
  if (IsCode()) {
    GetCode()->set_source_position_table(source_position_table);
  } else {
    GetBytecodeArray()->set_source_position_table(source_position_table);
  }
}

int AbstractCode::SizeIncludingMetadata() {
  if (IsCode()) {
    return GetCode()->SizeIncludingMetadata();
  } else {
    return GetBytecodeArray()->SizeIncludingMetadata();
  }
}
int AbstractCode::ExecutableSize() {
  if (IsCode()) {
    return GetCode()->ExecutableSize();
  } else {
    return GetBytecodeArray()->BytecodeArraySize();
  }
}

Address AbstractCode::instruction_start() {
  if (IsCode()) {
    return GetCode()->instruction_start();
  } else {
    return GetBytecodeArray()->GetFirstBytecodeAddress();
  }
}

Address AbstractCode::instruction_end() {
  if (IsCode()) {
    return GetCode()->instruction_end();
  } else {
    return GetBytecodeArray()->GetFirstBytecodeAddress() +
           GetBytecodeArray()->length();
  }
}

bool AbstractCode::contains(byte* inner_pointer) {
  return (address() <= inner_pointer) && (inner_pointer <= address() + Size());
}

AbstractCode::Kind AbstractCode::kind() {
  if (IsCode()) {
    STATIC_ASSERT(AbstractCode::FUNCTION ==
                  static_cast<AbstractCode::Kind>(Code::FUNCTION));
    return static_cast<AbstractCode::Kind>(GetCode()->kind());
  } else {
    return INTERPRETED_FUNCTION;
  }
}

Code* AbstractCode::GetCode() { return Code::cast(this); }

BytecodeArray* AbstractCode::GetBytecodeArray() {
  return BytecodeArray::cast(this);
}

Object* Map::prototype() const {
  return READ_FIELD(this, kPrototypeOffset);
}


void Map::set_prototype(Object* value, WriteBarrierMode mode) {
  DCHECK(value->IsNull(GetIsolate()) || value->IsJSReceiver());
  WRITE_FIELD(this, kPrototypeOffset, value);
  CONDITIONAL_WRITE_BARRIER(GetHeap(), this, kPrototypeOffset, value, mode);
}


LayoutDescriptor* Map::layout_descriptor_gc_safe() {
  Object* layout_desc = READ_FIELD(this, kLayoutDescriptorOffset);
  return LayoutDescriptor::cast_gc_safe(layout_desc);
}


bool Map::HasFastPointerLayout() const {
  Object* layout_desc = READ_FIELD(this, kLayoutDescriptorOffset);
  return LayoutDescriptor::IsFastPointerLayout(layout_desc);
}


void Map::UpdateDescriptors(DescriptorArray* descriptors,
                            LayoutDescriptor* layout_desc) {
  set_instance_descriptors(descriptors);
  if (FLAG_unbox_double_fields) {
    if (layout_descriptor()->IsSlowLayout()) {
      set_layout_descriptor(layout_desc);
    }
#ifdef VERIFY_HEAP
    // TODO(ishell): remove these checks from VERIFY_HEAP mode.
    if (FLAG_verify_heap) {
      CHECK(layout_descriptor()->IsConsistentWithMap(this));
      CHECK(visitor_id() == Heap::GetStaticVisitorIdForMap(this));
    }
#else
    SLOW_DCHECK(layout_descriptor()->IsConsistentWithMap(this));
    DCHECK(visitor_id() == Heap::GetStaticVisitorIdForMap(this));
#endif
  }
}


void Map::InitializeDescriptors(DescriptorArray* descriptors,
                                LayoutDescriptor* layout_desc) {
  int len = descriptors->number_of_descriptors();
  set_instance_descriptors(descriptors);
  SetNumberOfOwnDescriptors(len);

  if (FLAG_unbox_double_fields) {
    set_layout_descriptor(layout_desc);
#ifdef VERIFY_HEAP
    // TODO(ishell): remove these checks from VERIFY_HEAP mode.
    if (FLAG_verify_heap) {
      CHECK(layout_descriptor()->IsConsistentWithMap(this));
    }
#else
    SLOW_DCHECK(layout_descriptor()->IsConsistentWithMap(this));
#endif
    set_visitor_id(Heap::GetStaticVisitorIdForMap(this));
  }
}


ACCESSORS(Map, instance_descriptors, DescriptorArray, kDescriptorsOffset)
ACCESSORS(Map, layout_descriptor, LayoutDescriptor, kLayoutDescriptorOffset)

void Map::set_bit_field3(uint32_t bits) {
  if (kInt32Size != kPointerSize) {
    WRITE_UINT32_FIELD(this, kBitField3Offset + kInt32Size, 0);
  }
  WRITE_UINT32_FIELD(this, kBitField3Offset, bits);
}


uint32_t Map::bit_field3() const {
  return READ_UINT32_FIELD(this, kBitField3Offset);
}


LayoutDescriptor* Map::GetLayoutDescriptor() {
  return FLAG_unbox_double_fields ? layout_descriptor()
                                  : LayoutDescriptor::FastPointerLayout();
}


void Map::AppendDescriptor(Descriptor* desc) {
  DescriptorArray* descriptors = instance_descriptors();
  int number_of_own_descriptors = NumberOfOwnDescriptors();
  DCHECK(descriptors->number_of_descriptors() == number_of_own_descriptors);
  descriptors->Append(desc);
  SetNumberOfOwnDescriptors(number_of_own_descriptors + 1);

// This function does not support appending double field descriptors and
// it should never try to (otherwise, layout descriptor must be updated too).
#ifdef DEBUG
  PropertyDetails details = desc->GetDetails();
  CHECK(details.type() != DATA || !details.representation().IsDouble());
#endif
}


Object* Map::GetBackPointer() {
  Object* object = constructor_or_backpointer();
  if (object->IsMap()) {
    return object;
  }
  return GetIsolate()->heap()->undefined_value();
}


Map* Map::ElementsTransitionMap() {
  return TransitionArray::SearchSpecial(
      this, GetHeap()->elements_transition_symbol());
}


ACCESSORS(Map, raw_transitions, Object, kTransitionsOrPrototypeInfoOffset)


Object* Map::prototype_info() const {
  DCHECK(is_prototype_map());
  return READ_FIELD(this, Map::kTransitionsOrPrototypeInfoOffset);
}


void Map::set_prototype_info(Object* value, WriteBarrierMode mode) {
  DCHECK(is_prototype_map());
  WRITE_FIELD(this, Map::kTransitionsOrPrototypeInfoOffset, value);
  CONDITIONAL_WRITE_BARRIER(
      GetHeap(), this, Map::kTransitionsOrPrototypeInfoOffset, value, mode);
}


void Map::SetBackPointer(Object* value, WriteBarrierMode mode) {
  DCHECK(instance_type() >= FIRST_JS_RECEIVER_TYPE);
  DCHECK(value->IsMap());
  DCHECK(GetBackPointer()->IsUndefined(GetIsolate()));
  DCHECK(!value->IsMap() ||
         Map::cast(value)->GetConstructor() == constructor_or_backpointer());
  set_constructor_or_backpointer(value, mode);
}

ACCESSORS(Map, code_cache, FixedArray, kCodeCacheOffset)
ACCESSORS(Map, dependent_code, DependentCode, kDependentCodeOffset)
ACCESSORS(Map, weak_cell_cache, Object, kWeakCellCacheOffset)
ACCESSORS(Map, constructor_or_backpointer, Object,
          kConstructorOrBackPointerOffset)


Object* Map::GetConstructor() const {
  Object* maybe_constructor = constructor_or_backpointer();
  // Follow any back pointers.
  while (maybe_constructor->IsMap()) {
    maybe_constructor =
        Map::cast(maybe_constructor)->constructor_or_backpointer();
  }
  return maybe_constructor;
}


void Map::SetConstructor(Object* constructor, WriteBarrierMode mode) {
  // Never overwrite a back pointer with a constructor.
  DCHECK(!constructor_or_backpointer()->IsMap());
  set_constructor_or_backpointer(constructor, mode);
}


Handle<Map> Map::CopyInitialMap(Handle<Map> map) {
  return CopyInitialMap(map, map->instance_size(), map->GetInObjectProperties(),
                        map->unused_property_fields());
}


ACCESSORS(JSBoundFunction, bound_target_function, JSReceiver,
          kBoundTargetFunctionOffset)
ACCESSORS(JSBoundFunction, bound_this, Object, kBoundThisOffset)
ACCESSORS(JSBoundFunction, bound_arguments, FixedArray, kBoundArgumentsOffset)

ACCESSORS(JSFunction, shared, SharedFunctionInfo, kSharedFunctionInfoOffset)
ACCESSORS(JSFunction, literals, LiteralsArray, kLiteralsOffset)
ACCESSORS(JSFunction, next_function_link, Object, kNextFunctionLinkOffset)

ACCESSORS(JSGlobalObject, native_context, Context, kNativeContextOffset)
ACCESSORS(JSGlobalObject, global_proxy, JSObject, kGlobalProxyOffset)

ACCESSORS(JSGlobalProxy, native_context, Object, kNativeContextOffset)
ACCESSORS(JSGlobalProxy, hash, Object, kHashOffset)

ACCESSORS(AccessorInfo, name, Object, kNameOffset)
SMI_ACCESSORS(AccessorInfo, flag, kFlagOffset)
ACCESSORS(AccessorInfo, expected_receiver_type, Object,
          kExpectedReceiverTypeOffset)

ACCESSORS(AccessorInfo, getter, Object, kGetterOffset)
ACCESSORS(AccessorInfo, setter, Object, kSetterOffset)
ACCESSORS(AccessorInfo, js_getter, Object, kJsGetterOffset)
ACCESSORS(AccessorInfo, data, Object, kDataOffset)

ACCESSORS(Box, value, Object, kValueOffset)

ACCESSORS(PromiseResolveThenableJobInfo, thenable, JSReceiver, kThenableOffset)
ACCESSORS(PromiseResolveThenableJobInfo, then, JSReceiver, kThenOffset)
ACCESSORS(PromiseResolveThenableJobInfo, resolve, JSFunction, kResolveOffset)
ACCESSORS(PromiseResolveThenableJobInfo, reject, JSFunction, kRejectOffset)
ACCESSORS(PromiseResolveThenableJobInfo, debug_id, Object, kDebugIdOffset)
ACCESSORS(PromiseResolveThenableJobInfo, debug_name, Object, kDebugNameOffset)
ACCESSORS(PromiseResolveThenableJobInfo, context, Context, kContextOffset);

ACCESSORS(PromiseReactionJobInfo, promise, JSPromise, kPromiseOffset);
ACCESSORS(PromiseReactionJobInfo, value, Object, kValueOffset);
ACCESSORS(PromiseReactionJobInfo, tasks, Object, kTasksOffset);
ACCESSORS(PromiseReactionJobInfo, deferred_promise, Object,
          kDeferredPromiseOffset);
ACCESSORS(PromiseReactionJobInfo, deferred_on_resolve, Object,
          kDeferredOnResolveOffset);
ACCESSORS(PromiseReactionJobInfo, deferred_on_reject, Object,
          kDeferredOnRejectOffset);
ACCESSORS(PromiseReactionJobInfo, debug_id, Object, kDebugIdOffset);
ACCESSORS(PromiseReactionJobInfo, debug_name, Object, kDebugNameOffset);
ACCESSORS(PromiseReactionJobInfo, context, Context, kContextOffset);

Map* PrototypeInfo::ObjectCreateMap() {
  return Map::cast(WeakCell::cast(object_create_map())->value());
}

// static
void PrototypeInfo::SetObjectCreateMap(Handle<PrototypeInfo> info,
                                       Handle<Map> map) {
  Handle<WeakCell> cell = Map::WeakCellForMap(map);
  info->set_object_create_map(*cell);
}

bool PrototypeInfo::HasObjectCreateMap() {
  Object* cache = object_create_map();
  return cache->IsWeakCell() && !WeakCell::cast(cache)->cleared();
}

bool FunctionTemplateInfo::instantiated() {
  return shared_function_info()->IsSharedFunctionInfo();
}

FunctionTemplateInfo* FunctionTemplateInfo::GetParent(Isolate* isolate) {
  Object* parent = parent_template();
  return parent->IsUndefined(isolate) ? nullptr
                                      : FunctionTemplateInfo::cast(parent);
}

ObjectTemplateInfo* ObjectTemplateInfo::GetParent(Isolate* isolate) {
  Object* maybe_ctor = constructor();
  if (maybe_ctor->IsUndefined(isolate)) return nullptr;
  FunctionTemplateInfo* constructor = FunctionTemplateInfo::cast(maybe_ctor);
  while (true) {
    constructor = constructor->GetParent(isolate);
    if (constructor == nullptr) return nullptr;
    Object* maybe_obj = constructor->instance_template();
    if (!maybe_obj->IsUndefined(isolate)) {
      return ObjectTemplateInfo::cast(maybe_obj);
    }
  }
  return nullptr;
}

ACCESSORS(PrototypeInfo, weak_cell, Object, kWeakCellOffset)
ACCESSORS(PrototypeInfo, prototype_users, Object, kPrototypeUsersOffset)
ACCESSORS(PrototypeInfo, object_create_map, Object, kObjectCreateMap)
SMI_ACCESSORS(PrototypeInfo, registry_slot, kRegistrySlotOffset)
ACCESSORS(PrototypeInfo, validity_cell, Object, kValidityCellOffset)
SMI_ACCESSORS(PrototypeInfo, bit_field, kBitFieldOffset)
BOOL_ACCESSORS(PrototypeInfo, bit_field, should_be_fast_map, kShouldBeFastBit)

ACCESSORS(Tuple2, value1, Object, kValue1Offset)
ACCESSORS(Tuple2, value2, Object, kValue2Offset)
ACCESSORS(Tuple3, value3, Object, kValue3Offset)

ACCESSORS(ContextExtension, scope_info, ScopeInfo, kScopeInfoOffset)
ACCESSORS(ContextExtension, extension, Object, kExtensionOffset)

SMI_ACCESSORS(ConstantElementsPair, elements_kind, kElementsKindOffset)
ACCESSORS(ConstantElementsPair, constant_values, FixedArrayBase,
          kConstantValuesOffset)

ACCESSORS(JSModuleNamespace, module, Module, kModuleOffset)

ACCESSORS(Module, code, Object, kCodeOffset)
ACCESSORS(Module, exports, ObjectHashTable, kExportsOffset)
ACCESSORS(Module, regular_exports, FixedArray, kRegularExportsOffset)
ACCESSORS(Module, regular_imports, FixedArray, kRegularImportsOffset)
ACCESSORS(Module, module_namespace, HeapObject, kModuleNamespaceOffset)
ACCESSORS(Module, requested_modules, FixedArray, kRequestedModulesOffset)
SMI_ACCESSORS(Module, hash, kHashOffset)

bool Module::evaluated() const { return code()->IsModuleInfo(); }

void Module::set_evaluated() {
  DCHECK(instantiated());
  DCHECK(!evaluated());
  return set_code(
      JSFunction::cast(code())->shared()->scope_info()->ModuleDescriptorInfo());
}

bool Module::instantiated() const { return !code()->IsSharedFunctionInfo(); }

ModuleInfo* Module::info() const {
  if (evaluated()) return ModuleInfo::cast(code());
  ScopeInfo* scope_info = instantiated()
                              ? JSFunction::cast(code())->shared()->scope_info()
                              : SharedFunctionInfo::cast(code())->scope_info();
  return scope_info->ModuleDescriptorInfo();
}

ACCESSORS(AccessorPair, getter, Object, kGetterOffset)
ACCESSORS(AccessorPair, setter, Object, kSetterOffset)

ACCESSORS(AccessCheckInfo, callback, Object, kCallbackOffset)
ACCESSORS(AccessCheckInfo, named_interceptor, Object, kNamedInterceptorOffset)
ACCESSORS(AccessCheckInfo, indexed_interceptor, Object,
          kIndexedInterceptorOffset)
ACCESSORS(AccessCheckInfo, data, Object, kDataOffset)

ACCESSORS(InterceptorInfo, getter, Object, kGetterOffset)
ACCESSORS(InterceptorInfo, setter, Object, kSetterOffset)
ACCESSORS(InterceptorInfo, query, Object, kQueryOffset)
ACCESSORS(InterceptorInfo, descriptor, Object, kDescriptorOffset)
ACCESSORS(InterceptorInfo, deleter, Object, kDeleterOffset)
ACCESSORS(InterceptorInfo, enumerator, Object, kEnumeratorOffset)
ACCESSORS(InterceptorInfo, definer, Object, kDefinerOffset)
ACCESSORS(InterceptorInfo, data, Object, kDataOffset)
SMI_ACCESSORS(InterceptorInfo, flags, kFlagsOffset)
BOOL_ACCESSORS(InterceptorInfo, flags, can_intercept_symbols,
               kCanInterceptSymbolsBit)
BOOL_ACCESSORS(InterceptorInfo, flags, all_can_read, kAllCanReadBit)
BOOL_ACCESSORS(InterceptorInfo, flags, non_masking, kNonMasking)

ACCESSORS(CallHandlerInfo, callback, Object, kCallbackOffset)
ACCESSORS(CallHandlerInfo, data, Object, kDataOffset)
ACCESSORS(CallHandlerInfo, fast_handler, Object, kFastHandlerOffset)

ACCESSORS(TemplateInfo, tag, Object, kTagOffset)
ACCESSORS(TemplateInfo, serial_number, Object, kSerialNumberOffset)
SMI_ACCESSORS(TemplateInfo, number_of_properties, kNumberOfProperties)
ACCESSORS(TemplateInfo, property_list, Object, kPropertyListOffset)
ACCESSORS(TemplateInfo, property_accessors, Object, kPropertyAccessorsOffset)

ACCESSORS(FunctionTemplateInfo, call_code, Object, kCallCodeOffset)
ACCESSORS(FunctionTemplateInfo, prototype_template, Object,
          kPrototypeTemplateOffset)
ACCESSORS(FunctionTemplateInfo, prototype_provider_template, Object,
          kPrototypeProviderTemplateOffset)

ACCESSORS(FunctionTemplateInfo, parent_template, Object, kParentTemplateOffset)
ACCESSORS(FunctionTemplateInfo, named_property_handler, Object,
          kNamedPropertyHandlerOffset)
ACCESSORS(FunctionTemplateInfo, indexed_property_handler, Object,
          kIndexedPropertyHandlerOffset)
ACCESSORS(FunctionTemplateInfo, instance_template, Object,
          kInstanceTemplateOffset)
ACCESSORS(FunctionTemplateInfo, class_name, Object, kClassNameOffset)
ACCESSORS(FunctionTemplateInfo, signature, Object, kSignatureOffset)
ACCESSORS(FunctionTemplateInfo, instance_call_handler, Object,
          kInstanceCallHandlerOffset)
ACCESSORS(FunctionTemplateInfo, access_check_info, Object,
          kAccessCheckInfoOffset)
ACCESSORS(FunctionTemplateInfo, shared_function_info, Object,
          kSharedFunctionInfoOffset)
ACCESSORS(FunctionTemplateInfo, cached_property_name, Object,
          kCachedPropertyNameOffset)

SMI_ACCESSORS(FunctionTemplateInfo, flag, kFlagOffset)

ACCESSORS(ObjectTemplateInfo, constructor, Object, kConstructorOffset)
ACCESSORS(ObjectTemplateInfo, data, Object, kDataOffset)

int ObjectTemplateInfo::internal_field_count() const {
  Object* value = data();
  DCHECK(value->IsSmi());
  return InternalFieldCount::decode(Smi::cast(value)->value());
}

void ObjectTemplateInfo::set_internal_field_count(int count) {
  return set_data(Smi::FromInt(
      InternalFieldCount::update(Smi::cast(data())->value(), count)));
}

bool ObjectTemplateInfo::immutable_proto() const {
  Object* value = data();
  DCHECK(value->IsSmi());
  return IsImmutablePrototype::decode(Smi::cast(value)->value());
}

void ObjectTemplateInfo::set_immutable_proto(bool immutable) {
  return set_data(Smi::FromInt(
      IsImmutablePrototype::update(Smi::cast(data())->value(), immutable)));
}

int TemplateList::length() const {
  return Smi::cast(FixedArray::cast(this)->get(kLengthIndex))->value();
}

Object* TemplateList::get(int index) const {
  return FixedArray::cast(this)->get(kFirstElementIndex + index);
}

void TemplateList::set(int index, Object* value) {
  FixedArray::cast(this)->set(kFirstElementIndex + index, value);
}

ACCESSORS(AllocationSite, transition_info, Object, kTransitionInfoOffset)
ACCESSORS(AllocationSite, nested_site, Object, kNestedSiteOffset)
SMI_ACCESSORS(AllocationSite, pretenure_data, kPretenureDataOffset)
SMI_ACCESSORS(AllocationSite, pretenure_create_count,
              kPretenureCreateCountOffset)
ACCESSORS(AllocationSite, dependent_code, DependentCode,
          kDependentCodeOffset)
ACCESSORS(AllocationSite, weak_next, Object, kWeakNextOffset)
ACCESSORS(AllocationMemento, allocation_site, Object, kAllocationSiteOffset)

ACCESSORS(Script, source, Object, kSourceOffset)
ACCESSORS(Script, name, Object, kNameOffset)
SMI_ACCESSORS(Script, id, kIdOffset)
SMI_ACCESSORS(Script, line_offset, kLineOffsetOffset)
SMI_ACCESSORS(Script, column_offset, kColumnOffsetOffset)
ACCESSORS(Script, context_data, Object, kContextOffset)
ACCESSORS(Script, wrapper, HeapObject, kWrapperOffset)
SMI_ACCESSORS(Script, type, kTypeOffset)
ACCESSORS(Script, line_ends, Object, kLineEndsOffset)
ACCESSORS_CHECKED(Script, eval_from_shared, Object, kEvalFromSharedOffset,
                  this->type() != TYPE_WASM)
SMI_ACCESSORS_CHECKED(Script, eval_from_position, kEvalFromPositionOffset,
                      this->type() != TYPE_WASM)
ACCESSORS(Script, shared_function_infos, FixedArray, kSharedFunctionInfosOffset)
SMI_ACCESSORS(Script, flags, kFlagsOffset)
ACCESSORS(Script, source_url, Object, kSourceUrlOffset)
ACCESSORS(Script, source_mapping_url, Object, kSourceMappingUrlOffset)
ACCESSORS_CHECKED(Script, wasm_compiled_module, Object, kEvalFromSharedOffset,
                  this->type() == TYPE_WASM)

Script::CompilationType Script::compilation_type() {
  return BooleanBit::get(flags(), kCompilationTypeBit) ?
      COMPILATION_TYPE_EVAL : COMPILATION_TYPE_HOST;
}
void Script::set_compilation_type(CompilationType type) {
  set_flags(BooleanBit::set(flags(), kCompilationTypeBit,
      type == COMPILATION_TYPE_EVAL));
}
Script::CompilationState Script::compilation_state() {
  return BooleanBit::get(flags(), kCompilationStateBit) ?
      COMPILATION_STATE_COMPILED : COMPILATION_STATE_INITIAL;
}
void Script::set_compilation_state(CompilationState state) {
  set_flags(BooleanBit::set(flags(), kCompilationStateBit,
      state == COMPILATION_STATE_COMPILED));
}
ScriptOriginOptions Script::origin_options() {
  return ScriptOriginOptions((flags() & kOriginOptionsMask) >>
                             kOriginOptionsShift);
}
void Script::set_origin_options(ScriptOriginOptions origin_options) {
  DCHECK(!(origin_options.Flags() & ~((1 << kOriginOptionsSize) - 1)));
  set_flags((flags() & ~kOriginOptionsMask) |
            (origin_options.Flags() << kOriginOptionsShift));
}


ACCESSORS(DebugInfo, shared, SharedFunctionInfo, kSharedFunctionInfoIndex)
ACCESSORS(DebugInfo, debug_bytecode_array, Object, kDebugBytecodeArrayIndex)
ACCESSORS(DebugInfo, break_points, FixedArray, kBreakPointsStateIndex)

bool DebugInfo::HasDebugBytecodeArray() {
  return debug_bytecode_array()->IsBytecodeArray();
}

bool DebugInfo::HasDebugCode() {
  Code* code = shared()->code();
  bool has = code->kind() == Code::FUNCTION;
  DCHECK(!has || code->has_debug_break_slots());
  return has;
}

BytecodeArray* DebugInfo::OriginalBytecodeArray() {
  DCHECK(HasDebugBytecodeArray());
  return shared()->bytecode_array();
}

BytecodeArray* DebugInfo::DebugBytecodeArray() {
  DCHECK(HasDebugBytecodeArray());
  return BytecodeArray::cast(debug_bytecode_array());
}

Code* DebugInfo::DebugCode() {
  DCHECK(HasDebugCode());
  return shared()->code();
}

SMI_ACCESSORS(BreakPointInfo, source_position, kSourcePositionIndex)
ACCESSORS(BreakPointInfo, break_point_objects, Object, kBreakPointObjectsIndex)

ACCESSORS(SharedFunctionInfo, name, Object, kNameOffset)
ACCESSORS(SharedFunctionInfo, optimized_code_map, FixedArray,
          kOptimizedCodeMapOffset)
ACCESSORS(SharedFunctionInfo, construct_stub, Code, kConstructStubOffset)
ACCESSORS(SharedFunctionInfo, feedback_metadata, TypeFeedbackMetadata,
          kFeedbackMetadataOffset)
SMI_ACCESSORS(SharedFunctionInfo, function_literal_id, kFunctionLiteralIdOffset)
#if TRACE_MAPS
SMI_ACCESSORS(SharedFunctionInfo, unique_id, kUniqueIdOffset)
#endif
ACCESSORS(SharedFunctionInfo, instance_class_name, Object,
          kInstanceClassNameOffset)
ACCESSORS(SharedFunctionInfo, function_data, Object, kFunctionDataOffset)
ACCESSORS(SharedFunctionInfo, script, Object, kScriptOffset)
ACCESSORS(SharedFunctionInfo, debug_info, Object, kDebugInfoOffset)
ACCESSORS(SharedFunctionInfo, function_identifier, Object,
          kFunctionIdentifierOffset)

SMI_ACCESSORS(FunctionTemplateInfo, length, kLengthOffset)
BOOL_ACCESSORS(FunctionTemplateInfo, flag, hidden_prototype,
               kHiddenPrototypeBit)
BOOL_ACCESSORS(FunctionTemplateInfo, flag, undetectable, kUndetectableBit)
BOOL_ACCESSORS(FunctionTemplateInfo, flag, needs_access_check,
               kNeedsAccessCheckBit)
BOOL_ACCESSORS(FunctionTemplateInfo, flag, read_only_prototype,
               kReadOnlyPrototypeBit)
BOOL_ACCESSORS(FunctionTemplateInfo, flag, remove_prototype,
               kRemovePrototypeBit)
BOOL_ACCESSORS(FunctionTemplateInfo, flag, do_not_cache,
               kDoNotCacheBit)
BOOL_ACCESSORS(FunctionTemplateInfo, flag, accept_any_receiver,
               kAcceptAnyReceiver)
BOOL_ACCESSORS(SharedFunctionInfo, start_position_and_type, is_named_expression,
               kIsNamedExpressionBit)
BOOL_ACCESSORS(SharedFunctionInfo, start_position_and_type, is_toplevel,
               kIsTopLevelBit)

BOOL_ACCESSORS(SharedFunctionInfo, compiler_hints, allows_lazy_compilation,
               kAllowLazyCompilation)
BOOL_ACCESSORS(SharedFunctionInfo,
               compiler_hints,
               uses_arguments,
               kUsesArguments)
BOOL_ACCESSORS(SharedFunctionInfo,
               compiler_hints,
               has_duplicate_parameters,
               kHasDuplicateParameters)
BOOL_ACCESSORS(SharedFunctionInfo, compiler_hints, asm_function, kIsAsmFunction)
BOOL_ACCESSORS(SharedFunctionInfo, compiler_hints, deserialized, kDeserialized)
BOOL_ACCESSORS(SharedFunctionInfo, compiler_hints, is_declaration,
               kIsDeclaration)
BOOL_ACCESSORS(SharedFunctionInfo, compiler_hints, marked_for_tier_up,
               kMarkedForTierUp)

#if V8_HOST_ARCH_32_BIT
SMI_ACCESSORS(SharedFunctionInfo, length, kLengthOffset)
SMI_ACCESSORS(SharedFunctionInfo, internal_formal_parameter_count,
              kFormalParameterCountOffset)
SMI_ACCESSORS(SharedFunctionInfo, expected_nof_properties,
              kExpectedNofPropertiesOffset)
SMI_ACCESSORS(SharedFunctionInfo, num_literals, kNumLiteralsOffset)
SMI_ACCESSORS(SharedFunctionInfo, start_position_and_type,
              kStartPositionAndTypeOffset)
SMI_ACCESSORS(SharedFunctionInfo, end_position, kEndPositionOffset)
SMI_ACCESSORS(SharedFunctionInfo, function_token_position,
              kFunctionTokenPositionOffset)
SMI_ACCESSORS(SharedFunctionInfo, compiler_hints,
              kCompilerHintsOffset)
SMI_ACCESSORS(SharedFunctionInfo, opt_count_and_bailout_reason,
              kOptCountAndBailoutReasonOffset)
SMI_ACCESSORS(SharedFunctionInfo, counters, kCountersOffset)
SMI_ACCESSORS(SharedFunctionInfo, ast_node_count, kAstNodeCountOffset)
SMI_ACCESSORS(SharedFunctionInfo, profiler_ticks, kProfilerTicksOffset)

#else

#if V8_TARGET_LITTLE_ENDIAN
#define PSEUDO_SMI_LO_ALIGN 0
#define PSEUDO_SMI_HI_ALIGN kIntSize
#else
#define PSEUDO_SMI_LO_ALIGN kIntSize
#define PSEUDO_SMI_HI_ALIGN 0
#endif

#define PSEUDO_SMI_ACCESSORS_LO(holder, name, offset)                          \
  STATIC_ASSERT(holder::offset % kPointerSize == PSEUDO_SMI_LO_ALIGN);         \
  int holder::name() const {                                                   \
    int value = READ_INT_FIELD(this, offset);                                  \
    DCHECK(kHeapObjectTag == 1);                                               \
    DCHECK((value & kHeapObjectTag) == 0);                                     \
    return value >> 1;                                                         \
  }                                                                            \
  void holder::set_##name(int value) {                                         \
    DCHECK(kHeapObjectTag == 1);                                               \
    DCHECK((value & 0xC0000000) == 0xC0000000 || (value & 0xC0000000) == 0x0); \
    WRITE_INT_FIELD(this, offset, (value << 1) & ~kHeapObjectTag);             \
  }

#define PSEUDO_SMI_ACCESSORS_HI(holder, name, offset)                  \
  STATIC_ASSERT(holder::offset % kPointerSize == PSEUDO_SMI_HI_ALIGN); \
  INT_ACCESSORS(holder, name, offset)


PSEUDO_SMI_ACCESSORS_LO(SharedFunctionInfo, length, kLengthOffset)
PSEUDO_SMI_ACCESSORS_HI(SharedFunctionInfo, internal_formal_parameter_count,
                        kFormalParameterCountOffset)

PSEUDO_SMI_ACCESSORS_LO(SharedFunctionInfo,
                        expected_nof_properties,
                        kExpectedNofPropertiesOffset)
PSEUDO_SMI_ACCESSORS_HI(SharedFunctionInfo, num_literals, kNumLiteralsOffset)

PSEUDO_SMI_ACCESSORS_LO(SharedFunctionInfo, end_position, kEndPositionOffset)
PSEUDO_SMI_ACCESSORS_HI(SharedFunctionInfo,
                        start_position_and_type,
                        kStartPositionAndTypeOffset)

PSEUDO_SMI_ACCESSORS_LO(SharedFunctionInfo,
                        function_token_position,
                        kFunctionTokenPositionOffset)
PSEUDO_SMI_ACCESSORS_HI(SharedFunctionInfo,
                        compiler_hints,
                        kCompilerHintsOffset)

PSEUDO_SMI_ACCESSORS_LO(SharedFunctionInfo,
                        opt_count_and_bailout_reason,
                        kOptCountAndBailoutReasonOffset)
PSEUDO_SMI_ACCESSORS_HI(SharedFunctionInfo, counters, kCountersOffset)

PSEUDO_SMI_ACCESSORS_LO(SharedFunctionInfo,
                        ast_node_count,
                        kAstNodeCountOffset)
PSEUDO_SMI_ACCESSORS_HI(SharedFunctionInfo,
                        profiler_ticks,
                        kProfilerTicksOffset)

#endif


BOOL_GETTER(SharedFunctionInfo,
            compiler_hints,
            optimization_disabled,
            kOptimizationDisabled)

AbstractCode* SharedFunctionInfo::abstract_code() {
  if (HasBytecodeArray()) {
    return AbstractCode::cast(bytecode_array());
  } else {
    return AbstractCode::cast(code());
  }
}

void SharedFunctionInfo::set_optimization_disabled(bool disable) {
  set_compiler_hints(BooleanBit::set(compiler_hints(),
                                     kOptimizationDisabled,
                                     disable));
}


LanguageMode SharedFunctionInfo::language_mode() {
  STATIC_ASSERT(LANGUAGE_END == 2);
  return construct_language_mode(
      BooleanBit::get(compiler_hints(), kStrictModeFunction));
}


void SharedFunctionInfo::set_language_mode(LanguageMode language_mode) {
  STATIC_ASSERT(LANGUAGE_END == 2);
  // We only allow language mode transitions that set the same language mode
  // again or go up in the chain:
  DCHECK(is_sloppy(this->language_mode()) || is_strict(language_mode));
  int hints = compiler_hints();
  hints = BooleanBit::set(hints, kStrictModeFunction, is_strict(language_mode));
  set_compiler_hints(hints);
}


bool SharedFunctionInfo::typed() {
  return BooleanBit::get(compiler_hints(), kTypedFunction);
}


void SharedFunctionInfo::set_typed(bool typed) {
  int hints = compiler_hints();
  hints = BooleanBit::set(hints, kTypedFunction, typed);
  set_compiler_hints(hints);
}


FunctionKind SharedFunctionInfo::kind() const {
  return FunctionKindBits::decode(compiler_hints());
}


void SharedFunctionInfo::set_kind(FunctionKind kind) {
  DCHECK(IsValidFunctionKind(kind));
  int hints = compiler_hints();
  hints = FunctionKindBits::update(hints, kind);
  set_compiler_hints(hints);
}

BOOL_ACCESSORS(SharedFunctionInfo, compiler_hints, needs_home_object,
               kNeedsHomeObject)
BOOL_ACCESSORS(SharedFunctionInfo, compiler_hints, native, kNative)
BOOL_ACCESSORS(SharedFunctionInfo, compiler_hints, force_inline, kForceInline)
BOOL_ACCESSORS(SharedFunctionInfo, compiler_hints,
               name_should_print_as_anonymous,
               kNameShouldPrintAsAnonymous)
BOOL_ACCESSORS(SharedFunctionInfo, compiler_hints, is_anonymous_expression,
               kIsAnonymousExpression)
BOOL_ACCESSORS(SharedFunctionInfo, compiler_hints, is_function, kIsFunction)
BOOL_ACCESSORS(SharedFunctionInfo, compiler_hints, must_use_ignition_turbo,
               kMustUseIgnitionTurbo)
BOOL_ACCESSORS(SharedFunctionInfo, compiler_hints, dont_flush, kDontFlush)
BOOL_ACCESSORS(SharedFunctionInfo, compiler_hints, is_asm_wasm_broken,
               kIsAsmWasmBroken)
BOOL_ACCESSORS(SharedFunctionInfo, compiler_hints, requires_class_field_init,
               kRequiresClassFieldInit)
BOOL_ACCESSORS(SharedFunctionInfo, compiler_hints, is_class_field_initializer,
               kIsClassFieldInitializer)

bool Script::HasValidSource() {
  Object* src = this->source();
  if (!src->IsString()) return true;
  String* src_str = String::cast(src);
  if (!StringShape(src_str).IsExternal()) return true;
  if (src_str->IsOneByteRepresentation()) {
    return ExternalOneByteString::cast(src)->resource() != NULL;
  } else if (src_str->IsTwoByteRepresentation()) {
    return ExternalTwoByteString::cast(src)->resource() != NULL;
  }
  return true;
}


void SharedFunctionInfo::DontAdaptArguments() {
  DCHECK(code()->kind() == Code::BUILTIN || code()->kind() == Code::STUB);
  set_internal_formal_parameter_count(kDontAdaptArgumentsSentinel);
}


int SharedFunctionInfo::start_position() const {
  return start_position_and_type() >> kStartPositionShift;
}


void SharedFunctionInfo::set_start_position(int start_position) {
  set_start_position_and_type((start_position << kStartPositionShift)
    | (start_position_and_type() & ~kStartPositionMask));
}


Code* SharedFunctionInfo::code() const {
  return Code::cast(READ_FIELD(this, kCodeOffset));
}


void SharedFunctionInfo::set_code(Code* value, WriteBarrierMode mode) {
  DCHECK(value->kind() != Code::OPTIMIZED_FUNCTION);
  // If the SharedFunctionInfo has bytecode we should never mark it for lazy
  // compile, since the bytecode is never flushed.
  DCHECK(value != GetIsolate()->builtins()->builtin(Builtins::kCompileLazy) ||
         !HasBytecodeArray());
  WRITE_FIELD(this, kCodeOffset, value);
  CONDITIONAL_WRITE_BARRIER(value->GetHeap(), this, kCodeOffset, value, mode);
}


void SharedFunctionInfo::ReplaceCode(Code* value) {
  // If the GC metadata field is already used then the function was
  // enqueued as a code flushing candidate and we remove it now.
  if (code()->gc_metadata() != NULL) {
    CodeFlusher* flusher = GetHeap()->mark_compact_collector()->code_flusher();
    flusher->EvictCandidate(this);
  }

  DCHECK(code()->gc_metadata() == NULL && value->gc_metadata() == NULL);
#ifdef DEBUG
  Code::VerifyRecompiledCode(code(), value);
#endif  // DEBUG

  set_code(value);
}

bool SharedFunctionInfo::IsInterpreted() const {
  return code()->is_interpreter_trampoline_builtin();
}

bool SharedFunctionInfo::HasBaselineCode() const {
  return code()->kind() == Code::FUNCTION;
}

ScopeInfo* SharedFunctionInfo::scope_info() const {
  return reinterpret_cast<ScopeInfo*>(READ_FIELD(this, kScopeInfoOffset));
}


void SharedFunctionInfo::set_scope_info(ScopeInfo* value,
                                        WriteBarrierMode mode) {
  WRITE_FIELD(this, kScopeInfoOffset, reinterpret_cast<Object*>(value));
  CONDITIONAL_WRITE_BARRIER(GetHeap(),
                            this,
                            kScopeInfoOffset,
                            reinterpret_cast<Object*>(value),
                            mode);
}

ACCESSORS(SharedFunctionInfo, outer_scope_info, HeapObject,
          kOuterScopeInfoOffset)

bool SharedFunctionInfo::is_compiled() const {
  Builtins* builtins = GetIsolate()->builtins();
  DCHECK(code() != builtins->builtin(Builtins::kCompileOptimizedConcurrent));
  DCHECK(code() != builtins->builtin(Builtins::kCompileOptimized));
  DCHECK(code() != builtins->builtin(Builtins::kCompileBaseline));
  return code() != builtins->builtin(Builtins::kCompileLazy);
}


bool SharedFunctionInfo::has_simple_parameters() {
  return scope_info()->HasSimpleParameters();
}


bool SharedFunctionInfo::HasDebugInfo() {
  bool has_debug_info = debug_info()->IsStruct();
  DCHECK(!has_debug_info || HasDebugCode());
  return has_debug_info;
}


DebugInfo* SharedFunctionInfo::GetDebugInfo() {
  DCHECK(HasDebugInfo());
  return DebugInfo::cast(debug_info());
}


bool SharedFunctionInfo::HasDebugCode() {
  if (HasBaselineCode()) return code()->has_debug_break_slots();
  return HasBytecodeArray();
}


bool SharedFunctionInfo::IsApiFunction() {
  return function_data()->IsFunctionTemplateInfo();
}


FunctionTemplateInfo* SharedFunctionInfo::get_api_func_data() {
  DCHECK(IsApiFunction());
  return FunctionTemplateInfo::cast(function_data());
}

void SharedFunctionInfo::set_api_func_data(FunctionTemplateInfo* data) {
  DCHECK(function_data()->IsUndefined(GetIsolate()));
  set_function_data(data);
}

bool SharedFunctionInfo::HasBytecodeArray() {
  return function_data()->IsBytecodeArray();
}

BytecodeArray* SharedFunctionInfo::bytecode_array() {
  DCHECK(HasBytecodeArray());
  return BytecodeArray::cast(function_data());
}

void SharedFunctionInfo::set_bytecode_array(BytecodeArray* bytecode) {
  DCHECK(function_data()->IsUndefined(GetIsolate()));
  set_function_data(bytecode);
}

void SharedFunctionInfo::ClearBytecodeArray() {
  DCHECK(function_data()->IsUndefined(GetIsolate()) || HasBytecodeArray());
  set_function_data(GetHeap()->undefined_value());
}

bool SharedFunctionInfo::HasAsmWasmData() {
  return function_data()->IsFixedArray();
}

FixedArray* SharedFunctionInfo::asm_wasm_data() {
  DCHECK(HasAsmWasmData());
  return FixedArray::cast(function_data());
}

void SharedFunctionInfo::set_asm_wasm_data(FixedArray* data) {
  DCHECK(function_data()->IsUndefined(GetIsolate()) || HasAsmWasmData());
  set_function_data(data);
}

void SharedFunctionInfo::ClearAsmWasmData() {
  DCHECK(function_data()->IsUndefined(GetIsolate()) || HasAsmWasmData());
  set_function_data(GetHeap()->undefined_value());
}

bool SharedFunctionInfo::HasBuiltinFunctionId() {
  return function_identifier()->IsSmi();
}

BuiltinFunctionId SharedFunctionInfo::builtin_function_id() {
  DCHECK(HasBuiltinFunctionId());
  return static_cast<BuiltinFunctionId>(
      Smi::cast(function_identifier())->value());
}

void SharedFunctionInfo::set_builtin_function_id(BuiltinFunctionId id) {
  set_function_identifier(Smi::FromInt(id));
}

bool SharedFunctionInfo::HasInferredName() {
  return function_identifier()->IsString();
}

String* SharedFunctionInfo::inferred_name() {
  if (HasInferredName()) {
    return String::cast(function_identifier());
  }
  Isolate* isolate = GetIsolate();
  DCHECK(function_identifier()->IsUndefined(isolate) || HasBuiltinFunctionId());
  return isolate->heap()->empty_string();
}

void SharedFunctionInfo::set_inferred_name(String* inferred_name) {
  DCHECK(function_identifier()->IsUndefined(GetIsolate()) || HasInferredName());
  set_function_identifier(inferred_name);
}

int SharedFunctionInfo::ic_age() {
  return ICAgeBits::decode(counters());
}


void SharedFunctionInfo::set_ic_age(int ic_age) {
  set_counters(ICAgeBits::update(counters(), ic_age));
}


int SharedFunctionInfo::deopt_count() {
  return DeoptCountBits::decode(counters());
}


void SharedFunctionInfo::set_deopt_count(int deopt_count) {
  set_counters(DeoptCountBits::update(counters(), deopt_count));
}


void SharedFunctionInfo::increment_deopt_count() {
  int value = counters();
  int deopt_count = DeoptCountBits::decode(value);
  deopt_count = (deopt_count + 1) & DeoptCountBits::kMax;
  set_counters(DeoptCountBits::update(value, deopt_count));
}


int SharedFunctionInfo::opt_reenable_tries() {
  return OptReenableTriesBits::decode(counters());
}


void SharedFunctionInfo::set_opt_reenable_tries(int tries) {
  set_counters(OptReenableTriesBits::update(counters(), tries));
}


int SharedFunctionInfo::opt_count() {
  return OptCountBits::decode(opt_count_and_bailout_reason());
}


void SharedFunctionInfo::set_opt_count(int opt_count) {
  set_opt_count_and_bailout_reason(
      OptCountBits::update(opt_count_and_bailout_reason(), opt_count));
}


BailoutReason SharedFunctionInfo::disable_optimization_reason() {
  return static_cast<BailoutReason>(
      DisabledOptimizationReasonBits::decode(opt_count_and_bailout_reason()));
}


bool SharedFunctionInfo::has_deoptimization_support() {
  Code* code = this->code();
  return code->kind() == Code::FUNCTION && code->has_deoptimization_support();
}


void SharedFunctionInfo::TryReenableOptimization() {
  int tries = opt_reenable_tries();
  set_opt_reenable_tries((tries + 1) & OptReenableTriesBits::kMax);
  // We reenable optimization whenever the number of tries is a large
  // enough power of 2.
  if (tries >= 16 && (((tries - 1) & tries) == 0)) {
    set_optimization_disabled(false);
    set_opt_count(0);
    set_deopt_count(0);
  }
}


void SharedFunctionInfo::set_disable_optimization_reason(BailoutReason reason) {
  set_opt_count_and_bailout_reason(DisabledOptimizationReasonBits::update(
      opt_count_and_bailout_reason(), reason));
}

bool SharedFunctionInfo::IsUserJavaScript() {
  Object* script_obj = script();
  if (script_obj->IsUndefined(GetIsolate())) return false;
  Script* script = Script::cast(script_obj);
  return static_cast<Script::Type>(script->type()) == Script::TYPE_NORMAL;
}

bool SharedFunctionInfo::IsSubjectToDebugging() {
  return IsUserJavaScript() && !HasAsmWasmData();
}

bool SharedFunctionInfo::OptimizedCodeMapIsCleared() const {
  return optimized_code_map() == GetHeap()->empty_fixed_array();
}


bool JSFunction::IsOptimized() {
  return code()->kind() == Code::OPTIMIZED_FUNCTION;
}

bool JSFunction::IsInterpreted() {
  return code()->is_interpreter_trampoline_builtin();
}

bool JSFunction::IsMarkedForBaseline() {
  return code() ==
         GetIsolate()->builtins()->builtin(Builtins::kCompileBaseline);
}

bool JSFunction::IsMarkedForOptimization() {
  return code() == GetIsolate()->builtins()->builtin(
      Builtins::kCompileOptimized);
}


bool JSFunction::IsMarkedForConcurrentOptimization() {
  return code() == GetIsolate()->builtins()->builtin(
      Builtins::kCompileOptimizedConcurrent);
}


bool JSFunction::IsInOptimizationQueue() {
  return code() == GetIsolate()->builtins()->builtin(
      Builtins::kInOptimizationQueue);
}


void JSFunction::CompleteInobjectSlackTrackingIfActive() {
  if (has_initial_map() && initial_map()->IsInobjectSlackTrackingInProgress()) {
    initial_map()->CompleteInobjectSlackTracking();
  }
}


bool Map::IsInobjectSlackTrackingInProgress() {
  return construction_counter() != Map::kNoSlackTracking;
}


void Map::InobjectSlackTrackingStep() {
  if (!IsInobjectSlackTrackingInProgress()) return;
  int counter = construction_counter();
  set_construction_counter(counter - 1);
  if (counter == kSlackTrackingCounterEnd) {
    CompleteInobjectSlackTracking();
  }
}

AbstractCode* JSFunction::abstract_code() {
  if (IsInterpreted()) {
    return AbstractCode::cast(shared()->bytecode_array());
  } else {
    return AbstractCode::cast(code());
  }
}

Code* JSFunction::code() {
  return Code::cast(
      Code::GetObjectFromEntryAddress(FIELD_ADDR(this, kCodeEntryOffset)));
}


void JSFunction::set_code(Code* value) {
  DCHECK(!GetHeap()->InNewSpace(value));
  Address entry = value->entry();
  WRITE_INTPTR_FIELD(this, kCodeEntryOffset, reinterpret_cast<intptr_t>(entry));
  GetHeap()->incremental_marking()->RecordWriteOfCodeEntry(
      this,
      HeapObject::RawField(this, kCodeEntryOffset),
      value);
}


void JSFunction::set_code_no_write_barrier(Code* value) {
  DCHECK(!GetHeap()->InNewSpace(value));
  Address entry = value->entry();
  WRITE_INTPTR_FIELD(this, kCodeEntryOffset, reinterpret_cast<intptr_t>(entry));
}


void JSFunction::ReplaceCode(Code* code) {
  bool was_optimized = IsOptimized();
  bool is_optimized = code->kind() == Code::OPTIMIZED_FUNCTION;

  if (was_optimized && is_optimized) {
    shared()->EvictFromOptimizedCodeMap(this->code(),
        "Replacing with another optimized code");
  }

  set_code(code);

  // Add/remove the function from the list of optimized functions for this
  // context based on the state change.
  if (!was_optimized && is_optimized) {
    context()->native_context()->AddOptimizedFunction(this);
  }
  if (was_optimized && !is_optimized) {
    // TODO(titzer): linear in the number of optimized functions; fix!
    context()->native_context()->RemoveOptimizedFunction(this);
  }
}


Context* JSFunction::context() {
  return Context::cast(READ_FIELD(this, kContextOffset));
}


JSObject* JSFunction::global_proxy() {
  return context()->global_proxy();
}


Context* JSFunction::native_context() { return context()->native_context(); }


void JSFunction::set_context(Object* value) {
  DCHECK(value->IsUndefined(GetIsolate()) || value->IsContext());
  WRITE_FIELD(this, kContextOffset, value);
  WRITE_BARRIER(GetHeap(), this, kContextOffset, value);
}

ACCESSORS(JSFunction, prototype_or_initial_map, Object,
          kPrototypeOrInitialMapOffset)


Map* JSFunction::initial_map() {
  return Map::cast(prototype_or_initial_map());
}


bool JSFunction::has_initial_map() {
  return prototype_or_initial_map()->IsMap();
}


bool JSFunction::has_instance_prototype() {
  return has_initial_map() ||
         !prototype_or_initial_map()->IsTheHole(GetIsolate());
}


bool JSFunction::has_prototype() {
  return map()->has_non_instance_prototype() || has_instance_prototype();
}


Object* JSFunction::instance_prototype() {
  DCHECK(has_instance_prototype());
  if (has_initial_map()) return initial_map()->prototype();
  // When there is no initial map and the prototype is a JSObject, the
  // initial map field is used for the prototype field.
  return prototype_or_initial_map();
}


Object* JSFunction::prototype() {
  DCHECK(has_prototype());
  // If the function's prototype property has been set to a non-JSObject
  // value, that value is stored in the constructor field of the map.
  if (map()->has_non_instance_prototype()) {
    Object* prototype = map()->GetConstructor();
    // The map must have a prototype in that field, not a back pointer.
    DCHECK(!prototype->IsMap());
    return prototype;
  }
  return instance_prototype();
}


bool JSFunction::is_compiled() {
  Builtins* builtins = GetIsolate()->builtins();
  return code() != builtins->builtin(Builtins::kCompileLazy) &&
         code() != builtins->builtin(Builtins::kCompileBaseline) &&
         code() != builtins->builtin(Builtins::kCompileOptimized) &&
         code() != builtins->builtin(Builtins::kCompileOptimizedConcurrent);
}

TypeFeedbackVector* JSFunction::feedback_vector() {
  LiteralsArray* array = literals();
  return array->feedback_vector();
}

ACCESSORS(JSProxy, target, JSReceiver, kTargetOffset)
ACCESSORS(JSProxy, handler, Object, kHandlerOffset)
ACCESSORS(JSProxy, hash, Object, kHashOffset)

bool JSProxy::IsRevoked() const { return !handler()->IsJSReceiver(); }

ACCESSORS(JSCollection, table, Object, kTableOffset)


#define ORDERED_HASH_TABLE_ITERATOR_ACCESSORS(name, type, offset)    \
  template<class Derived, class TableType>                           \
  type* OrderedHashTableIterator<Derived, TableType>::name() const { \
    return type::cast(READ_FIELD(this, offset));                     \
  }                                                                  \
  template<class Derived, class TableType>                           \
  void OrderedHashTableIterator<Derived, TableType>::set_##name(     \
      type* value, WriteBarrierMode mode) {                          \
    WRITE_FIELD(this, offset, value);                                \
    CONDITIONAL_WRITE_BARRIER(GetHeap(), this, offset, value, mode); \
  }

ORDERED_HASH_TABLE_ITERATOR_ACCESSORS(table, Object, kTableOffset)
ORDERED_HASH_TABLE_ITERATOR_ACCESSORS(index, Object, kIndexOffset)
ORDERED_HASH_TABLE_ITERATOR_ACCESSORS(kind, Object, kKindOffset)

#undef ORDERED_HASH_TABLE_ITERATOR_ACCESSORS


ACCESSORS(JSWeakCollection, table, Object, kTableOffset)
ACCESSORS(JSWeakCollection, next, Object, kNextOffset)


Address Foreign::foreign_address() {
  return AddressFrom<Address>(READ_INTPTR_FIELD(this, kForeignAddressOffset));
}


void Foreign::set_foreign_address(Address value) {
  WRITE_INTPTR_FIELD(this, kForeignAddressOffset, OffsetFrom(value));
}


ACCESSORS(JSGeneratorObject, function, JSFunction, kFunctionOffset)
ACCESSORS(JSGeneratorObject, context, Context, kContextOffset)
ACCESSORS(JSGeneratorObject, receiver, Object, kReceiverOffset)
ACCESSORS(JSGeneratorObject, input_or_debug_pos, Object, kInputOrDebugPosOffset)
SMI_ACCESSORS(JSGeneratorObject, resume_mode, kResumeModeOffset)
SMI_ACCESSORS(JSGeneratorObject, continuation, kContinuationOffset)
ACCESSORS(JSGeneratorObject, register_file, FixedArray, kRegisterFileOffset)

bool JSGeneratorObject::is_suspended() const {
  DCHECK_LT(kGeneratorExecuting, 0);
  DCHECK_LT(kGeneratorClosed, 0);
  return continuation() >= 0;
}

bool JSGeneratorObject::is_closed() const {
  return continuation() == kGeneratorClosed;
}

bool JSGeneratorObject::is_executing() const {
  return continuation() == kGeneratorExecuting;
}

ACCESSORS(JSValue, value, Object, kValueOffset)


HeapNumber* HeapNumber::cast(Object* object) {
  SLOW_DCHECK(object->IsHeapNumber() || object->IsMutableHeapNumber());
  return reinterpret_cast<HeapNumber*>(object);
}


const HeapNumber* HeapNumber::cast(const Object* object) {
  SLOW_DCHECK(object->IsHeapNumber() || object->IsMutableHeapNumber());
  return reinterpret_cast<const HeapNumber*>(object);
}


ACCESSORS(JSDate, value, Object, kValueOffset)
ACCESSORS(JSDate, cache_stamp, Object, kCacheStampOffset)
ACCESSORS(JSDate, year, Object, kYearOffset)
ACCESSORS(JSDate, month, Object, kMonthOffset)
ACCESSORS(JSDate, day, Object, kDayOffset)
ACCESSORS(JSDate, weekday, Object, kWeekdayOffset)
ACCESSORS(JSDate, hour, Object, kHourOffset)
ACCESSORS(JSDate, min, Object, kMinOffset)
ACCESSORS(JSDate, sec, Object, kSecOffset)


SMI_ACCESSORS(JSMessageObject, type, kTypeOffset)
ACCESSORS(JSMessageObject, argument, Object, kArgumentsOffset)
ACCESSORS(JSMessageObject, script, Object, kScriptOffset)
ACCESSORS(JSMessageObject, stack_frames, Object, kStackFramesOffset)
SMI_ACCESSORS(JSMessageObject, start_position, kStartPositionOffset)
SMI_ACCESSORS(JSMessageObject, end_position, kEndPositionOffset)
SMI_ACCESSORS(JSMessageObject, error_level, kErrorLevelOffset)

INT_ACCESSORS(Code, instruction_size, kInstructionSizeOffset)
INT_ACCESSORS(Code, prologue_offset, kPrologueOffset)
INT_ACCESSORS(Code, constant_pool_offset, kConstantPoolOffset)
ACCESSORS(Code, relocation_info, ByteArray, kRelocationInfoOffset)
ACCESSORS(Code, handler_table, FixedArray, kHandlerTableOffset)
ACCESSORS(Code, deoptimization_data, FixedArray, kDeoptimizationDataOffset)
ACCESSORS(Code, source_position_table, ByteArray, kSourcePositionTableOffset)
ACCESSORS(Code, protected_instructions, FixedArray, kProtectedInstructionOffset)
ACCESSORS(Code, raw_type_feedback_info, Object, kTypeFeedbackInfoOffset)
ACCESSORS(Code, next_code_link, Object, kNextCodeLinkOffset)

void Code::WipeOutHeader() {
  WRITE_FIELD(this, kRelocationInfoOffset, NULL);
  WRITE_FIELD(this, kHandlerTableOffset, NULL);
  WRITE_FIELD(this, kDeoptimizationDataOffset, NULL);
  WRITE_FIELD(this, kSourcePositionTableOffset, NULL);
  // Do not wipe out major/minor keys on a code stub or IC
  if (!READ_FIELD(this, kTypeFeedbackInfoOffset)->IsSmi()) {
    WRITE_FIELD(this, kTypeFeedbackInfoOffset, NULL);
  }
  WRITE_FIELD(this, kNextCodeLinkOffset, NULL);
  WRITE_FIELD(this, kGCMetadataOffset, NULL);
  WRITE_FIELD(this, kProtectedInstructionOffset, NULL);
}


Object* Code::type_feedback_info() {
  DCHECK(kind() == FUNCTION);
  return raw_type_feedback_info();
}


void Code::set_type_feedback_info(Object* value, WriteBarrierMode mode) {
  DCHECK(kind() == FUNCTION);
  set_raw_type_feedback_info(value, mode);
  CONDITIONAL_WRITE_BARRIER(GetHeap(), this, kTypeFeedbackInfoOffset,
                            value, mode);
}


uint32_t Code::stub_key() {
  DCHECK(IsCodeStubOrIC());
  Smi* smi_key = Smi::cast(raw_type_feedback_info());
  return static_cast<uint32_t>(smi_key->value());
}


void Code::set_stub_key(uint32_t key) {
  DCHECK(IsCodeStubOrIC());
  set_raw_type_feedback_info(Smi::FromInt(key));
}


ACCESSORS(Code, gc_metadata, Object, kGCMetadataOffset)
INT_ACCESSORS(Code, ic_age, kICAgeOffset)


byte* Code::instruction_start()  {
  return FIELD_ADDR(this, kHeaderSize);
}


byte* Code::instruction_end()  {
  return instruction_start() + instruction_size();
}

int Code::GetUnwindingInfoSizeOffset() const {
  DCHECK(has_unwinding_info());
  return RoundUp(kHeaderSize + instruction_size(), kInt64Size);
}

int Code::unwinding_info_size() const {
  DCHECK(has_unwinding_info());
  return static_cast<int>(
      READ_UINT64_FIELD(this, GetUnwindingInfoSizeOffset()));
}

void Code::set_unwinding_info_size(int value) {
  DCHECK(has_unwinding_info());
  WRITE_UINT64_FIELD(this, GetUnwindingInfoSizeOffset(), value);
}

byte* Code::unwinding_info_start() {
  DCHECK(has_unwinding_info());
  return FIELD_ADDR(this, GetUnwindingInfoSizeOffset()) + kInt64Size;
}

byte* Code::unwinding_info_end() {
  DCHECK(has_unwinding_info());
  return unwinding_info_start() + unwinding_info_size();
}

int Code::body_size() {
  int unpadded_body_size =
      has_unwinding_info()
          ? static_cast<int>(unwinding_info_end() - instruction_start())
          : instruction_size();
  return RoundUp(unpadded_body_size, kObjectAlignment);
}

int Code::SizeIncludingMetadata() {
  int size = CodeSize();
  size += relocation_info()->Size();
  size += deoptimization_data()->Size();
  size += handler_table()->Size();
  if (kind() == FUNCTION) size += source_position_table()->Size();
  size += protected_instructions()->Size();
  return size;
}

ByteArray* Code::unchecked_relocation_info() {
  return reinterpret_cast<ByteArray*>(READ_FIELD(this, kRelocationInfoOffset));
}


byte* Code::relocation_start() {
  return unchecked_relocation_info()->GetDataStartAddress();
}


int Code::relocation_size() {
  return unchecked_relocation_info()->length();
}


byte* Code::entry() {
  return instruction_start();
}


bool Code::contains(byte* inner_pointer) {
  return (address() <= inner_pointer) && (inner_pointer <= address() + Size());
}


int Code::ExecutableSize() {
  // Check that the assumptions about the layout of the code object holds.
  DCHECK_EQ(static_cast<int>(instruction_start() - address()),
            Code::kHeaderSize);
  return instruction_size() + Code::kHeaderSize;
}


int Code::CodeSize() { return SizeFor(body_size()); }


ACCESSORS(JSArray, length, Object, kLengthOffset)


void* JSArrayBuffer::backing_store() const {
  intptr_t ptr = READ_INTPTR_FIELD(this, kBackingStoreOffset);
  return reinterpret_cast<void*>(ptr);
}


void JSArrayBuffer::set_backing_store(void* value, WriteBarrierMode mode) {
  intptr_t ptr = reinterpret_cast<intptr_t>(value);
  WRITE_INTPTR_FIELD(this, kBackingStoreOffset, ptr);
}


ACCESSORS(JSArrayBuffer, byte_length, Object, kByteLengthOffset)


void JSArrayBuffer::set_bit_field(uint32_t bits) {
  if (kInt32Size != kPointerSize) {
#if V8_TARGET_LITTLE_ENDIAN
    WRITE_UINT32_FIELD(this, kBitFieldSlot + kInt32Size, 0);
#else
    WRITE_UINT32_FIELD(this, kBitFieldSlot, 0);
#endif
  }
  WRITE_UINT32_FIELD(this, kBitFieldOffset, bits);
}


uint32_t JSArrayBuffer::bit_field() const {
  return READ_UINT32_FIELD(this, kBitFieldOffset);
}


bool JSArrayBuffer::is_external() { return IsExternal::decode(bit_field()); }


void JSArrayBuffer::set_is_external(bool value) {
  DCHECK(!value || !has_guard_region());
  set_bit_field(IsExternal::update(bit_field(), value));
}


bool JSArrayBuffer::is_neuterable() {
  return IsNeuterable::decode(bit_field());
}


void JSArrayBuffer::set_is_neuterable(bool value) {
  set_bit_field(IsNeuterable::update(bit_field(), value));
}


bool JSArrayBuffer::was_neutered() { return WasNeutered::decode(bit_field()); }


void JSArrayBuffer::set_was_neutered(bool value) {
  set_bit_field(WasNeutered::update(bit_field(), value));
}


bool JSArrayBuffer::is_shared() { return IsShared::decode(bit_field()); }


void JSArrayBuffer::set_is_shared(bool value) {
  set_bit_field(IsShared::update(bit_field(), value));
}

bool JSArrayBuffer::has_guard_region() {
  return HasGuardRegion::decode(bit_field());
}

void JSArrayBuffer::set_has_guard_region(bool value) {
  set_bit_field(HasGuardRegion::update(bit_field(), value));
}

Object* JSArrayBufferView::byte_offset() const {
  if (WasNeutered()) return Smi::kZero;
  return Object::cast(READ_FIELD(this, kByteOffsetOffset));
}


void JSArrayBufferView::set_byte_offset(Object* value, WriteBarrierMode mode) {
  WRITE_FIELD(this, kByteOffsetOffset, value);
  CONDITIONAL_WRITE_BARRIER(GetHeap(), this, kByteOffsetOffset, value, mode);
}


Object* JSArrayBufferView::byte_length() const {
  if (WasNeutered()) return Smi::kZero;
  return Object::cast(READ_FIELD(this, kByteLengthOffset));
}


void JSArrayBufferView::set_byte_length(Object* value, WriteBarrierMode mode) {
  WRITE_FIELD(this, kByteLengthOffset, value);
  CONDITIONAL_WRITE_BARRIER(GetHeap(), this, kByteLengthOffset, value, mode);
}


ACCESSORS(JSArrayBufferView, buffer, Object, kBufferOffset)
#ifdef VERIFY_HEAP
ACCESSORS(JSArrayBufferView, raw_byte_offset, Object, kByteOffsetOffset)
ACCESSORS(JSArrayBufferView, raw_byte_length, Object, kByteLengthOffset)
#endif


bool JSArrayBufferView::WasNeutered() const {
  return JSArrayBuffer::cast(buffer())->was_neutered();
}


Object* JSTypedArray::length() const {
  if (WasNeutered()) return Smi::kZero;
  return Object::cast(READ_FIELD(this, kLengthOffset));
}


uint32_t JSTypedArray::length_value() const {
  if (WasNeutered()) return 0;
  uint32_t index = 0;
  CHECK(Object::cast(READ_FIELD(this, kLengthOffset))->ToArrayLength(&index));
  return index;
}


void JSTypedArray::set_length(Object* value, WriteBarrierMode mode) {
  WRITE_FIELD(this, kLengthOffset, value);
  CONDITIONAL_WRITE_BARRIER(GetHeap(), this, kLengthOffset, value, mode);
}


#ifdef VERIFY_HEAP
ACCESSORS(JSTypedArray, raw_length, Object, kLengthOffset)
#endif

SMI_ACCESSORS(JSPromise, status, kStatusOffset)
ACCESSORS(JSPromise, result, Object, kResultOffset)
ACCESSORS(JSPromise, deferred_promise, Object, kDeferredPromiseOffset)
ACCESSORS(JSPromise, deferred_on_resolve, Object, kDeferredOnResolveOffset)
ACCESSORS(JSPromise, deferred_on_reject, Object, kDeferredOnRejectOffset)
ACCESSORS(JSPromise, fulfill_reactions, Object, kFulfillReactionsOffset)
ACCESSORS(JSPromise, reject_reactions, Object, kRejectReactionsOffset)
SMI_ACCESSORS(JSPromise, flags, kFlagsOffset)
BOOL_ACCESSORS(JSPromise, flags, has_handler, kHasHandlerBit)
BOOL_ACCESSORS(JSPromise, flags, handled_hint, kHandledHintBit)

ACCESSORS(JSRegExp, data, Object, kDataOffset)
ACCESSORS(JSRegExp, flags, Object, kFlagsOffset)
ACCESSORS(JSRegExp, source, Object, kSourceOffset)


JSRegExp::Type JSRegExp::TypeTag() {
  Object* data = this->data();
  if (data->IsUndefined(GetIsolate())) return JSRegExp::NOT_COMPILED;
  Smi* smi = Smi::cast(FixedArray::cast(data)->get(kTagIndex));
  return static_cast<JSRegExp::Type>(smi->value());
}


int JSRegExp::CaptureCount() {
  switch (TypeTag()) {
    case ATOM:
      return 0;
    case IRREGEXP:
      return Smi::cast(DataAt(kIrregexpCaptureCountIndex))->value();
    default:
      UNREACHABLE();
      return -1;
  }
}


JSRegExp::Flags JSRegExp::GetFlags() {
  DCHECK(this->data()->IsFixedArray());
  Object* data = this->data();
  Smi* smi = Smi::cast(FixedArray::cast(data)->get(kFlagsIndex));
  return Flags(smi->value());
}


String* JSRegExp::Pattern() {
  DCHECK(this->data()->IsFixedArray());
  Object* data = this->data();
  String* pattern = String::cast(FixedArray::cast(data)->get(kSourceIndex));
  return pattern;
}


Object* JSRegExp::DataAt(int index) {
  DCHECK(TypeTag() != NOT_COMPILED);
  return FixedArray::cast(data())->get(index);
}


void JSRegExp::SetDataAt(int index, Object* value) {
  DCHECK(TypeTag() != NOT_COMPILED);
  DCHECK(index >= kDataIndex);  // Only implementation data can be set this way.
  FixedArray::cast(data())->set(index, value);
}

void JSRegExp::SetLastIndex(int index) {
  static const int offset =
      kSize + JSRegExp::kLastIndexFieldIndex * kPointerSize;
  Smi* value = Smi::FromInt(index);
  WRITE_FIELD(this, offset, value);
}

Object* JSRegExp::LastIndex() {
  static const int offset =
      kSize + JSRegExp::kLastIndexFieldIndex * kPointerSize;
  return READ_FIELD(this, offset);
}

ElementsKind JSObject::GetElementsKind() {
  ElementsKind kind = map()->elements_kind();
#if VERIFY_HEAP && DEBUG
  FixedArrayBase* fixed_array =
      reinterpret_cast<FixedArrayBase*>(READ_FIELD(this, kElementsOffset));

  // If a GC was caused while constructing this object, the elements
  // pointer may point to a one pointer filler map.
  if (ElementsAreSafeToExamine()) {
    Map* map = fixed_array->map();
    if (IsFastSmiOrObjectElementsKind(kind)) {
      DCHECK(map == GetHeap()->fixed_array_map() ||
             map == GetHeap()->fixed_cow_array_map());
    } else if (IsFastDoubleElementsKind(kind)) {
      DCHECK(fixed_array->IsFixedDoubleArray() ||
             fixed_array == GetHeap()->empty_fixed_array());
    } else if (kind == DICTIONARY_ELEMENTS) {
      DCHECK(fixed_array->IsFixedArray());
      DCHECK(fixed_array->IsDictionary());
    } else {
      DCHECK(kind > DICTIONARY_ELEMENTS);
    }
    DCHECK(!IsSloppyArgumentsElements(kind) ||
           (elements()->IsFixedArray() && elements()->length() >= 2));
  }
#endif
  return kind;
}


bool JSObject::HasFastObjectElements() {
  return IsFastObjectElementsKind(GetElementsKind());
}


bool JSObject::HasFastSmiElements() {
  return IsFastSmiElementsKind(GetElementsKind());
}


bool JSObject::HasFastSmiOrObjectElements() {
  return IsFastSmiOrObjectElementsKind(GetElementsKind());
}


bool JSObject::HasFastDoubleElements() {
  return IsFastDoubleElementsKind(GetElementsKind());
}


bool JSObject::HasFastHoleyElements() {
  return IsFastHoleyElementsKind(GetElementsKind());
}


bool JSObject::HasFastElements() {
  return IsFastElementsKind(GetElementsKind());
}


bool JSObject::HasDictionaryElements() {
  return GetElementsKind() == DICTIONARY_ELEMENTS;
}


bool JSObject::HasFastArgumentsElements() {
  return GetElementsKind() == FAST_SLOPPY_ARGUMENTS_ELEMENTS;
}


bool JSObject::HasSlowArgumentsElements() {
  return GetElementsKind() == SLOW_SLOPPY_ARGUMENTS_ELEMENTS;
}


bool JSObject::HasSloppyArgumentsElements() {
  return IsSloppyArgumentsElements(GetElementsKind());
}

bool JSObject::HasStringWrapperElements() {
  return IsStringWrapperElementsKind(GetElementsKind());
}

bool JSObject::HasFastStringWrapperElements() {
  return GetElementsKind() == FAST_STRING_WRAPPER_ELEMENTS;
}

bool JSObject::HasSlowStringWrapperElements() {
  return GetElementsKind() == SLOW_STRING_WRAPPER_ELEMENTS;
}

bool JSObject::HasFixedTypedArrayElements() {
  DCHECK_NOT_NULL(elements());
  return map()->has_fixed_typed_array_elements();
}

#define FIXED_TYPED_ELEMENTS_CHECK(Type, type, TYPE, ctype, size)      \
  bool JSObject::HasFixed##Type##Elements() {                          \
    HeapObject* array = elements();                                    \
    DCHECK(array != NULL);                                             \
    if (!array->IsHeapObject()) return false;                          \
    return array->map()->instance_type() == FIXED_##TYPE##_ARRAY_TYPE; \
  }

TYPED_ARRAYS(FIXED_TYPED_ELEMENTS_CHECK)

#undef FIXED_TYPED_ELEMENTS_CHECK


bool JSObject::HasNamedInterceptor() {
  return map()->has_named_interceptor();
}


bool JSObject::HasIndexedInterceptor() {
  return map()->has_indexed_interceptor();
}


GlobalDictionary* JSObject::global_dictionary() {
  DCHECK(!HasFastProperties());
  DCHECK(IsJSGlobalObject());
  return GlobalDictionary::cast(properties());
}


SeededNumberDictionary* JSObject::element_dictionary() {
  DCHECK(HasDictionaryElements() || HasSlowStringWrapperElements());
  return SeededNumberDictionary::cast(elements());
}


bool Name::IsHashFieldComputed(uint32_t field) {
  return (field & kHashNotComputedMask) == 0;
}


bool Name::HasHashCode() {
  return IsHashFieldComputed(hash_field());
}


uint32_t Name::Hash() {
  // Fast case: has hash code already been computed?
  uint32_t field = hash_field();
  if (IsHashFieldComputed(field)) return field >> kHashShift;
  // Slow case: compute hash code and set it. Has to be a string.
  return String::cast(this)->ComputeAndSetHash();
}


bool Name::IsPrivate() {
  return this->IsSymbol() && Symbol::cast(this)->is_private();
}


StringHasher::StringHasher(int length, uint32_t seed)
  : length_(length),
    raw_running_hash_(seed),
    array_index_(0),
    is_array_index_(0 < length_ && length_ <= String::kMaxArrayIndexSize),
    is_first_char_(true) {
  DCHECK(FLAG_randomize_hashes || raw_running_hash_ == 0);
}


bool StringHasher::has_trivial_hash() {
  return length_ > String::kMaxHashCalcLength;
}


uint32_t StringHasher::AddCharacterCore(uint32_t running_hash, uint16_t c) {
  running_hash += c;
  running_hash += (running_hash << 10);
  running_hash ^= (running_hash >> 6);
  return running_hash;
}


uint32_t StringHasher::GetHashCore(uint32_t running_hash) {
  running_hash += (running_hash << 3);
  running_hash ^= (running_hash >> 11);
  running_hash += (running_hash << 15);
  if ((running_hash & String::kHashBitMask) == 0) {
    return kZeroHash;
  }
  return running_hash;
}


uint32_t StringHasher::ComputeRunningHash(uint32_t running_hash,
                                          const uc16* chars, int length) {
  DCHECK_NOT_NULL(chars);
  DCHECK(length >= 0);
  for (int i = 0; i < length; ++i) {
    running_hash = AddCharacterCore(running_hash, *chars++);
  }
  return running_hash;
}


uint32_t StringHasher::ComputeRunningHashOneByte(uint32_t running_hash,
                                                 const char* chars,
                                                 int length) {
  DCHECK_NOT_NULL(chars);
  DCHECK(length >= 0);
  for (int i = 0; i < length; ++i) {
    uint16_t c = static_cast<uint16_t>(*chars++);
    running_hash = AddCharacterCore(running_hash, c);
  }
  return running_hash;
}


void StringHasher::AddCharacter(uint16_t c) {
  // Use the Jenkins one-at-a-time hash function to update the hash
  // for the given character.
  raw_running_hash_ = AddCharacterCore(raw_running_hash_, c);
}


bool StringHasher::UpdateIndex(uint16_t c) {
  DCHECK(is_array_index_);
  if (c < '0' || c > '9') {
    is_array_index_ = false;
    return false;
  }
  int d = c - '0';
  if (is_first_char_) {
    is_first_char_ = false;
    if (c == '0' && length_ > 1) {
      is_array_index_ = false;
      return false;
    }
  }
  if (array_index_ > 429496729U - ((d + 3) >> 3)) {
    is_array_index_ = false;
    return false;
  }
  array_index_ = array_index_ * 10 + d;
  return true;
}


template<typename Char>
inline void StringHasher::AddCharacters(const Char* chars, int length) {
  DCHECK(sizeof(Char) == 1 || sizeof(Char) == 2);
  int i = 0;
  if (is_array_index_) {
    for (; i < length; i++) {
      AddCharacter(chars[i]);
      if (!UpdateIndex(chars[i])) {
        i++;
        break;
      }
    }
  }
  for (; i < length; i++) {
    DCHECK(!is_array_index_);
    AddCharacter(chars[i]);
  }
}


template <typename schar>
uint32_t StringHasher::HashSequentialString(const schar* chars,
                                            int length,
                                            uint32_t seed) {
  StringHasher hasher(length, seed);
  if (!hasher.has_trivial_hash()) hasher.AddCharacters(chars, length);
  return hasher.GetHashField();
}


IteratingStringHasher::IteratingStringHasher(int len, uint32_t seed)
    : StringHasher(len, seed) {}


uint32_t IteratingStringHasher::Hash(String* string, uint32_t seed) {
  IteratingStringHasher hasher(string->length(), seed);
  // Nothing to do.
  if (hasher.has_trivial_hash()) return hasher.GetHashField();
  ConsString* cons_string = String::VisitFlat(&hasher, string);
  if (cons_string == nullptr) return hasher.GetHashField();
  hasher.VisitConsString(cons_string);
  return hasher.GetHashField();
}


void IteratingStringHasher::VisitOneByteString(const uint8_t* chars,
                                               int length) {
  AddCharacters(chars, length);
}


void IteratingStringHasher::VisitTwoByteString(const uint16_t* chars,
                                               int length) {
  AddCharacters(chars, length);
}


bool Name::AsArrayIndex(uint32_t* index) {
  return IsString() && String::cast(this)->AsArrayIndex(index);
}


bool String::AsArrayIndex(uint32_t* index) {
  uint32_t field = hash_field();
  if (IsHashFieldComputed(field) && (field & kIsNotArrayIndexMask)) {
    return false;
  }
  return SlowAsArrayIndex(index);
}


void String::SetForwardedInternalizedString(String* canonical) {
  DCHECK(IsInternalizedString());
  DCHECK(HasHashCode());
  if (canonical == this) return;  // No need to forward.
  DCHECK(SlowEquals(canonical));
  DCHECK(canonical->IsInternalizedString());
  DCHECK(canonical->HasHashCode());
  WRITE_FIELD(this, kHashFieldSlot, canonical);
  // Setting the hash field to a tagged value sets the LSB, causing the hash
  // code to be interpreted as uninitialized.  We use this fact to recognize
  // that we have a forwarded string.
  DCHECK(!HasHashCode());
}


String* String::GetForwardedInternalizedString() {
  DCHECK(IsInternalizedString());
  if (HasHashCode()) return this;
  String* canonical = String::cast(READ_FIELD(this, kHashFieldSlot));
  DCHECK(canonical->IsInternalizedString());
  DCHECK(SlowEquals(canonical));
  DCHECK(canonical->HasHashCode());
  return canonical;
}


// static
Maybe<bool> Object::GreaterThan(Handle<Object> x, Handle<Object> y) {
  Maybe<ComparisonResult> result = Compare(x, y);
  if (result.IsJust()) {
    switch (result.FromJust()) {
      case ComparisonResult::kGreaterThan:
        return Just(true);
      case ComparisonResult::kLessThan:
      case ComparisonResult::kEqual:
      case ComparisonResult::kUndefined:
        return Just(false);
    }
  }
  return Nothing<bool>();
}


// static
Maybe<bool> Object::GreaterThanOrEqual(Handle<Object> x, Handle<Object> y) {
  Maybe<ComparisonResult> result = Compare(x, y);
  if (result.IsJust()) {
    switch (result.FromJust()) {
      case ComparisonResult::kEqual:
      case ComparisonResult::kGreaterThan:
        return Just(true);
      case ComparisonResult::kLessThan:
      case ComparisonResult::kUndefined:
        return Just(false);
    }
  }
  return Nothing<bool>();
}


// static
Maybe<bool> Object::LessThan(Handle<Object> x, Handle<Object> y) {
  Maybe<ComparisonResult> result = Compare(x, y);
  if (result.IsJust()) {
    switch (result.FromJust()) {
      case ComparisonResult::kLessThan:
        return Just(true);
      case ComparisonResult::kEqual:
      case ComparisonResult::kGreaterThan:
      case ComparisonResult::kUndefined:
        return Just(false);
    }
  }
  return Nothing<bool>();
}


// static
Maybe<bool> Object::LessThanOrEqual(Handle<Object> x, Handle<Object> y) {
  Maybe<ComparisonResult> result = Compare(x, y);
  if (result.IsJust()) {
    switch (result.FromJust()) {
      case ComparisonResult::kEqual:
      case ComparisonResult::kLessThan:
        return Just(true);
      case ComparisonResult::kGreaterThan:
      case ComparisonResult::kUndefined:
        return Just(false);
    }
  }
  return Nothing<bool>();
}

MaybeHandle<Object> Object::GetPropertyOrElement(Handle<Object> object,
                                                 Handle<Name> name) {
  LookupIterator it =
      LookupIterator::PropertyOrElement(name->GetIsolate(), object, name);
  return GetProperty(&it);
}

MaybeHandle<Object> Object::SetPropertyOrElement(Handle<Object> object,
                                                 Handle<Name> name,
                                                 Handle<Object> value,
                                                 LanguageMode language_mode,
                                                 StoreFromKeyed store_mode) {
  LookupIterator it =
      LookupIterator::PropertyOrElement(name->GetIsolate(), object, name);
  MAYBE_RETURN_NULL(SetProperty(&it, value, language_mode, store_mode));
  return value;
}

MaybeHandle<Object> Object::GetPropertyOrElement(Handle<Object> receiver,
                                                 Handle<Name> name,
                                                 Handle<JSReceiver> holder) {
  LookupIterator it = LookupIterator::PropertyOrElement(
      name->GetIsolate(), receiver, name, holder);
  return GetProperty(&it);
}


void JSReceiver::initialize_properties() {
  DCHECK(!GetHeap()->InNewSpace(GetHeap()->empty_fixed_array()));
  DCHECK(!GetHeap()->InNewSpace(GetHeap()->empty_properties_dictionary()));
  if (map()->is_dictionary_map()) {
    WRITE_FIELD(this, kPropertiesOffset,
                GetHeap()->empty_properties_dictionary());
  } else {
    WRITE_FIELD(this, kPropertiesOffset, GetHeap()->empty_fixed_array());
  }
}


bool JSReceiver::HasFastProperties() {
  DCHECK_EQ(properties()->IsDictionary(), map()->is_dictionary_map());
  return !properties()->IsDictionary();
}


NameDictionary* JSReceiver::property_dictionary() {
  DCHECK(!HasFastProperties());
  DCHECK(!IsJSGlobalObject());
  return NameDictionary::cast(properties());
}

Maybe<bool> JSReceiver::HasProperty(Handle<JSReceiver> object,
                                    Handle<Name> name) {
  LookupIterator it = LookupIterator::PropertyOrElement(object->GetIsolate(),
                                                        object, name, object);
  return HasProperty(&it);
}


Maybe<bool> JSReceiver::HasOwnProperty(Handle<JSReceiver> object,
                                       Handle<Name> name) {
  if (object->IsJSObject()) {  // Shortcut
    LookupIterator it = LookupIterator::PropertyOrElement(
        object->GetIsolate(), object, name, object, LookupIterator::OWN);
    return HasProperty(&it);
  }

  Maybe<PropertyAttributes> attributes =
      JSReceiver::GetOwnPropertyAttributes(object, name);
  MAYBE_RETURN(attributes, Nothing<bool>());
  return Just(attributes.FromJust() != ABSENT);
}

Maybe<bool> JSReceiver::HasOwnProperty(Handle<JSReceiver> object,
                                       uint32_t index) {
  if (object->IsJSObject()) {  // Shortcut
    LookupIterator it(object->GetIsolate(), object, index, object,
                      LookupIterator::OWN);
    return HasProperty(&it);
  }

  Maybe<PropertyAttributes> attributes =
      JSReceiver::GetOwnPropertyAttributes(object, index);
  MAYBE_RETURN(attributes, Nothing<bool>());
  return Just(attributes.FromJust() != ABSENT);
}

Maybe<PropertyAttributes> JSReceiver::GetPropertyAttributes(
    Handle<JSReceiver> object, Handle<Name> name) {
  LookupIterator it = LookupIterator::PropertyOrElement(name->GetIsolate(),
                                                        object, name, object);
  return GetPropertyAttributes(&it);
}


Maybe<PropertyAttributes> JSReceiver::GetOwnPropertyAttributes(
    Handle<JSReceiver> object, Handle<Name> name) {
  LookupIterator it = LookupIterator::PropertyOrElement(
      name->GetIsolate(), object, name, object, LookupIterator::OWN);
  return GetPropertyAttributes(&it);
}

Maybe<PropertyAttributes> JSReceiver::GetOwnPropertyAttributes(
    Handle<JSReceiver> object, uint32_t index) {
  LookupIterator it(object->GetIsolate(), object, index, object,
                    LookupIterator::OWN);
  return GetPropertyAttributes(&it);
}

Maybe<bool> JSReceiver::HasElement(Handle<JSReceiver> object, uint32_t index) {
  LookupIterator it(object->GetIsolate(), object, index, object);
  return HasProperty(&it);
}


Maybe<PropertyAttributes> JSReceiver::GetElementAttributes(
    Handle<JSReceiver> object, uint32_t index) {
  Isolate* isolate = object->GetIsolate();
  LookupIterator it(isolate, object, index, object);
  return GetPropertyAttributes(&it);
}


Maybe<PropertyAttributes> JSReceiver::GetOwnElementAttributes(
    Handle<JSReceiver> object, uint32_t index) {
  Isolate* isolate = object->GetIsolate();
  LookupIterator it(isolate, object, index, object, LookupIterator::OWN);
  return GetPropertyAttributes(&it);
}


bool JSGlobalObject::IsDetached() {
  return JSGlobalProxy::cast(global_proxy())->IsDetachedFrom(this);
}


bool JSGlobalProxy::IsDetachedFrom(JSGlobalObject* global) const {
  const PrototypeIterator iter(this->GetIsolate(),
                               const_cast<JSGlobalProxy*>(this));
  return iter.GetCurrent() != global;
}

inline int JSGlobalProxy::SizeWithInternalFields(int internal_field_count) {
  DCHECK_GE(internal_field_count, 0);
  return kSize + internal_field_count * kPointerSize;
}

Smi* JSReceiver::GetOrCreateIdentityHash(Isolate* isolate,
                                         Handle<JSReceiver> object) {
  return object->IsJSProxy() ? JSProxy::GetOrCreateIdentityHash(
                                   isolate, Handle<JSProxy>::cast(object))
                             : JSObject::GetOrCreateIdentityHash(
                                   isolate, Handle<JSObject>::cast(object));
}

Object* JSReceiver::GetIdentityHash(Isolate* isolate,
                                    Handle<JSReceiver> receiver) {
  return receiver->IsJSProxy()
             ? JSProxy::GetIdentityHash(Handle<JSProxy>::cast(receiver))
             : JSObject::GetIdentityHash(isolate,
                                         Handle<JSObject>::cast(receiver));
}


bool AccessorInfo::all_can_read() {
  return BooleanBit::get(flag(), kAllCanReadBit);
}


void AccessorInfo::set_all_can_read(bool value) {
  set_flag(BooleanBit::set(flag(), kAllCanReadBit, value));
}


bool AccessorInfo::all_can_write() {
  return BooleanBit::get(flag(), kAllCanWriteBit);
}


void AccessorInfo::set_all_can_write(bool value) {
  set_flag(BooleanBit::set(flag(), kAllCanWriteBit, value));
}


bool AccessorInfo::is_special_data_property() {
  return BooleanBit::get(flag(), kSpecialDataProperty);
}


void AccessorInfo::set_is_special_data_property(bool value) {
  set_flag(BooleanBit::set(flag(), kSpecialDataProperty, value));
}

bool AccessorInfo::replace_on_access() {
  return BooleanBit::get(flag(), kReplaceOnAccess);
}

void AccessorInfo::set_replace_on_access(bool value) {
  set_flag(BooleanBit::set(flag(), kReplaceOnAccess, value));
}

bool AccessorInfo::is_sloppy() { return BooleanBit::get(flag(), kIsSloppy); }

void AccessorInfo::set_is_sloppy(bool value) {
  set_flag(BooleanBit::set(flag(), kIsSloppy, value));
}

PropertyAttributes AccessorInfo::property_attributes() {
  return AttributesField::decode(static_cast<uint32_t>(flag()));
}


void AccessorInfo::set_property_attributes(PropertyAttributes attributes) {
  set_flag(AttributesField::update(flag(), attributes));
}

bool FunctionTemplateInfo::IsTemplateFor(JSObject* object) {
  return IsTemplateFor(object->map());
}

bool AccessorInfo::IsCompatibleReceiver(Object* receiver) {
  if (!HasExpectedReceiverType()) return true;
  if (!receiver->IsJSObject()) return false;
  return FunctionTemplateInfo::cast(expected_receiver_type())
      ->IsTemplateFor(JSObject::cast(receiver)->map());
}


bool AccessorInfo::HasExpectedReceiverType() {
  return expected_receiver_type()->IsFunctionTemplateInfo();
}


Object* AccessorPair::get(AccessorComponent component) {
  return component == ACCESSOR_GETTER ? getter() : setter();
}


void AccessorPair::set(AccessorComponent component, Object* value) {
  if (component == ACCESSOR_GETTER) {
    set_getter(value);
  } else {
    set_setter(value);
  }
}


void AccessorPair::SetComponents(Object* getter, Object* setter) {
  Isolate* isolate = GetIsolate();
  if (!getter->IsNull(isolate)) set_getter(getter);
  if (!setter->IsNull(isolate)) set_setter(setter);
}


bool AccessorPair::Equals(AccessorPair* pair) {
  return (this == pair) || pair->Equals(getter(), setter());
}


bool AccessorPair::Equals(Object* getter_value, Object* setter_value) {
  return (getter() == getter_value) && (setter() == setter_value);
}


bool AccessorPair::ContainsAccessor() {
  return IsJSAccessor(getter()) || IsJSAccessor(setter());
}


bool AccessorPair::IsJSAccessor(Object* obj) {
  return obj->IsCallable() || obj->IsUndefined(GetIsolate());
}


template<typename Derived, typename Shape, typename Key>
void Dictionary<Derived, Shape, Key>::SetEntry(int entry,
                                               Handle<Object> key,
                                               Handle<Object> value) {
  this->SetEntry(entry, key, value, PropertyDetails(Smi::kZero));
}


template<typename Derived, typename Shape, typename Key>
void Dictionary<Derived, Shape, Key>::SetEntry(int entry,
                                               Handle<Object> key,
                                               Handle<Object> value,
                                               PropertyDetails details) {
  Shape::SetEntry(static_cast<Derived*>(this), entry, key, value, details);
}


template <typename Key>
template <typename Dictionary>
void BaseDictionaryShape<Key>::SetEntry(Dictionary* dict, int entry,
                                        Handle<Object> key,
                                        Handle<Object> value,
                                        PropertyDetails details) {
  STATIC_ASSERT(Dictionary::kEntrySize == 2 || Dictionary::kEntrySize == 3);
  DCHECK(!key->IsName() || details.dictionary_index() > 0);
  int index = dict->EntryToIndex(entry);
  DisallowHeapAllocation no_gc;
  WriteBarrierMode mode = dict->GetWriteBarrierMode(no_gc);
  dict->set(index + Dictionary::kEntryKeyIndex, *key, mode);
  dict->set(index + Dictionary::kEntryValueIndex, *value, mode);
  if (Dictionary::kEntrySize == 3) {
    dict->set(index + Dictionary::kEntryDetailsIndex, details.AsSmi());
  }
}


template <typename Dictionary>
void GlobalDictionaryShape::SetEntry(Dictionary* dict, int entry,
                                     Handle<Object> key, Handle<Object> value,
                                     PropertyDetails details) {
  STATIC_ASSERT(Dictionary::kEntrySize == 2);
  DCHECK(!key->IsName() || details.dictionary_index() > 0);
  DCHECK(value->IsPropertyCell());
  int index = dict->EntryToIndex(entry);
  DisallowHeapAllocation no_gc;
  WriteBarrierMode mode = dict->GetWriteBarrierMode(no_gc);
  dict->set(index + Dictionary::kEntryKeyIndex, *key, mode);
  dict->set(index + Dictionary::kEntryValueIndex, *value, mode);
  PropertyCell::cast(*value)->set_property_details(details);
}


bool NumberDictionaryShape::IsMatch(uint32_t key, Object* other) {
  DCHECK(other->IsNumber());
  return key == static_cast<uint32_t>(other->Number());
}


uint32_t UnseededNumberDictionaryShape::Hash(uint32_t key) {
  return ComputeIntegerHash(key, 0);
}


uint32_t UnseededNumberDictionaryShape::HashForObject(uint32_t key,
                                                      Object* other) {
  DCHECK(other->IsNumber());
  return ComputeIntegerHash(static_cast<uint32_t>(other->Number()), 0);
}

Map* UnseededNumberDictionaryShape::GetMap(Isolate* isolate) {
  return isolate->heap()->unseeded_number_dictionary_map();
}

uint32_t SeededNumberDictionaryShape::SeededHash(uint32_t key, uint32_t seed) {
  return ComputeIntegerHash(key, seed);
}


uint32_t SeededNumberDictionaryShape::SeededHashForObject(uint32_t key,
                                                          uint32_t seed,
                                                          Object* other) {
  DCHECK(other->IsNumber());
  return ComputeIntegerHash(static_cast<uint32_t>(other->Number()), seed);
}


Handle<Object> NumberDictionaryShape::AsHandle(Isolate* isolate, uint32_t key) {
  return isolate->factory()->NewNumberFromUint(key);
}


bool NameDictionaryShape::IsMatch(Handle<Name> key, Object* other) {
  // We know that all entries in a hash table had their hash keys created.
  // Use that knowledge to have fast failure.
  if (key->Hash() != Name::cast(other)->Hash()) return false;
  return key->Equals(Name::cast(other));
}


uint32_t NameDictionaryShape::Hash(Handle<Name> key) {
  return key->Hash();
}


uint32_t NameDictionaryShape::HashForObject(Handle<Name> key, Object* other) {
  return Name::cast(other)->Hash();
}


Handle<Object> NameDictionaryShape::AsHandle(Isolate* isolate,
                                             Handle<Name> key) {
  DCHECK(key->IsUniqueName());
  return key;
}


Handle<FixedArray> NameDictionary::DoGenerateNewEnumerationIndices(
    Handle<NameDictionary> dictionary) {
  return DerivedDictionary::GenerateNewEnumerationIndices(dictionary);
}


template <typename Dictionary>
PropertyDetails GlobalDictionaryShape::DetailsAt(Dictionary* dict, int entry) {
  DCHECK(entry >= 0);  // Not found is -1, which is not caught by get().
  Object* raw_value = dict->ValueAt(entry);
  DCHECK(raw_value->IsPropertyCell());
  PropertyCell* cell = PropertyCell::cast(raw_value);
  return cell->property_details();
}


template <typename Dictionary>
void GlobalDictionaryShape::DetailsAtPut(Dictionary* dict, int entry,
                                         PropertyDetails value) {
  DCHECK(entry >= 0);  // Not found is -1, which is not caught by get().
  Object* raw_value = dict->ValueAt(entry);
  DCHECK(raw_value->IsPropertyCell());
  PropertyCell* cell = PropertyCell::cast(raw_value);
  cell->set_property_details(value);
}


template <typename Dictionary>
bool GlobalDictionaryShape::IsDeleted(Dictionary* dict, int entry) {
  DCHECK(dict->ValueAt(entry)->IsPropertyCell());
  Isolate* isolate = dict->GetIsolate();
  return PropertyCell::cast(dict->ValueAt(entry))->value()->IsTheHole(isolate);
}


bool ObjectHashTableShape::IsMatch(Handle<Object> key, Object* other) {
  return key->SameValue(other);
}


uint32_t ObjectHashTableShape::Hash(Handle<Object> key) {
  return Smi::cast(key->GetHash())->value();
}


uint32_t ObjectHashTableShape::HashForObject(Handle<Object> key,
                                             Object* other) {
  return Smi::cast(other->GetHash())->value();
}


Handle<Object> ObjectHashTableShape::AsHandle(Isolate* isolate,
                                              Handle<Object> key) {
  return key;
}


Handle<ObjectHashTable> ObjectHashTable::Shrink(
    Handle<ObjectHashTable> table, Handle<Object> key) {
  return DerivedHashTable::Shrink(table, key);
}


Object* OrderedHashMap::ValueAt(int entry) {
  return get(EntryToIndex(entry) + kValueOffset);
}


template <int entrysize>
bool WeakHashTableShape<entrysize>::IsMatch(Handle<Object> key, Object* other) {
  if (other->IsWeakCell()) other = WeakCell::cast(other)->value();
  return key->IsWeakCell() ? WeakCell::cast(*key)->value() == other
                           : *key == other;
}


template <int entrysize>
uint32_t WeakHashTableShape<entrysize>::Hash(Handle<Object> key) {
  intptr_t hash =
      key->IsWeakCell()
          ? reinterpret_cast<intptr_t>(WeakCell::cast(*key)->value())
          : reinterpret_cast<intptr_t>(*key);
  return (uint32_t)(hash & 0xFFFFFFFF);
}


template <int entrysize>
uint32_t WeakHashTableShape<entrysize>::HashForObject(Handle<Object> key,
                                                      Object* other) {
  if (other->IsWeakCell()) other = WeakCell::cast(other)->value();
  intptr_t hash = reinterpret_cast<intptr_t>(other);
  return (uint32_t)(hash & 0xFFFFFFFF);
}


template <int entrysize>
Handle<Object> WeakHashTableShape<entrysize>::AsHandle(Isolate* isolate,
                                                       Handle<Object> key) {
  return key;
}


<<<<<<< HEAD
bool ScopeInfo::IsAsmModule() { return AsmModuleField::decode(Flags()); }


bool ScopeInfo::IsAsmFunction() { return AsmFunctionField::decode(Flags()); }


bool ScopeInfo::IsTyped() { return TypedField::decode(Flags()); }


bool ScopeInfo::HasSimpleParameters() {
  return HasSimpleParametersField::decode(Flags());
}


#define SCOPE_INFO_FIELD_ACCESSORS(name)                                      \
  void ScopeInfo::Set##name(int value) { set(k##name, Smi::FromInt(value)); } \
  int ScopeInfo::name() {                                                     \
    if (length() > 0) {                                                       \
      return Smi::cast(get(k##name))->value();                                \
    } else {                                                                  \
      return 0;                                                               \
    }                                                                         \
  }
FOR_EACH_SCOPE_INFO_NUMERIC_FIELD(SCOPE_INFO_FIELD_ACCESSORS)
#undef SCOPE_INFO_FIELD_ACCESSORS

=======
>>>>>>> a93aab37
ACCESSORS(ModuleInfoEntry, export_name, Object, kExportNameOffset)
ACCESSORS(ModuleInfoEntry, local_name, Object, kLocalNameOffset)
ACCESSORS(ModuleInfoEntry, import_name, Object, kImportNameOffset)
SMI_ACCESSORS(ModuleInfoEntry, module_request, kModuleRequestOffset)
SMI_ACCESSORS(ModuleInfoEntry, cell_index, kCellIndexOffset)
SMI_ACCESSORS(ModuleInfoEntry, beg_pos, kBegPosOffset)
SMI_ACCESSORS(ModuleInfoEntry, end_pos, kEndPosOffset)

FixedArray* ModuleInfo::module_requests() const {
  return FixedArray::cast(get(kModuleRequestsIndex));
}

FixedArray* ModuleInfo::special_exports() const {
  return FixedArray::cast(get(kSpecialExportsIndex));
}

FixedArray* ModuleInfo::regular_exports() const {
  return FixedArray::cast(get(kRegularExportsIndex));
}

FixedArray* ModuleInfo::regular_imports() const {
  return FixedArray::cast(get(kRegularImportsIndex));
}

FixedArray* ModuleInfo::namespace_imports() const {
  return FixedArray::cast(get(kNamespaceImportsIndex));
}

#ifdef DEBUG
bool ModuleInfo::Equals(ModuleInfo* other) const {
  return regular_exports() == other->regular_exports() &&
         regular_imports() == other->regular_imports() &&
         special_exports() == other->special_exports() &&
         namespace_imports() == other->namespace_imports();
}
#endif

void Map::ClearCodeCache(Heap* heap) {
  // No write barrier is needed since empty_fixed_array is not in new space.
  // Please note this function is used during marking:
  //  - MarkCompactCollector::MarkUnmarkedObject
  //  - IncrementalMarking::Step
  WRITE_FIELD(this, kCodeCacheOffset, heap->empty_fixed_array());
}


int Map::SlackForArraySize(int old_size, int size_limit) {
  const int max_slack = size_limit - old_size;
  CHECK_LE(0, max_slack);
  if (old_size < 4) {
    DCHECK_LE(1, max_slack);
    return 1;
  }
  return Min(max_slack, old_size / 4);
}


void JSArray::set_length(Smi* length) {
  // Don't need a write barrier for a Smi.
  set_length(static_cast<Object*>(length), SKIP_WRITE_BARRIER);
}


bool JSArray::SetLengthWouldNormalize(Heap* heap, uint32_t new_length) {
  // This constant is somewhat arbitrary. Any large enough value would work.
  const uint32_t kMaxFastArrayLength = 32 * 1024 * 1024;
  // If the new array won't fit in a some non-trivial fraction of the max old
  // space size, then force it to go dictionary mode.
  uint32_t heap_based_upper_bound =
      static_cast<uint32_t>((heap->MaxOldGenerationSize() / kDoubleSize) / 4);
  return new_length >= Min(kMaxFastArrayLength, heap_based_upper_bound);
}


bool JSArray::AllowsSetLength() {
  bool result = elements()->IsFixedArray() || elements()->IsFixedDoubleArray();
  DCHECK(result == !HasFixedTypedArrayElements());
  return result;
}


void JSArray::SetContent(Handle<JSArray> array,
                         Handle<FixedArrayBase> storage) {
  EnsureCanContainElements(array, storage, storage->length(),
                           ALLOW_COPIED_DOUBLE_ELEMENTS);

  DCHECK((storage->map() == array->GetHeap()->fixed_double_array_map() &&
          IsFastDoubleElementsKind(array->GetElementsKind())) ||
         ((storage->map() != array->GetHeap()->fixed_double_array_map()) &&
          (IsFastObjectElementsKind(array->GetElementsKind()) ||
           (IsFastSmiElementsKind(array->GetElementsKind()) &&
            Handle<FixedArray>::cast(storage)->ContainsOnlySmisOrHoles()))));
  array->set_elements(*storage);
  array->set_length(Smi::FromInt(storage->length()));
}


bool JSArray::HasArrayPrototype(Isolate* isolate) {
  return map()->prototype() == *isolate->initial_array_prototype();
}


int TypeFeedbackInfo::ic_total_count() {
  int current = Smi::cast(READ_FIELD(this, kStorage1Offset))->value();
  return ICTotalCountField::decode(current);
}


void TypeFeedbackInfo::set_ic_total_count(int count) {
  int value = Smi::cast(READ_FIELD(this, kStorage1Offset))->value();
  value = ICTotalCountField::update(value,
                                    ICTotalCountField::decode(count));
  WRITE_FIELD(this, kStorage1Offset, Smi::FromInt(value));
}


int TypeFeedbackInfo::ic_with_type_info_count() {
  int current = Smi::cast(READ_FIELD(this, kStorage2Offset))->value();
  return ICsWithTypeInfoCountField::decode(current);
}


void TypeFeedbackInfo::change_ic_with_type_info_count(int delta) {
  if (delta == 0) return;
  int value = Smi::cast(READ_FIELD(this, kStorage2Offset))->value();
  int new_count = ICsWithTypeInfoCountField::decode(value) + delta;
  // We can get negative count here when the type-feedback info is
  // shared between two code objects. The can only happen when
  // the debugger made a shallow copy of code object (see Heap::CopyCode).
  // Since we do not optimize when the debugger is active, we can skip
  // this counter update.
  if (new_count >= 0) {
    new_count &= ICsWithTypeInfoCountField::kMask;
    value = ICsWithTypeInfoCountField::update(value, new_count);
    WRITE_FIELD(this, kStorage2Offset, Smi::FromInt(value));
  }
}


int TypeFeedbackInfo::ic_generic_count() {
  return Smi::cast(READ_FIELD(this, kStorage3Offset))->value();
}


void TypeFeedbackInfo::change_ic_generic_count(int delta) {
  if (delta == 0) return;
  int new_count = ic_generic_count() + delta;
  if (new_count >= 0) {
    new_count &= ~Smi::kMinValue;
    WRITE_FIELD(this, kStorage3Offset, Smi::FromInt(new_count));
  }
}


void TypeFeedbackInfo::initialize_storage() {
  WRITE_FIELD(this, kStorage1Offset, Smi::kZero);
  WRITE_FIELD(this, kStorage2Offset, Smi::kZero);
  WRITE_FIELD(this, kStorage3Offset, Smi::kZero);
}


void TypeFeedbackInfo::change_own_type_change_checksum() {
  int value = Smi::cast(READ_FIELD(this, kStorage1Offset))->value();
  int checksum = OwnTypeChangeChecksum::decode(value);
  checksum = (checksum + 1) % (1 << kTypeChangeChecksumBits);
  value = OwnTypeChangeChecksum::update(value, checksum);
  // Ensure packed bit field is in Smi range.
  if (value > Smi::kMaxValue) value |= Smi::kMinValue;
  if (value < Smi::kMinValue) value &= ~Smi::kMinValue;
  WRITE_FIELD(this, kStorage1Offset, Smi::FromInt(value));
}


void TypeFeedbackInfo::set_inlined_type_change_checksum(int checksum) {
  int value = Smi::cast(READ_FIELD(this, kStorage2Offset))->value();
  int mask = (1 << kTypeChangeChecksumBits) - 1;
  value = InlinedTypeChangeChecksum::update(value, checksum & mask);
  // Ensure packed bit field is in Smi range.
  if (value > Smi::kMaxValue) value |= Smi::kMinValue;
  if (value < Smi::kMinValue) value &= ~Smi::kMinValue;
  WRITE_FIELD(this, kStorage2Offset, Smi::FromInt(value));
}


int TypeFeedbackInfo::own_type_change_checksum() {
  int value = Smi::cast(READ_FIELD(this, kStorage1Offset))->value();
  return OwnTypeChangeChecksum::decode(value);
}


bool TypeFeedbackInfo::matches_inlined_type_change_checksum(int checksum) {
  int value = Smi::cast(READ_FIELD(this, kStorage2Offset))->value();
  int mask = (1 << kTypeChangeChecksumBits) - 1;
  return InlinedTypeChangeChecksum::decode(value) == (checksum & mask);
}


SMI_ACCESSORS(AliasedArgumentsEntry, aliased_context_slot, kAliasedContextSlot)


Relocatable::Relocatable(Isolate* isolate) {
  isolate_ = isolate;
  prev_ = isolate->relocatable_top();
  isolate->set_relocatable_top(this);
}


Relocatable::~Relocatable() {
  DCHECK_EQ(isolate_->relocatable_top(), this);
  isolate_->set_relocatable_top(prev_);
}


template<class Derived, class TableType>
Object* OrderedHashTableIterator<Derived, TableType>::CurrentKey() {
  TableType* table(TableType::cast(this->table()));
  int index = Smi::cast(this->index())->value();
  Object* key = table->KeyAt(index);
  DCHECK(!key->IsTheHole(table->GetIsolate()));
  return key;
}


void JSSetIterator::PopulateValueArray(FixedArray* array) {
  array->set(0, CurrentKey());
}


void JSMapIterator::PopulateValueArray(FixedArray* array) {
  array->set(0, CurrentKey());
  array->set(1, CurrentValue());
}


Object* JSMapIterator::CurrentValue() {
  OrderedHashMap* table(OrderedHashMap::cast(this->table()));
  int index = Smi::cast(this->index())->value();
  Object* value = table->ValueAt(index);
  DCHECK(!value->IsTheHole(table->GetIsolate()));
  return value;
}


String::SubStringRange::SubStringRange(String* string, int first, int length)
    : string_(string),
      first_(first),
      length_(length == -1 ? string->length() : length) {}


class String::SubStringRange::iterator final {
 public:
  typedef std::forward_iterator_tag iterator_category;
  typedef int difference_type;
  typedef uc16 value_type;
  typedef uc16* pointer;
  typedef uc16& reference;

  iterator(const iterator& other)
      : content_(other.content_), offset_(other.offset_) {}

  uc16 operator*() { return content_.Get(offset_); }
  bool operator==(const iterator& other) const {
    return content_.UsesSameString(other.content_) && offset_ == other.offset_;
  }
  bool operator!=(const iterator& other) const {
    return !content_.UsesSameString(other.content_) || offset_ != other.offset_;
  }
  iterator& operator++() {
    ++offset_;
    return *this;
  }
  iterator operator++(int);

 private:
  friend class String;
  iterator(String* from, int offset)
      : content_(from->GetFlatContent()), offset_(offset) {}
  String::FlatContent content_;
  int offset_;
};


String::SubStringRange::iterator String::SubStringRange::begin() {
  return String::SubStringRange::iterator(string_, first_);
}


String::SubStringRange::iterator String::SubStringRange::end() {
  return String::SubStringRange::iterator(string_, first_ + length_);
}


// Predictably converts HeapObject* or Address to uint32 by calculating
// offset of the address in respective MemoryChunk.
static inline uint32_t ObjectAddressForHashing(void* object) {
  uint32_t value = static_cast<uint32_t>(reinterpret_cast<uintptr_t>(object));
  return value & MemoryChunk::kAlignmentMask;
}

static inline Handle<Object> MakeEntryPair(Isolate* isolate, uint32_t index,
                                           Handle<Object> value) {
  Handle<Object> key = isolate->factory()->Uint32ToString(index);
  Handle<FixedArray> entry_storage =
      isolate->factory()->NewUninitializedFixedArray(2);
  {
    entry_storage->set(0, *key, SKIP_WRITE_BARRIER);
    entry_storage->set(1, *value, SKIP_WRITE_BARRIER);
  }
  return isolate->factory()->NewJSArrayWithElements(entry_storage,
                                                    FAST_ELEMENTS, 2);
}

static inline Handle<Object> MakeEntryPair(Isolate* isolate, Handle<Name> key,
                                           Handle<Object> value) {
  Handle<FixedArray> entry_storage =
      isolate->factory()->NewUninitializedFixedArray(2);
  {
    entry_storage->set(0, *key, SKIP_WRITE_BARRIER);
    entry_storage->set(1, *value, SKIP_WRITE_BARRIER);
  }
  return isolate->factory()->NewJSArrayWithElements(entry_storage,
                                                    FAST_ELEMENTS, 2);
}

ACCESSORS(JSIteratorResult, value, Object, kValueOffset)
ACCESSORS(JSIteratorResult, done, Object, kDoneOffset)

ACCESSORS(JSArrayIterator, object, Object, kIteratedObjectOffset)
ACCESSORS(JSArrayIterator, index, Object, kNextIndexOffset)
ACCESSORS(JSArrayIterator, object_map, Object, kIteratedObjectMapOffset)

ACCESSORS(JSStringIterator, string, String, kStringOffset)
SMI_ACCESSORS(JSStringIterator, index, kNextIndexOffset)

#undef INT_ACCESSORS
#undef ACCESSORS
#undef SMI_ACCESSORS
#undef SYNCHRONIZED_SMI_ACCESSORS
#undef NOBARRIER_SMI_ACCESSORS
#undef BOOL_GETTER
#undef BOOL_ACCESSORS
#undef FIELD_ADDR
#undef FIELD_ADDR_CONST
#undef READ_FIELD
#undef NOBARRIER_READ_FIELD
#undef WRITE_FIELD
#undef NOBARRIER_WRITE_FIELD
#undef WRITE_BARRIER
#undef CONDITIONAL_WRITE_BARRIER
#undef READ_DOUBLE_FIELD
#undef WRITE_DOUBLE_FIELD
#undef READ_INT_FIELD
#undef WRITE_INT_FIELD
#undef READ_INTPTR_FIELD
#undef WRITE_INTPTR_FIELD
#undef READ_UINT8_FIELD
#undef WRITE_UINT8_FIELD
#undef READ_INT8_FIELD
#undef WRITE_INT8_FIELD
#undef READ_UINT16_FIELD
#undef WRITE_UINT16_FIELD
#undef READ_INT16_FIELD
#undef WRITE_INT16_FIELD
#undef READ_UINT32_FIELD
#undef WRITE_UINT32_FIELD
#undef READ_INT32_FIELD
#undef WRITE_INT32_FIELD
#undef READ_FLOAT_FIELD
#undef WRITE_FLOAT_FIELD
#undef READ_UINT64_FIELD
#undef WRITE_UINT64_FIELD
#undef READ_INT64_FIELD
#undef WRITE_INT64_FIELD
#undef READ_BYTE_FIELD
#undef WRITE_BYTE_FIELD
#undef NOBARRIER_READ_BYTE_FIELD
#undef NOBARRIER_WRITE_BYTE_FIELD

}  // namespace internal
}  // namespace v8

#endif  // V8_OBJECTS_INL_H_<|MERGE_RESOLUTION|>--- conflicted
+++ resolved
@@ -8085,35 +8085,6 @@
 }
 
 
-<<<<<<< HEAD
-bool ScopeInfo::IsAsmModule() { return AsmModuleField::decode(Flags()); }
-
-
-bool ScopeInfo::IsAsmFunction() { return AsmFunctionField::decode(Flags()); }
-
-
-bool ScopeInfo::IsTyped() { return TypedField::decode(Flags()); }
-
-
-bool ScopeInfo::HasSimpleParameters() {
-  return HasSimpleParametersField::decode(Flags());
-}
-
-
-#define SCOPE_INFO_FIELD_ACCESSORS(name)                                      \
-  void ScopeInfo::Set##name(int value) { set(k##name, Smi::FromInt(value)); } \
-  int ScopeInfo::name() {                                                     \
-    if (length() > 0) {                                                       \
-      return Smi::cast(get(k##name))->value();                                \
-    } else {                                                                  \
-      return 0;                                                               \
-    }                                                                         \
-  }
-FOR_EACH_SCOPE_INFO_NUMERIC_FIELD(SCOPE_INFO_FIELD_ACCESSORS)
-#undef SCOPE_INFO_FIELD_ACCESSORS
-
-=======
->>>>>>> a93aab37
 ACCESSORS(ModuleInfoEntry, export_name, Object, kExportNameOffset)
 ACCESSORS(ModuleInfoEntry, local_name, Object, kLocalNameOffset)
 ACCESSORS(ModuleInfoEntry, import_name, Object, kImportNameOffset)
