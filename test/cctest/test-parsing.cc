--- conflicted
+++ resolved
@@ -1262,12 +1262,9 @@
   kAllowHarmonyClassFields,
   kAllowHarmonyObjectRestSpread,
   kAllowHarmonyDynamicImport,
-<<<<<<< HEAD
-  kAllowTypes,
-=======
   kAllowHarmonyAsyncIteration,
   kAllowHarmonyTemplateEscapes,
->>>>>>> 244d014f
+  kAllowTypes,
 };
 
 enum ParserSyncTestResult {
@@ -1286,13 +1283,10 @@
   i::FLAG_harmony_object_rest_spread =
       flags.Contains(kAllowHarmonyObjectRestSpread);
   i::FLAG_harmony_dynamic_import = flags.Contains(kAllowHarmonyDynamicImport);
-<<<<<<< HEAD
-  i::FLAG_harmony_types = flags.Contains(kAllowTypes);
-=======
   i::FLAG_harmony_async_iteration = flags.Contains(kAllowHarmonyAsyncIteration);
   i::FLAG_harmony_template_escapes =
       flags.Contains(kAllowHarmonyTemplateEscapes);
->>>>>>> 244d014f
+  i::FLAG_harmony_types = flags.Contains(kAllowTypes);
 }
 
 void SetParserFlags(i::PreParser* parser, i::EnumSet<ParserFlag> flags) {
@@ -1309,14 +1303,11 @@
       flags.Contains(kAllowHarmonyObjectRestSpread));
   parser->set_allow_harmony_dynamic_import(
       flags.Contains(kAllowHarmonyDynamicImport));
-<<<<<<< HEAD
-  parser->set_allow_harmony_types(flags.Contains(kAllowTypes));
-=======
   parser->set_allow_harmony_async_iteration(
       flags.Contains(kAllowHarmonyAsyncIteration));
   parser->set_allow_harmony_template_escapes(
       flags.Contains(kAllowHarmonyTemplateEscapes));
->>>>>>> 244d014f
+  parser->set_allow_harmony_types(flags.Contains(kAllowTypes));
 }
 
 void TestParserSyncWithFlags(i::Handle<i::String> source,
@@ -9619,7 +9610,343 @@
   }
 }
 
-<<<<<<< HEAD
+TEST(EscapedStrictReservedWord) {
+  // Test that identifiers which are both escaped and only reserved in the
+  // strict mode are accepted in non-strict mode.
+  const char* context_data[][2] = {{"", ""}, {NULL, NULL}};
+
+  const char* statement_data[] = {"if (true) l\u0065t: ;",
+                                  "function l\u0065t() { }",
+                                  "(function l\u0065t() { })",
+                                  "async function l\u0065t() { }",
+                                  "(async function l\u0065t() { })",
+                                  "l\u0065t => 42",
+                                  "async l\u0065t => 42",
+                                  NULL};
+
+  RunParserSyncTest(context_data, statement_data, kSuccess);
+}
+
+TEST(ForAwaitOf) {
+  // clang-format off
+  const char* context_data[][2] = {
+    { "async function f() { for await ", " ; }" },
+    { "async function f() { for await ", " { } }" },
+    { "async function f() { 'use strict'; for await ", " ; }" },
+    { "async function f() { 'use strict'; for await ", "  { } }" },
+    { "async function f() { for\nawait ", " ; }" },
+    { "async function f() { for\nawait ", " { } }" },
+    { "async function f() { 'use strict'; for\nawait ", " ; }" },
+    { "async function f() { 'use strict'; for\nawait ", " { } }" },
+    { "async function f() { 'use strict'; for\nawait ", " { } }" },
+    { "async function f() { for await\n", " ; }" },
+    { "async function f() { for await\n", " { } }" },
+    { "async function f() { 'use strict'; for await\n", " ; }" },
+    { "async function f() { 'use strict'; for await\n", " { } }" },
+    { NULL, NULL }
+  };
+
+  const char* context_data2[][2] = {
+    { "async function f() { let a; for await ", " ; }" },
+    { "async function f() { let a; for await ", " { } }" },
+    { "async function f() { 'use strict'; let a; for await ", " ; }" },
+    { "async function f() { 'use strict'; let a; for await ", "  { } }" },
+    { "async function f() { let a; for\nawait ", " ; }" },
+    { "async function f() { let a; for\nawait ", " { } }" },
+    { "async function f() { 'use strict'; let a; for\nawait ", " ; }" },
+    { "async function f() { 'use strict'; let a; for\nawait ", " { } }" },
+    { "async function f() { 'use strict'; let a; for\nawait ", " { } }" },
+    { "async function f() { let a; for await\n", " ; }" },
+    { "async function f() { let a; for await\n", " { } }" },
+    { "async function f() { 'use strict'; let a; for await\n", " ; }" },
+    { "async function f() { 'use strict'; let a; for await\n", " { } }" },
+    { NULL, NULL }
+  };
+
+  const char* expr_data[] = {
+    // Primary Expressions
+    "(a of [])",
+    "(a.b of [])",
+    "([a] of [])",
+    "([a = 1] of [])",
+    "([a = 1, ...b] of [])",
+    "({a} of [])",
+    "({a: a} of [])",
+    "({'a': a} of [])",
+    "({\"a\": a} of [])",
+    "({[Symbol.iterator]: a} of [])",
+    "({0: a} of [])",
+    "({a = 1} of [])",
+    "({a: a = 1} of [])",
+    "({'a': a = 1} of [])",
+    "({\"a\": a = 1} of [])",
+    "({[Symbol.iterator]: a = 1} of [])",
+    "({0: a = 1} of [])",
+    NULL
+  };
+
+  const char* var_data[] = {
+    // VarDeclarations
+    "(var a of [])",
+    "(var [a] of [])",
+    "(var [a = 1] of [])",
+    "(var [a = 1, ...b] of [])",
+    "(var {a} of [])",
+    "(var {a: a} of [])",
+    "(var {'a': a} of [])",
+    "(var {\"a\": a} of [])",
+    "(var {[Symbol.iterator]: a} of [])",
+    "(var {0: a} of [])",
+    "(var {a = 1} of [])",
+    "(var {a: a = 1} of [])",
+    "(var {'a': a = 1} of [])",
+    "(var {\"a\": a = 1} of [])",
+    "(var {[Symbol.iterator]: a = 1} of [])",
+    "(var {0: a = 1} of [])",
+    NULL
+  };
+
+  const char* lexical_data[] = {
+    // LexicalDeclartions
+    "(let a of [])",
+    "(let [a] of [])",
+    "(let [a = 1] of [])",
+    "(let [a = 1, ...b] of [])",
+    "(let {a} of [])",
+    "(let {a: a} of [])",
+    "(let {'a': a} of [])",
+    "(let {\"a\": a} of [])",
+    "(let {[Symbol.iterator]: a} of [])",
+    "(let {0: a} of [])",
+    "(let {a = 1} of [])",
+    "(let {a: a = 1} of [])",
+    "(let {'a': a = 1} of [])",
+    "(let {\"a\": a = 1} of [])",
+    "(let {[Symbol.iterator]: a = 1} of [])",
+    "(let {0: a = 1} of [])",
+
+    "(const a of [])",
+    "(const [a] of [])",
+    "(const [a = 1] of [])",
+    "(const [a = 1, ...b] of [])",
+    "(const {a} of [])",
+    "(const {a: a} of [])",
+    "(const {'a': a} of [])",
+    "(const {\"a\": a} of [])",
+    "(const {[Symbol.iterator]: a} of [])",
+    "(const {0: a} of [])",
+    "(const {a = 1} of [])",
+    "(const {a: a = 1} of [])",
+    "(const {'a': a = 1} of [])",
+    "(const {\"a\": a = 1} of [])",
+    "(const {[Symbol.iterator]: a = 1} of [])",
+    "(const {0: a = 1} of [])",
+    NULL
+  };
+  // clang-format on
+  static const ParserFlag always_flags[] = {kAllowHarmonyAsyncIteration};
+  RunParserSyncTest(context_data, expr_data, kSuccess, NULL, 0, always_flags,
+                    arraysize(always_flags));
+  RunParserSyncTest(context_data2, expr_data, kSuccess, NULL, 0, always_flags,
+                    arraysize(always_flags));
+
+  RunParserSyncTest(context_data, var_data, kSuccess, NULL, 0, always_flags,
+                    arraysize(always_flags));
+  // TODO(marja): PreParser doesn't report early errors.
+  //              (https://bugs.chromium.org/p/v8/issues/detail?id=2728)
+  // RunParserSyncTest(context_data2, var_data, kError, NULL, 0, always_flags,
+  //                   arraysize(always_flags));
+
+  RunParserSyncTest(context_data, lexical_data, kSuccess, NULL, 0, always_flags,
+                    arraysize(always_flags));
+  RunParserSyncTest(context_data2, lexical_data, kSuccess, NULL, 0,
+                    always_flags, arraysize(always_flags));
+}
+
+TEST(ForAwaitOfErrors) {
+  // clang-format off
+  const char* context_data[][2] = {
+    { "async function f() { for await ", " ; }" },
+    { "async function f() { for await ", " { } }" },
+    { "async function f() { 'use strict'; for await ", " ; }" },
+    { "async function f() { 'use strict'; for await ", "  { } }" },
+    { NULL, NULL }
+  };
+
+  const char* data[] = {
+    // Primary Expressions
+    "(a = 1 of [])",
+    "(a = 1) of [])",
+    "(a.b = 1 of [])",
+    "((a.b = 1) of [])",
+    "([a] = 1 of [])",
+    "(([a] = 1) of [])",
+    "([a = 1] = 1 of [])",
+    "(([a = 1] = 1) of [])",
+    "([a = 1 = 1, ...b] = 1 of [])",
+    "(([a = 1 = 1, ...b] = 1) of [])",
+    "({a} = 1 of [])",
+    "(({a} = 1) of [])",
+    "({a: a} = 1 of [])",
+    "(({a: a} = 1) of [])",
+    "({'a': a} = 1 of [])",
+    "(({'a': a} = 1) of [])",
+    "({\"a\": a} = 1 of [])",
+    "(({\"a\": a} = 1) of [])",
+    "({[Symbol.iterator]: a} = 1 of [])",
+    "(({[Symbol.iterator]: a} = 1) of [])",
+    "({0: a} = 1 of [])",
+    "(({0: a} = 1) of [])",
+    "({a = 1} = 1 of [])",
+    "(({a = 1} = 1) of [])",
+    "({a: a = 1} = 1 of [])",
+    "(({a: a = 1} = 1) of [])",
+    "({'a': a = 1} = 1 of [])",
+    "(({'a': a = 1} = 1) of [])",
+    "({\"a\": a = 1} = 1 of [])",
+    "(({\"a\": a = 1} = 1) of [])",
+    "({[Symbol.iterator]: a = 1} = 1 of [])",
+    "(({[Symbol.iterator]: a = 1} = 1) of [])",
+    "({0: a = 1} = 1 of [])",
+    "(({0: a = 1} = 1) of [])",
+    "(function a() {} of [])",
+    "([1] of [])",
+    "({a: 1} of [])"
+
+    // VarDeclarations
+    "(var a = 1 of [])",
+    "(var a, b of [])",
+    "(var [a] = 1 of [])",
+    "(var [a], b of [])",
+    "(var [a = 1] = 1 of [])",
+    "(var [a = 1], b of [])",
+    "(var [a = 1 = 1, ...b] of [])",
+    "(var [a = 1, ...b], c of [])",
+    "(var {a} = 1 of [])",
+    "(var {a}, b of [])",
+    "(var {a: a} = 1 of [])",
+    "(var {a: a}, b of [])",
+    "(var {'a': a} = 1 of [])",
+    "(var {'a': a}, b of [])",
+    "(var {\"a\": a} = 1 of [])",
+    "(var {\"a\": a}, b of [])",
+    "(var {[Symbol.iterator]: a} = 1 of [])",
+    "(var {[Symbol.iterator]: a}, b of [])",
+    "(var {0: a} = 1 of [])",
+    "(var {0: a}, b of [])",
+    "(var {a = 1} = 1 of [])",
+    "(var {a = 1}, b of [])",
+    "(var {a: a = 1} = 1 of [])",
+    "(var {a: a = 1}, b of [])",
+    "(var {'a': a = 1} = 1 of [])",
+    "(var {'a': a = 1}, b of [])",
+    "(var {\"a\": a = 1} = 1 of [])",
+    "(var {\"a\": a = 1}, b of [])",
+    "(var {[Symbol.iterator]: a = 1} = 1 of [])",
+    "(var {[Symbol.iterator]: a = 1}, b of [])",
+    "(var {0: a = 1} = 1 of [])",
+    "(var {0: a = 1}, b of [])",
+
+    // LexicalDeclartions
+    "(let a = 1 of [])",
+    "(let a, b of [])",
+    "(let [a] = 1 of [])",
+    "(let [a], b of [])",
+    "(let [a = 1] = 1 of [])",
+    "(let [a = 1], b of [])",
+    "(let [a = 1, ...b] = 1 of [])",
+    "(let [a = 1, ...b], c of [])",
+    "(let {a} = 1 of [])",
+    "(let {a}, b of [])",
+    "(let {a: a} = 1 of [])",
+    "(let {a: a}, b of [])",
+    "(let {'a': a} = 1 of [])",
+    "(let {'a': a}, b of [])",
+    "(let {\"a\": a} = 1 of [])",
+    "(let {\"a\": a}, b of [])",
+    "(let {[Symbol.iterator]: a} = 1 of [])",
+    "(let {[Symbol.iterator]: a}, b of [])",
+    "(let {0: a} = 1 of [])",
+    "(let {0: a}, b of [])",
+    "(let {a = 1} = 1 of [])",
+    "(let {a = 1}, b of [])",
+    "(let {a: a = 1} = 1 of [])",
+    "(let {a: a = 1}, b of [])",
+    "(let {'a': a = 1} = 1 of [])",
+    "(let {'a': a = 1}, b of [])",
+    "(let {\"a\": a = 1} = 1 of [])",
+    "(let {\"a\": a = 1}, b of [])",
+    "(let {[Symbol.iterator]: a = 1} = 1 of [])",
+    "(let {[Symbol.iterator]: a = 1}, b of [])",
+    "(let {0: a = 1} = 1 of [])",
+    "(let {0: a = 1}, b of [])",
+
+    "(const a = 1 of [])",
+    "(const a, b of [])",
+    "(const [a] = 1 of [])",
+    "(const [a], b of [])",
+    "(const [a = 1] = 1 of [])",
+    "(const [a = 1], b of [])",
+    "(const [a = 1, ...b] = 1 of [])",
+    "(const [a = 1, ...b], b of [])",
+    "(const {a} = 1 of [])",
+    "(const {a}, b of [])",
+    "(const {a: a} = 1 of [])",
+    "(const {a: a}, b of [])",
+    "(const {'a': a} = 1 of [])",
+    "(const {'a': a}, b of [])",
+    "(const {\"a\": a} = 1 of [])",
+    "(const {\"a\": a}, b of [])",
+    "(const {[Symbol.iterator]: a} = 1 of [])",
+    "(const {[Symbol.iterator]: a}, b of [])",
+    "(const {0: a} = 1 of [])",
+    "(const {0: a}, b of [])",
+    "(const {a = 1} = 1 of [])",
+    "(const {a = 1}, b of [])",
+    "(const {a: a = 1} = 1 of [])",
+    "(const {a: a = 1}, b of [])",
+    "(const {'a': a = 1} = 1 of [])",
+    "(const {'a': a = 1}, b of [])",
+    "(const {\"a\": a = 1} = 1 of [])",
+    "(const {\"a\": a = 1}, b of [])",
+    "(const {[Symbol.iterator]: a = 1} = 1 of [])",
+    "(const {[Symbol.iterator]: a = 1}, b of [])",
+    "(const {0: a = 1} = 1 of [])",
+    "(const {0: a = 1}, b of [])",
+
+    NULL
+  };
+  // clang-format on
+  static const ParserFlag always_flags[] = {kAllowHarmonyAsyncIteration};
+  RunParserSyncTest(context_data, data, kError, NULL, 0, always_flags,
+                    arraysize(always_flags));
+}
+
+TEST(ForAwaitOfFunctionDeclaration) {
+  // clang-format off
+  const char* context_data[][2] = {
+    { "async function f() {", "}" },
+    { "async function f() { 'use strict'; ", "}" },
+    { NULL, NULL }
+  };
+
+  const char* data[] = {
+    "for await (x of []) function d() {};",
+    "for await (x of []) function d() {}; return d;",
+    "for await (x of []) function* g() {};",
+    "for await (x of []) function* g() {}; return g;",
+    // TODO(caitp): handle async function declarations in ParseScopedStatement.
+    // "for await (x of []) async function a() {};",
+    // "for await (x of []) async function a() {}; return a;",
+    NULL
+  };
+
+  // clang-format on
+  static const ParserFlag always_flags[] = {kAllowHarmonyAsyncIteration};
+  RunParserSyncTest(context_data, data, kError, NULL, 0, always_flags,
+                    arraysize(always_flags));
+}
+
 
 // Tests for the optional type system.
 
@@ -10633,341 +10960,4 @@
   RunModuleParserSyncTest(typed_context_data, error_data, kError, NULL, 0,
                           always_flags, arraysize(always_flags), NULL, 0,
                           false);
-=======
-TEST(EscapedStrictReservedWord) {
-  // Test that identifiers which are both escaped and only reserved in the
-  // strict mode are accepted in non-strict mode.
-  const char* context_data[][2] = {{"", ""}, {NULL, NULL}};
-
-  const char* statement_data[] = {"if (true) l\u0065t: ;",
-                                  "function l\u0065t() { }",
-                                  "(function l\u0065t() { })",
-                                  "async function l\u0065t() { }",
-                                  "(async function l\u0065t() { })",
-                                  "l\u0065t => 42",
-                                  "async l\u0065t => 42",
-                                  NULL};
-
-  RunParserSyncTest(context_data, statement_data, kSuccess);
-}
-
-TEST(ForAwaitOf) {
-  // clang-format off
-  const char* context_data[][2] = {
-    { "async function f() { for await ", " ; }" },
-    { "async function f() { for await ", " { } }" },
-    { "async function f() { 'use strict'; for await ", " ; }" },
-    { "async function f() { 'use strict'; for await ", "  { } }" },
-    { "async function f() { for\nawait ", " ; }" },
-    { "async function f() { for\nawait ", " { } }" },
-    { "async function f() { 'use strict'; for\nawait ", " ; }" },
-    { "async function f() { 'use strict'; for\nawait ", " { } }" },
-    { "async function f() { 'use strict'; for\nawait ", " { } }" },
-    { "async function f() { for await\n", " ; }" },
-    { "async function f() { for await\n", " { } }" },
-    { "async function f() { 'use strict'; for await\n", " ; }" },
-    { "async function f() { 'use strict'; for await\n", " { } }" },
-    { NULL, NULL }
-  };
-
-  const char* context_data2[][2] = {
-    { "async function f() { let a; for await ", " ; }" },
-    { "async function f() { let a; for await ", " { } }" },
-    { "async function f() { 'use strict'; let a; for await ", " ; }" },
-    { "async function f() { 'use strict'; let a; for await ", "  { } }" },
-    { "async function f() { let a; for\nawait ", " ; }" },
-    { "async function f() { let a; for\nawait ", " { } }" },
-    { "async function f() { 'use strict'; let a; for\nawait ", " ; }" },
-    { "async function f() { 'use strict'; let a; for\nawait ", " { } }" },
-    { "async function f() { 'use strict'; let a; for\nawait ", " { } }" },
-    { "async function f() { let a; for await\n", " ; }" },
-    { "async function f() { let a; for await\n", " { } }" },
-    { "async function f() { 'use strict'; let a; for await\n", " ; }" },
-    { "async function f() { 'use strict'; let a; for await\n", " { } }" },
-    { NULL, NULL }
-  };
-
-  const char* expr_data[] = {
-    // Primary Expressions
-    "(a of [])",
-    "(a.b of [])",
-    "([a] of [])",
-    "([a = 1] of [])",
-    "([a = 1, ...b] of [])",
-    "({a} of [])",
-    "({a: a} of [])",
-    "({'a': a} of [])",
-    "({\"a\": a} of [])",
-    "({[Symbol.iterator]: a} of [])",
-    "({0: a} of [])",
-    "({a = 1} of [])",
-    "({a: a = 1} of [])",
-    "({'a': a = 1} of [])",
-    "({\"a\": a = 1} of [])",
-    "({[Symbol.iterator]: a = 1} of [])",
-    "({0: a = 1} of [])",
-    NULL
-  };
-
-  const char* var_data[] = {
-    // VarDeclarations
-    "(var a of [])",
-    "(var [a] of [])",
-    "(var [a = 1] of [])",
-    "(var [a = 1, ...b] of [])",
-    "(var {a} of [])",
-    "(var {a: a} of [])",
-    "(var {'a': a} of [])",
-    "(var {\"a\": a} of [])",
-    "(var {[Symbol.iterator]: a} of [])",
-    "(var {0: a} of [])",
-    "(var {a = 1} of [])",
-    "(var {a: a = 1} of [])",
-    "(var {'a': a = 1} of [])",
-    "(var {\"a\": a = 1} of [])",
-    "(var {[Symbol.iterator]: a = 1} of [])",
-    "(var {0: a = 1} of [])",
-    NULL
-  };
-
-  const char* lexical_data[] = {
-    // LexicalDeclartions
-    "(let a of [])",
-    "(let [a] of [])",
-    "(let [a = 1] of [])",
-    "(let [a = 1, ...b] of [])",
-    "(let {a} of [])",
-    "(let {a: a} of [])",
-    "(let {'a': a} of [])",
-    "(let {\"a\": a} of [])",
-    "(let {[Symbol.iterator]: a} of [])",
-    "(let {0: a} of [])",
-    "(let {a = 1} of [])",
-    "(let {a: a = 1} of [])",
-    "(let {'a': a = 1} of [])",
-    "(let {\"a\": a = 1} of [])",
-    "(let {[Symbol.iterator]: a = 1} of [])",
-    "(let {0: a = 1} of [])",
-
-    "(const a of [])",
-    "(const [a] of [])",
-    "(const [a = 1] of [])",
-    "(const [a = 1, ...b] of [])",
-    "(const {a} of [])",
-    "(const {a: a} of [])",
-    "(const {'a': a} of [])",
-    "(const {\"a\": a} of [])",
-    "(const {[Symbol.iterator]: a} of [])",
-    "(const {0: a} of [])",
-    "(const {a = 1} of [])",
-    "(const {a: a = 1} of [])",
-    "(const {'a': a = 1} of [])",
-    "(const {\"a\": a = 1} of [])",
-    "(const {[Symbol.iterator]: a = 1} of [])",
-    "(const {0: a = 1} of [])",
-    NULL
-  };
-  // clang-format on
-  static const ParserFlag always_flags[] = {kAllowHarmonyAsyncIteration};
-  RunParserSyncTest(context_data, expr_data, kSuccess, NULL, 0, always_flags,
-                    arraysize(always_flags));
-  RunParserSyncTest(context_data2, expr_data, kSuccess, NULL, 0, always_flags,
-                    arraysize(always_flags));
-
-  RunParserSyncTest(context_data, var_data, kSuccess, NULL, 0, always_flags,
-                    arraysize(always_flags));
-  // TODO(marja): PreParser doesn't report early errors.
-  //              (https://bugs.chromium.org/p/v8/issues/detail?id=2728)
-  // RunParserSyncTest(context_data2, var_data, kError, NULL, 0, always_flags,
-  //                   arraysize(always_flags));
-
-  RunParserSyncTest(context_data, lexical_data, kSuccess, NULL, 0, always_flags,
-                    arraysize(always_flags));
-  RunParserSyncTest(context_data2, lexical_data, kSuccess, NULL, 0,
-                    always_flags, arraysize(always_flags));
-}
-
-TEST(ForAwaitOfErrors) {
-  // clang-format off
-  const char* context_data[][2] = {
-    { "async function f() { for await ", " ; }" },
-    { "async function f() { for await ", " { } }" },
-    { "async function f() { 'use strict'; for await ", " ; }" },
-    { "async function f() { 'use strict'; for await ", "  { } }" },
-    { NULL, NULL }
-  };
-
-  const char* data[] = {
-    // Primary Expressions
-    "(a = 1 of [])",
-    "(a = 1) of [])",
-    "(a.b = 1 of [])",
-    "((a.b = 1) of [])",
-    "([a] = 1 of [])",
-    "(([a] = 1) of [])",
-    "([a = 1] = 1 of [])",
-    "(([a = 1] = 1) of [])",
-    "([a = 1 = 1, ...b] = 1 of [])",
-    "(([a = 1 = 1, ...b] = 1) of [])",
-    "({a} = 1 of [])",
-    "(({a} = 1) of [])",
-    "({a: a} = 1 of [])",
-    "(({a: a} = 1) of [])",
-    "({'a': a} = 1 of [])",
-    "(({'a': a} = 1) of [])",
-    "({\"a\": a} = 1 of [])",
-    "(({\"a\": a} = 1) of [])",
-    "({[Symbol.iterator]: a} = 1 of [])",
-    "(({[Symbol.iterator]: a} = 1) of [])",
-    "({0: a} = 1 of [])",
-    "(({0: a} = 1) of [])",
-    "({a = 1} = 1 of [])",
-    "(({a = 1} = 1) of [])",
-    "({a: a = 1} = 1 of [])",
-    "(({a: a = 1} = 1) of [])",
-    "({'a': a = 1} = 1 of [])",
-    "(({'a': a = 1} = 1) of [])",
-    "({\"a\": a = 1} = 1 of [])",
-    "(({\"a\": a = 1} = 1) of [])",
-    "({[Symbol.iterator]: a = 1} = 1 of [])",
-    "(({[Symbol.iterator]: a = 1} = 1) of [])",
-    "({0: a = 1} = 1 of [])",
-    "(({0: a = 1} = 1) of [])",
-    "(function a() {} of [])",
-    "([1] of [])",
-    "({a: 1} of [])"
-
-    // VarDeclarations
-    "(var a = 1 of [])",
-    "(var a, b of [])",
-    "(var [a] = 1 of [])",
-    "(var [a], b of [])",
-    "(var [a = 1] = 1 of [])",
-    "(var [a = 1], b of [])",
-    "(var [a = 1 = 1, ...b] of [])",
-    "(var [a = 1, ...b], c of [])",
-    "(var {a} = 1 of [])",
-    "(var {a}, b of [])",
-    "(var {a: a} = 1 of [])",
-    "(var {a: a}, b of [])",
-    "(var {'a': a} = 1 of [])",
-    "(var {'a': a}, b of [])",
-    "(var {\"a\": a} = 1 of [])",
-    "(var {\"a\": a}, b of [])",
-    "(var {[Symbol.iterator]: a} = 1 of [])",
-    "(var {[Symbol.iterator]: a}, b of [])",
-    "(var {0: a} = 1 of [])",
-    "(var {0: a}, b of [])",
-    "(var {a = 1} = 1 of [])",
-    "(var {a = 1}, b of [])",
-    "(var {a: a = 1} = 1 of [])",
-    "(var {a: a = 1}, b of [])",
-    "(var {'a': a = 1} = 1 of [])",
-    "(var {'a': a = 1}, b of [])",
-    "(var {\"a\": a = 1} = 1 of [])",
-    "(var {\"a\": a = 1}, b of [])",
-    "(var {[Symbol.iterator]: a = 1} = 1 of [])",
-    "(var {[Symbol.iterator]: a = 1}, b of [])",
-    "(var {0: a = 1} = 1 of [])",
-    "(var {0: a = 1}, b of [])",
-
-    // LexicalDeclartions
-    "(let a = 1 of [])",
-    "(let a, b of [])",
-    "(let [a] = 1 of [])",
-    "(let [a], b of [])",
-    "(let [a = 1] = 1 of [])",
-    "(let [a = 1], b of [])",
-    "(let [a = 1, ...b] = 1 of [])",
-    "(let [a = 1, ...b], c of [])",
-    "(let {a} = 1 of [])",
-    "(let {a}, b of [])",
-    "(let {a: a} = 1 of [])",
-    "(let {a: a}, b of [])",
-    "(let {'a': a} = 1 of [])",
-    "(let {'a': a}, b of [])",
-    "(let {\"a\": a} = 1 of [])",
-    "(let {\"a\": a}, b of [])",
-    "(let {[Symbol.iterator]: a} = 1 of [])",
-    "(let {[Symbol.iterator]: a}, b of [])",
-    "(let {0: a} = 1 of [])",
-    "(let {0: a}, b of [])",
-    "(let {a = 1} = 1 of [])",
-    "(let {a = 1}, b of [])",
-    "(let {a: a = 1} = 1 of [])",
-    "(let {a: a = 1}, b of [])",
-    "(let {'a': a = 1} = 1 of [])",
-    "(let {'a': a = 1}, b of [])",
-    "(let {\"a\": a = 1} = 1 of [])",
-    "(let {\"a\": a = 1}, b of [])",
-    "(let {[Symbol.iterator]: a = 1} = 1 of [])",
-    "(let {[Symbol.iterator]: a = 1}, b of [])",
-    "(let {0: a = 1} = 1 of [])",
-    "(let {0: a = 1}, b of [])",
-
-    "(const a = 1 of [])",
-    "(const a, b of [])",
-    "(const [a] = 1 of [])",
-    "(const [a], b of [])",
-    "(const [a = 1] = 1 of [])",
-    "(const [a = 1], b of [])",
-    "(const [a = 1, ...b] = 1 of [])",
-    "(const [a = 1, ...b], b of [])",
-    "(const {a} = 1 of [])",
-    "(const {a}, b of [])",
-    "(const {a: a} = 1 of [])",
-    "(const {a: a}, b of [])",
-    "(const {'a': a} = 1 of [])",
-    "(const {'a': a}, b of [])",
-    "(const {\"a\": a} = 1 of [])",
-    "(const {\"a\": a}, b of [])",
-    "(const {[Symbol.iterator]: a} = 1 of [])",
-    "(const {[Symbol.iterator]: a}, b of [])",
-    "(const {0: a} = 1 of [])",
-    "(const {0: a}, b of [])",
-    "(const {a = 1} = 1 of [])",
-    "(const {a = 1}, b of [])",
-    "(const {a: a = 1} = 1 of [])",
-    "(const {a: a = 1}, b of [])",
-    "(const {'a': a = 1} = 1 of [])",
-    "(const {'a': a = 1}, b of [])",
-    "(const {\"a\": a = 1} = 1 of [])",
-    "(const {\"a\": a = 1}, b of [])",
-    "(const {[Symbol.iterator]: a = 1} = 1 of [])",
-    "(const {[Symbol.iterator]: a = 1}, b of [])",
-    "(const {0: a = 1} = 1 of [])",
-    "(const {0: a = 1}, b of [])",
-
-    NULL
-  };
-  // clang-format on
-  static const ParserFlag always_flags[] = {kAllowHarmonyAsyncIteration};
-  RunParserSyncTest(context_data, data, kError, NULL, 0, always_flags,
-                    arraysize(always_flags));
-}
-
-TEST(ForAwaitOfFunctionDeclaration) {
-  // clang-format off
-  const char* context_data[][2] = {
-    { "async function f() {", "}" },
-    { "async function f() { 'use strict'; ", "}" },
-    { NULL, NULL }
-  };
-
-  const char* data[] = {
-    "for await (x of []) function d() {};",
-    "for await (x of []) function d() {}; return d;",
-    "for await (x of []) function* g() {};",
-    "for await (x of []) function* g() {}; return g;",
-    // TODO(caitp): handle async function declarations in ParseScopedStatement.
-    // "for await (x of []) async function a() {};",
-    // "for await (x of []) async function a() {}; return a;",
-    NULL
-  };
-
-  // clang-format on
-  static const ParserFlag always_flags[] = {kAllowHarmonyAsyncIteration};
-  RunParserSyncTest(context_data, data, kError, NULL, 0, always_flags,
-                    arraysize(always_flags));
->>>>>>> 244d014f
 }