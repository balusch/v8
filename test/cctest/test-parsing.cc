// Copyright 2012 the V8 project authors. All rights reserved.
// Redistribution and use in source and binary forms, with or without
// modification, are permitted provided that the following conditions are
// met:
//
//     * Redistributions of source code must retain the above copyright
//       notice, this list of conditions and the following disclaimer.
//     * Redistributions in binary form must reproduce the above
//       copyright notice, this list of conditions and the following
//       disclaimer in the documentation and/or other materials provided
//       with the distribution.
//     * Neither the name of Google Inc. nor the names of its
//       contributors may be used to endorse or promote products derived
//       from this software without specific prior written permission.
//
// THIS SOFTWARE IS PROVIDED BY THE COPYRIGHT HOLDERS AND CONTRIBUTORS
// "AS IS" AND ANY EXPRESS OR IMPLIED WARRANTIES, INCLUDING, BUT NOT
// LIMITED TO, THE IMPLIED WARRANTIES OF MERCHANTABILITY AND FITNESS FOR
// A PARTICULAR PURPOSE ARE DISCLAIMED. IN NO EVENT SHALL THE COPYRIGHT
// OWNER OR CONTRIBUTORS BE LIABLE FOR ANY DIRECT, INDIRECT, INCIDENTAL,
// SPECIAL, EXEMPLARY, OR CONSEQUENTIAL DAMAGES (INCLUDING, BUT NOT
// LIMITED TO, PROCUREMENT OF SUBSTITUTE GOODS OR SERVICES; LOSS OF USE,
// DATA, OR PROFITS; OR BUSINESS INTERRUPTION) HOWEVER CAUSED AND ON ANY
// THEORY OF LIABILITY, WHETHER IN CONTRACT, STRICT LIABILITY, OR TORT
// (INCLUDING NEGLIGENCE OR OTHERWISE) ARISING IN ANY WAY OUT OF THE USE
// OF THIS SOFTWARE, EVEN IF ADVISED OF THE POSSIBILITY OF SUCH DAMAGE.

#include <stdio.h>
#include <stdlib.h>
#include <string.h>

#include "src/v8.h"

#include "src/ast/ast.h"
#include "src/ast/ast-numbering.h"
#include "src/ast/ast-value-factory.h"
#include "src/compiler.h"
#include "src/execution.h"
#include "src/isolate.h"
#include "src/objects.h"
#include "src/parsing/parser.h"
#include "src/parsing/preparser.h"
#include "src/parsing/rewriter.h"
#include "src/parsing/scanner-character-streams.h"
#include "src/parsing/token.h"
#include "src/utils.h"

#include "test/cctest/cctest.h"

TEST(ScanKeywords) {
  struct KeywordToken {
    const char* keyword;
    i::Token::Value token;
  };

  static const KeywordToken keywords[] = {
#define KEYWORD(t, s, d) { s, i::Token::t },
      TOKEN_LIST(IGNORE_TOKEN, KEYWORD)
#undef KEYWORD
      { NULL, i::Token::IDENTIFIER }
  };

  KeywordToken key_token;
  i::UnicodeCache unicode_cache;
  i::byte buffer[32];
  for (int i = 0; (key_token = keywords[i]).keyword != NULL; i++) {
    const i::byte* keyword =
        reinterpret_cast<const i::byte*>(key_token.keyword);
    int length = i::StrLength(key_token.keyword);
    CHECK(static_cast<int>(sizeof(buffer)) >= length);
    {
      i::Utf8ToUtf16CharacterStream stream(keyword, length);
      i::Scanner scanner(&unicode_cache);
      scanner.Initialize(&stream);
      CHECK_EQ(key_token.token, scanner.Next());
      CHECK_EQ(i::Token::EOS, scanner.Next());
    }
    // Removing characters will make keyword matching fail.
    {
      i::Utf8ToUtf16CharacterStream stream(keyword, length - 1);
      i::Scanner scanner(&unicode_cache);
      scanner.Initialize(&stream);
      CHECK_EQ(i::Token::IDENTIFIER, scanner.Next());
      CHECK_EQ(i::Token::EOS, scanner.Next());
    }
    // Adding characters will make keyword matching fail.
    static const char chars_to_append[] = { 'z', '0', '_' };
    for (int j = 0; j < static_cast<int>(arraysize(chars_to_append)); ++j) {
      i::MemMove(buffer, keyword, length);
      buffer[length] = chars_to_append[j];
      i::Utf8ToUtf16CharacterStream stream(buffer, length + 1);
      i::Scanner scanner(&unicode_cache);
      scanner.Initialize(&stream);
      CHECK_EQ(i::Token::IDENTIFIER, scanner.Next());
      CHECK_EQ(i::Token::EOS, scanner.Next());
    }
    // Replacing characters will make keyword matching fail.
    {
      i::MemMove(buffer, keyword, length);
      buffer[length - 1] = '_';
      i::Utf8ToUtf16CharacterStream stream(buffer, length);
      i::Scanner scanner(&unicode_cache);
      scanner.Initialize(&stream);
      CHECK_EQ(i::Token::IDENTIFIER, scanner.Next());
      CHECK_EQ(i::Token::EOS, scanner.Next());
    }
  }
}


TEST(ScanHTMLEndComments) {
  v8::V8::Initialize();
  v8::Isolate* isolate = CcTest::isolate();
  v8::HandleScope handles(isolate);

  // Regression test. See:
  //    http://code.google.com/p/chromium/issues/detail?id=53548
  // Tests that --> is correctly interpreted as comment-to-end-of-line if there
  // is only whitespace before it on the line (with comments considered as
  // whitespace, even a multiline-comment containing a newline).
  // This was not the case if it occurred before the first real token
  // in the input.
  const char* tests[] = {
      // Before first real token.
      "--> is eol-comment\nvar y = 37;\n",
      "\n --> is eol-comment\nvar y = 37;\n",
      "/* precomment */ --> is eol-comment\nvar y = 37;\n",
      "\n/* precomment */ --> is eol-comment\nvar y = 37;\n",
      // After first real token.
      "var x = 42;\n--> is eol-comment\nvar y = 37;\n",
      "var x = 42;\n/* precomment */ --> is eol-comment\nvar y = 37;\n",
      NULL
  };

  const char* fail_tests[] = {
      "x --> is eol-comment\nvar y = 37;\n",
      "\"\\n\" --> is eol-comment\nvar y = 37;\n",
      "x/* precomment */ --> is eol-comment\nvar y = 37;\n",
      "x/* precomment\n */ --> is eol-comment\nvar y = 37;\n",
      "var x = 42; --> is eol-comment\nvar y = 37;\n",
      "var x = 42; /* precomment\n */ --> is eol-comment\nvar y = 37;\n",
      NULL
  };

  // Parser/Scanner needs a stack limit.
  CcTest::i_isolate()->stack_guard()->SetStackLimit(
      i::GetCurrentStackPosition() - 128 * 1024);
  uintptr_t stack_limit = CcTest::i_isolate()->stack_guard()->real_climit();
  for (int i = 0; tests[i]; i++) {
    const i::byte* source =
        reinterpret_cast<const i::byte*>(tests[i]);
    i::Utf8ToUtf16CharacterStream stream(source, i::StrLength(tests[i]));
    i::CompleteParserRecorder log;
    i::Scanner scanner(CcTest::i_isolate()->unicode_cache());
    scanner.Initialize(&stream);
    i::Zone zone;
    i::AstValueFactory ast_value_factory(
        &zone, CcTest::i_isolate()->heap()->HashSeed());
    i::PreParser preparser(&zone, &scanner, &ast_value_factory, &log,
                           stack_limit);
    preparser.set_allow_lazy(true);
    i::PreParser::PreParseResult result = preparser.PreParseProgram();
    CHECK_EQ(i::PreParser::kPreParseSuccess, result);
    CHECK(!log.HasError());
  }

  for (int i = 0; fail_tests[i]; i++) {
    const i::byte* source =
        reinterpret_cast<const i::byte*>(fail_tests[i]);
    i::Utf8ToUtf16CharacterStream stream(source, i::StrLength(fail_tests[i]));
    i::CompleteParserRecorder log;
    i::Scanner scanner(CcTest::i_isolate()->unicode_cache());
    scanner.Initialize(&stream);
    i::Zone zone;
    i::AstValueFactory ast_value_factory(
        &zone, CcTest::i_isolate()->heap()->HashSeed());
    i::PreParser preparser(&zone, &scanner, &ast_value_factory, &log,
                           stack_limit);
    preparser.set_allow_lazy(true);
    i::PreParser::PreParseResult result = preparser.PreParseProgram();
    // Even in the case of a syntax error, kPreParseSuccess is returned.
    CHECK_EQ(i::PreParser::kPreParseSuccess, result);
    CHECK(log.HasError());
  }
}


class ScriptResource : public v8::String::ExternalOneByteStringResource {
 public:
  ScriptResource(const char* data, size_t length)
      : data_(data), length_(length) { }

  const char* data() const { return data_; }
  size_t length() const { return length_; }

 private:
  const char* data_;
  size_t length_;
};


TEST(UsingCachedData) {
  // Producing cached parser data while parsing eagerly is not supported.
  if (!i::FLAG_lazy || (i::FLAG_ignition && i::FLAG_ignition_eager)) return;

  v8::Isolate* isolate = CcTest::isolate();
  v8::HandleScope handles(isolate);
  v8::Local<v8::Context> context = v8::Context::New(isolate);
  v8::Context::Scope context_scope(context);
  CcTest::i_isolate()->stack_guard()->SetStackLimit(
      i::GetCurrentStackPosition() - 128 * 1024);

  // Source containing functions that might be lazily compiled  and all types
  // of symbols (string, propertyName, regexp).
  const char* source =
      "var x = 42;"
      "function foo(a) { return function nolazy(b) { return a + b; } }"
      "function bar(a) { if (a) return function lazy(b) { return b; } }"
      "var z = {'string': 'string literal', bareword: 'propertyName', "
      "         42: 'number literal', for: 'keyword as propertyName', "
      "         f\\u006fr: 'keyword propertyname with escape'};"
      "var v = /RegExp Literal/;"
      "var w = /RegExp Literal\\u0020With Escape/gi;"
      "var y = { get getter() { return 42; }, "
      "          set setter(v) { this.value = v; }};"
      "var f = a => function (b) { return a + b; };"
      "var g = a => b => a + b;";
  int source_length = i::StrLength(source);

  // ScriptResource will be deleted when the corresponding String is GCd.
  v8::ScriptCompiler::Source script_source(
      v8::String::NewExternalOneByte(isolate,
                                     new ScriptResource(source, source_length))
          .ToLocalChecked());
  i::FLAG_min_preparse_length = 0;
  v8::ScriptCompiler::Compile(isolate->GetCurrentContext(), &script_source,
                              v8::ScriptCompiler::kProduceParserCache)
      .ToLocalChecked();
  CHECK(script_source.GetCachedData());

  // Compile the script again, using the cached data.
  bool lazy_flag = i::FLAG_lazy;
  i::FLAG_lazy = true;
  v8::ScriptCompiler::Compile(isolate->GetCurrentContext(), &script_source,
                              v8::ScriptCompiler::kConsumeParserCache)
      .ToLocalChecked();
  i::FLAG_lazy = false;
  v8::ScriptCompiler::CompileUnboundScript(
      isolate, &script_source, v8::ScriptCompiler::kConsumeParserCache)
      .ToLocalChecked();
  i::FLAG_lazy = lazy_flag;
}


TEST(PreparseFunctionDataIsUsed) {
  // Producing cached parser data while parsing eagerly is not supported.
  if (!i::FLAG_lazy || (i::FLAG_ignition && i::FLAG_ignition_eager)) return;

  // This tests that we actually do use the function data generated by the
  // preparser.

  // Make preparsing work for short scripts.
  i::FLAG_min_preparse_length = 0;

  v8::Isolate* isolate = CcTest::isolate();
  v8::HandleScope handles(isolate);
  v8::Local<v8::Context> context = v8::Context::New(isolate);
  v8::Context::Scope context_scope(context);
  CcTest::i_isolate()->stack_guard()->SetStackLimit(
      i::GetCurrentStackPosition() - 128 * 1024);

  const char* good_code[] = {
      "function this_is_lazy() { var a; } function foo() { return 25; } foo();",
      "var this_is_lazy = () => { var a; }; var foo = () => 25; foo();",
  };

  // Insert a syntax error inside the lazy function.
  const char* bad_code[] = {
      "function this_is_lazy() { if (   } function foo() { return 25; } foo();",
      "var this_is_lazy = () => { if (   }; var foo = () => 25; foo();",
  };

  for (unsigned i = 0; i < arraysize(good_code); i++) {
    v8::ScriptCompiler::Source good_source(v8_str(good_code[i]));
    v8::ScriptCompiler::Compile(isolate->GetCurrentContext(), &good_source,
                                v8::ScriptCompiler::kProduceParserCache)
        .ToLocalChecked();

    const v8::ScriptCompiler::CachedData* cached_data =
        good_source.GetCachedData();
    CHECK(cached_data->data != NULL);
    CHECK_GT(cached_data->length, 0);

    // Now compile the erroneous code with the good preparse data. If the
    // preparse data is used, the lazy function is skipped and it should
    // compile fine.
    v8::ScriptCompiler::Source bad_source(
        v8_str(bad_code[i]), new v8::ScriptCompiler::CachedData(
                                 cached_data->data, cached_data->length));
    v8::Local<v8::Value> result =
        CompileRun(isolate->GetCurrentContext(), &bad_source,
                   v8::ScriptCompiler::kConsumeParserCache);
    CHECK(result->IsInt32());
    CHECK_EQ(25, result->Int32Value(isolate->GetCurrentContext()).FromJust());
  }
}


TEST(StandAlonePreParser) {
  v8::V8::Initialize();

  CcTest::i_isolate()->stack_guard()->SetStackLimit(
      i::GetCurrentStackPosition() - 128 * 1024);

  const char* programs[] = {
      "{label: 42}",
      "var x = 42;",
      "function foo(x, y) { return x + y; }",
      "%ArgleBargle(glop);",
      "var x = new new Function('this.x = 42');",
      "var f = (x, y) => x + y;",
      NULL
  };

  uintptr_t stack_limit = CcTest::i_isolate()->stack_guard()->real_climit();
  for (int i = 0; programs[i]; i++) {
    const char* program = programs[i];
    i::Utf8ToUtf16CharacterStream stream(
        reinterpret_cast<const i::byte*>(program),
        static_cast<unsigned>(strlen(program)));
    i::CompleteParserRecorder log;
    i::Scanner scanner(CcTest::i_isolate()->unicode_cache());
    scanner.Initialize(&stream);

    i::Zone zone;
    i::AstValueFactory ast_value_factory(
        &zone, CcTest::i_isolate()->heap()->HashSeed());
    i::PreParser preparser(&zone, &scanner, &ast_value_factory, &log,
                           stack_limit);
    preparser.set_allow_lazy(true);
    preparser.set_allow_natives(true);
    i::PreParser::PreParseResult result = preparser.PreParseProgram();
    CHECK_EQ(i::PreParser::kPreParseSuccess, result);
    CHECK(!log.HasError());
  }
}


TEST(StandAlonePreParserNoNatives) {
  v8::V8::Initialize();

  CcTest::i_isolate()->stack_guard()->SetStackLimit(
      i::GetCurrentStackPosition() - 128 * 1024);

  const char* programs[] = {
      "%ArgleBargle(glop);",
      "var x = %_IsSmi(42);",
      NULL
  };

  uintptr_t stack_limit = CcTest::i_isolate()->stack_guard()->real_climit();
  for (int i = 0; programs[i]; i++) {
    const char* program = programs[i];
    i::Utf8ToUtf16CharacterStream stream(
        reinterpret_cast<const i::byte*>(program),
        static_cast<unsigned>(strlen(program)));
    i::CompleteParserRecorder log;
    i::Scanner scanner(CcTest::i_isolate()->unicode_cache());
    scanner.Initialize(&stream);

    // Preparser defaults to disallowing natives syntax.
    i::Zone zone;
    i::AstValueFactory ast_value_factory(
        &zone, CcTest::i_isolate()->heap()->HashSeed());
    i::PreParser preparser(&zone, &scanner, &ast_value_factory, &log,
                           stack_limit);
    preparser.set_allow_lazy(true);
    i::PreParser::PreParseResult result = preparser.PreParseProgram();
    CHECK_EQ(i::PreParser::kPreParseSuccess, result);
    CHECK(log.HasError());
  }
}


TEST(PreparsingObjectLiterals) {
  // Regression test for a bug where the symbol stream produced by PreParser
  // didn't match what Parser wanted to consume.
  v8::Isolate* isolate = CcTest::isolate();
  v8::HandleScope handles(isolate);
  v8::Local<v8::Context> context = v8::Context::New(isolate);
  v8::Context::Scope context_scope(context);
  CcTest::i_isolate()->stack_guard()->SetStackLimit(
      i::GetCurrentStackPosition() - 128 * 1024);

  {
    const char* source = "var myo = {if: \"foo\"}; myo.if;";
    v8::Local<v8::Value> result = ParserCacheCompileRun(source);
    CHECK(result->IsString());
    v8::String::Utf8Value utf8(result);
    CHECK_EQ(0, strcmp("foo", *utf8));
  }

  {
    const char* source = "var myo = {\"bar\": \"foo\"}; myo[\"bar\"];";
    v8::Local<v8::Value> result = ParserCacheCompileRun(source);
    CHECK(result->IsString());
    v8::String::Utf8Value utf8(result);
    CHECK_EQ(0, strcmp("foo", *utf8));
  }

  {
    const char* source = "var myo = {1: \"foo\"}; myo[1];";
    v8::Local<v8::Value> result = ParserCacheCompileRun(source);
    CHECK(result->IsString());
    v8::String::Utf8Value utf8(result);
    CHECK_EQ(0, strcmp("foo", *utf8));
  }
}


TEST(RegressChromium62639) {
  v8::V8::Initialize();
  i::Isolate* isolate = CcTest::i_isolate();

  isolate->stack_guard()->SetStackLimit(i::GetCurrentStackPosition() -
                                        128 * 1024);

  const char* program = "var x = 'something';\n"
                        "escape: function() {}";
  // Fails parsing expecting an identifier after "function".
  // Before fix, didn't check *ok after Expect(Token::Identifier, ok),
  // and then used the invalid currently scanned literal. This always
  // failed in debug mode, and sometimes crashed in release mode.

  i::Utf8ToUtf16CharacterStream stream(
      reinterpret_cast<const i::byte*>(program),
      static_cast<unsigned>(strlen(program)));
  i::CompleteParserRecorder log;
  i::Scanner scanner(CcTest::i_isolate()->unicode_cache());
  scanner.Initialize(&stream);
  i::Zone zone;
  i::AstValueFactory ast_value_factory(&zone,
                                       CcTest::i_isolate()->heap()->HashSeed());
  i::PreParser preparser(&zone, &scanner, &ast_value_factory, &log,
                         CcTest::i_isolate()->stack_guard()->real_climit());
  preparser.set_allow_lazy(true);
  i::PreParser::PreParseResult result = preparser.PreParseProgram();
  // Even in the case of a syntax error, kPreParseSuccess is returned.
  CHECK_EQ(i::PreParser::kPreParseSuccess, result);
  CHECK(log.HasError());
}


TEST(Regress928) {
  v8::V8::Initialize();
  i::Isolate* isolate = CcTest::i_isolate();
  i::Factory* factory = isolate->factory();

  // Preparsing didn't consider the catch clause of a try statement
  // as with-content, which made it assume that a function inside
  // the block could be lazily compiled, and an extra, unexpected,
  // entry was added to the data.
  isolate->stack_guard()->SetStackLimit(i::GetCurrentStackPosition() -
                                        128 * 1024);

  const char* program =
      "try { } catch (e) { var foo = function () { /* first */ } }"
      "var bar = function () { /* second */ }";

  v8::HandleScope handles(CcTest::isolate());
  i::Handle<i::String> source = factory->NewStringFromAsciiChecked(program);
  i::GenericStringUtf16CharacterStream stream(source, 0, source->length());
  i::CompleteParserRecorder log;
  i::Scanner scanner(CcTest::i_isolate()->unicode_cache());
  scanner.Initialize(&stream);
  i::Zone zone;
  i::AstValueFactory ast_value_factory(&zone,
                                       CcTest::i_isolate()->heap()->HashSeed());
  i::PreParser preparser(&zone, &scanner, &ast_value_factory, &log,
                         CcTest::i_isolate()->stack_guard()->real_climit());
  preparser.set_allow_lazy(true);
  i::PreParser::PreParseResult result = preparser.PreParseProgram();
  CHECK_EQ(i::PreParser::kPreParseSuccess, result);
  i::ScriptData* sd = log.GetScriptData();
  i::ParseData* pd = i::ParseData::FromCachedData(sd);
  pd->Initialize();

  int first_function =
      static_cast<int>(strstr(program, "function") - program);
  int first_lbrace = first_function + i::StrLength("function () ");
  CHECK_EQ('{', program[first_lbrace]);
  i::FunctionEntry entry1 = pd->GetFunctionEntry(first_lbrace);
  CHECK(!entry1.is_valid());

  int second_function =
      static_cast<int>(strstr(program + first_lbrace, "function") - program);
  int second_lbrace =
      second_function + i::StrLength("function () ");
  CHECK_EQ('{', program[second_lbrace]);
  i::FunctionEntry entry2 = pd->GetFunctionEntry(second_lbrace);
  CHECK(entry2.is_valid());
  CHECK_EQ('}', program[entry2.end_pos() - 1]);
  delete sd;
  delete pd;
}


TEST(PreParseOverflow) {
  v8::V8::Initialize();

  CcTest::i_isolate()->stack_guard()->SetStackLimit(
      i::GetCurrentStackPosition() - 128 * 1024);

  size_t kProgramSize = 1024 * 1024;
  v8::base::SmartArrayPointer<char> program(
      i::NewArray<char>(kProgramSize + 1));
  memset(program.get(), '(', kProgramSize);
  program[kProgramSize] = '\0';

  uintptr_t stack_limit = CcTest::i_isolate()->stack_guard()->real_climit();

  i::Utf8ToUtf16CharacterStream stream(
      reinterpret_cast<const i::byte*>(program.get()),
      static_cast<unsigned>(kProgramSize));
  i::CompleteParserRecorder log;
  i::Scanner scanner(CcTest::i_isolate()->unicode_cache());
  scanner.Initialize(&stream);

  i::Zone zone;
  i::AstValueFactory ast_value_factory(&zone,
                                       CcTest::i_isolate()->heap()->HashSeed());
  i::PreParser preparser(&zone, &scanner, &ast_value_factory, &log,
                         stack_limit);
  preparser.set_allow_lazy(true);
  i::PreParser::PreParseResult result = preparser.PreParseProgram();
  CHECK_EQ(i::PreParser::kPreParseStackOverflow, result);
}


class TestExternalResource: public v8::String::ExternalStringResource {
 public:
  explicit TestExternalResource(uint16_t* data, int length)
      : data_(data), length_(static_cast<size_t>(length)) { }

  ~TestExternalResource() { }

  const uint16_t* data() const {
    return data_;
  }

  size_t length() const {
    return length_;
  }
 private:
  uint16_t* data_;
  size_t length_;
};


#define CHECK_EQU(v1, v2) CHECK_EQ(static_cast<int>(v1), static_cast<int>(v2))

void TestCharacterStream(const char* one_byte_source, unsigned length,
                         unsigned start = 0, unsigned end = 0) {
  if (end == 0) end = length;
  unsigned sub_length = end - start;
  i::Isolate* isolate = CcTest::i_isolate();
  i::Factory* factory = isolate->factory();
  i::HandleScope test_scope(isolate);
  v8::base::SmartArrayPointer<i::uc16> uc16_buffer(new i::uc16[length]);
  for (unsigned i = 0; i < length; i++) {
    uc16_buffer[i] = static_cast<i::uc16>(one_byte_source[i]);
  }
  i::Vector<const char> one_byte_vector(one_byte_source,
                                        static_cast<int>(length));
  i::Handle<i::String> one_byte_string =
      factory->NewStringFromAscii(one_byte_vector).ToHandleChecked();
  TestExternalResource resource(uc16_buffer.get(), length);
  i::Handle<i::String> uc16_string(
      factory->NewExternalStringFromTwoByte(&resource).ToHandleChecked());

  i::ExternalTwoByteStringUtf16CharacterStream uc16_stream(
      i::Handle<i::ExternalTwoByteString>::cast(uc16_string), start, end);
  i::GenericStringUtf16CharacterStream string_stream(one_byte_string, start,
                                                     end);
  i::Utf8ToUtf16CharacterStream utf8_stream(
      reinterpret_cast<const i::byte*>(one_byte_source), end);
  utf8_stream.SeekForward(start);

  unsigned i = start;
  while (i < end) {
    // Read streams one char at a time
    CHECK_EQU(i, uc16_stream.pos());
    CHECK_EQU(i, string_stream.pos());
    CHECK_EQU(i, utf8_stream.pos());
    int32_t c0 = one_byte_source[i];
    int32_t c1 = uc16_stream.Advance();
    int32_t c2 = string_stream.Advance();
    int32_t c3 = utf8_stream.Advance();
    i++;
    CHECK_EQ(c0, c1);
    CHECK_EQ(c0, c2);
    CHECK_EQ(c0, c3);
    CHECK_EQU(i, uc16_stream.pos());
    CHECK_EQU(i, string_stream.pos());
    CHECK_EQU(i, utf8_stream.pos());
  }
  while (i > start + sub_length / 4) {
    // Pushback, re-read, pushback again.
    int32_t c0 = one_byte_source[i - 1];
    CHECK_EQU(i, uc16_stream.pos());
    CHECK_EQU(i, string_stream.pos());
    CHECK_EQU(i, utf8_stream.pos());
    uc16_stream.PushBack(c0);
    string_stream.PushBack(c0);
    utf8_stream.PushBack(c0);
    i--;
    CHECK_EQU(i, uc16_stream.pos());
    CHECK_EQU(i, string_stream.pos());
    CHECK_EQU(i, utf8_stream.pos());
    int32_t c1 = uc16_stream.Advance();
    int32_t c2 = string_stream.Advance();
    int32_t c3 = utf8_stream.Advance();
    i++;
    CHECK_EQU(i, uc16_stream.pos());
    CHECK_EQU(i, string_stream.pos());
    CHECK_EQU(i, utf8_stream.pos());
    CHECK_EQ(c0, c1);
    CHECK_EQ(c0, c2);
    CHECK_EQ(c0, c3);
    uc16_stream.PushBack(c0);
    string_stream.PushBack(c0);
    utf8_stream.PushBack(c0);
    i--;
    CHECK_EQU(i, uc16_stream.pos());
    CHECK_EQU(i, string_stream.pos());
    CHECK_EQU(i, utf8_stream.pos());
  }
  unsigned halfway = start + sub_length / 2;
  uc16_stream.SeekForward(halfway - i);
  string_stream.SeekForward(halfway - i);
  utf8_stream.SeekForward(halfway - i);
  i = halfway;
  CHECK_EQU(i, uc16_stream.pos());
  CHECK_EQU(i, string_stream.pos());
  CHECK_EQU(i, utf8_stream.pos());

  while (i < end) {
    // Read streams one char at a time
    CHECK_EQU(i, uc16_stream.pos());
    CHECK_EQU(i, string_stream.pos());
    CHECK_EQU(i, utf8_stream.pos());
    int32_t c0 = one_byte_source[i];
    int32_t c1 = uc16_stream.Advance();
    int32_t c2 = string_stream.Advance();
    int32_t c3 = utf8_stream.Advance();
    i++;
    CHECK_EQ(c0, c1);
    CHECK_EQ(c0, c2);
    CHECK_EQ(c0, c3);
    CHECK_EQU(i, uc16_stream.pos());
    CHECK_EQU(i, string_stream.pos());
    CHECK_EQU(i, utf8_stream.pos());
  }

  int32_t c1 = uc16_stream.Advance();
  int32_t c2 = string_stream.Advance();
  int32_t c3 = utf8_stream.Advance();
  CHECK_LT(c1, 0);
  CHECK_LT(c2, 0);
  CHECK_LT(c3, 0);
}


TEST(CharacterStreams) {
  v8::Isolate* isolate = CcTest::isolate();
  v8::HandleScope handles(isolate);
  v8::Local<v8::Context> context = v8::Context::New(isolate);
  v8::Context::Scope context_scope(context);

  TestCharacterStream("abc\0\n\r\x7f", 7);
  static const unsigned kBigStringSize = 4096;
  char buffer[kBigStringSize + 1];
  for (unsigned i = 0; i < kBigStringSize; i++) {
    buffer[i] = static_cast<char>(i & 0x7f);
  }
  TestCharacterStream(buffer, kBigStringSize);

  TestCharacterStream(buffer, kBigStringSize, 576, 3298);

  TestCharacterStream("\0", 1);
  TestCharacterStream("", 0);
}


TEST(Utf8CharacterStream) {
  static const unsigned kMaxUC16CharU = unibrow::Utf8::kMaxThreeByteChar;
  static const int kMaxUC16Char = static_cast<int>(kMaxUC16CharU);

  static const int kAllUtf8CharsSize =
      (unibrow::Utf8::kMaxOneByteChar + 1) +
      (unibrow::Utf8::kMaxTwoByteChar - unibrow::Utf8::kMaxOneByteChar) * 2 +
      (unibrow::Utf8::kMaxThreeByteChar - unibrow::Utf8::kMaxTwoByteChar) * 3;
  static const unsigned kAllUtf8CharsSizeU =
      static_cast<unsigned>(kAllUtf8CharsSize);

  char buffer[kAllUtf8CharsSizeU];
  unsigned cursor = 0;
  for (int i = 0; i <= kMaxUC16Char; i++) {
    cursor += unibrow::Utf8::Encode(buffer + cursor, i,
                                    unibrow::Utf16::kNoPreviousCharacter, true);
  }
  CHECK(cursor == kAllUtf8CharsSizeU);

  i::Utf8ToUtf16CharacterStream stream(reinterpret_cast<const i::byte*>(buffer),
                                       kAllUtf8CharsSizeU);
  int32_t bad = unibrow::Utf8::kBadChar;
  for (int i = 0; i <= kMaxUC16Char; i++) {
    CHECK_EQU(i, stream.pos());
    int32_t c = stream.Advance();
    if (i >= 0xd800 && i <= 0xdfff) {
      CHECK_EQ(bad, c);
    } else {
      CHECK_EQ(i, c);
    }
    CHECK_EQU(i + 1, stream.pos());
  }
  for (int i = kMaxUC16Char; i >= 0; i--) {
    CHECK_EQU(i + 1, stream.pos());
    stream.PushBack(i);
    CHECK_EQU(i, stream.pos());
  }
  int i = 0;
  while (stream.pos() < kMaxUC16CharU) {
    CHECK_EQU(i, stream.pos());
    int progress = static_cast<int>(stream.SeekForward(12));
    i += progress;
    int32_t c = stream.Advance();
    if (i >= 0xd800 && i <= 0xdfff) {
      CHECK_EQ(bad, c);
    } else if (i <= kMaxUC16Char) {
      CHECK_EQ(i, c);
    } else {
      CHECK_EQ(-1, c);
    }
    i += 1;
    CHECK_EQU(i, stream.pos());
  }
}

#undef CHECK_EQU

void TestStreamScanner(i::Utf16CharacterStream* stream,
                       i::Token::Value* expected_tokens,
                       int skip_pos = 0,  // Zero means not skipping.
                       int skip_to = 0) {
  i::Scanner scanner(CcTest::i_isolate()->unicode_cache());
  scanner.Initialize(stream);

  int i = 0;
  do {
    i::Token::Value expected = expected_tokens[i];
    i::Token::Value actual = scanner.Next();
    CHECK_EQ(i::Token::String(expected), i::Token::String(actual));
    if (scanner.location().end_pos == skip_pos) {
      scanner.SeekForward(skip_to);
    }
    i++;
  } while (expected_tokens[i] != i::Token::ILLEGAL);
}


TEST(StreamScanner) {
  v8::V8::Initialize();

  const char* str1 = "{ foo get for : */ <- \n\n /*foo*/ bib";
  i::Utf8ToUtf16CharacterStream stream1(reinterpret_cast<const i::byte*>(str1),
                                        static_cast<unsigned>(strlen(str1)));
  i::Token::Value expectations1[] = {
      i::Token::LBRACE,
      i::Token::IDENTIFIER,
      i::Token::IDENTIFIER,
      i::Token::FOR,
      i::Token::COLON,
      i::Token::MUL,
      i::Token::DIV,
      i::Token::LT,
      i::Token::SUB,
      i::Token::IDENTIFIER,
      i::Token::EOS,
      i::Token::ILLEGAL
  };
  TestStreamScanner(&stream1, expectations1, 0, 0);

  const char* str2 = "case default const {THIS\nPART\nSKIPPED} do";
  i::Utf8ToUtf16CharacterStream stream2(reinterpret_cast<const i::byte*>(str2),
                                        static_cast<unsigned>(strlen(str2)));
  i::Token::Value expectations2[] = {
      i::Token::CASE,
      i::Token::DEFAULT,
      i::Token::CONST,
      i::Token::LBRACE,
      // Skipped part here
      i::Token::RBRACE,
      i::Token::DO,
      i::Token::EOS,
      i::Token::ILLEGAL
  };
  CHECK_EQ('{', str2[19]);
  CHECK_EQ('}', str2[37]);
  TestStreamScanner(&stream2, expectations2, 20, 37);

  const char* str3 = "{}}}}";
  i::Token::Value expectations3[] = {
      i::Token::LBRACE,
      i::Token::RBRACE,
      i::Token::RBRACE,
      i::Token::RBRACE,
      i::Token::RBRACE,
      i::Token::EOS,
      i::Token::ILLEGAL
  };
  // Skip zero-four RBRACEs.
  for (int i = 0; i <= 4; i++) {
     expectations3[6 - i] = i::Token::ILLEGAL;
     expectations3[5 - i] = i::Token::EOS;
     i::Utf8ToUtf16CharacterStream stream3(
         reinterpret_cast<const i::byte*>(str3),
         static_cast<unsigned>(strlen(str3)));
     TestStreamScanner(&stream3, expectations3, 1, 1 + i);
  }
}


void TestScanRegExp(const char* re_source, const char* expected) {
  i::Utf8ToUtf16CharacterStream stream(
       reinterpret_cast<const i::byte*>(re_source),
       static_cast<unsigned>(strlen(re_source)));
  i::HandleScope scope(CcTest::i_isolate());
  i::Scanner scanner(CcTest::i_isolate()->unicode_cache());
  scanner.Initialize(&stream);

  i::Token::Value start = scanner.peek();
  CHECK(start == i::Token::DIV || start == i::Token::ASSIGN_DIV);
  CHECK(scanner.ScanRegExpPattern(start == i::Token::ASSIGN_DIV));
  scanner.Next();  // Current token is now the regexp literal.
  i::Zone zone;
  i::AstValueFactory ast_value_factory(&zone,
                                       CcTest::i_isolate()->heap()->HashSeed());
  ast_value_factory.Internalize(CcTest::i_isolate());
  i::Handle<i::String> val =
      scanner.CurrentSymbol(&ast_value_factory)->string();
  i::DisallowHeapAllocation no_alloc;
  i::String::FlatContent content = val->GetFlatContent();
  CHECK(content.IsOneByte());
  i::Vector<const uint8_t> actual = content.ToOneByteVector();
  for (int i = 0; i < actual.length(); i++) {
    CHECK_NE('\0', expected[i]);
    CHECK_EQ(expected[i], actual[i]);
  }
}


TEST(RegExpScanning) {
  v8::V8::Initialize();

  // RegExp token with added garbage at the end. The scanner should only
  // scan the RegExp until the terminating slash just before "flipperwald".
  TestScanRegExp("/b/flipperwald", "b");
  // Incomplete escape sequences doesn't hide the terminating slash.
  TestScanRegExp("/\\x/flipperwald", "\\x");
  TestScanRegExp("/\\u/flipperwald", "\\u");
  TestScanRegExp("/\\u1/flipperwald", "\\u1");
  TestScanRegExp("/\\u12/flipperwald", "\\u12");
  TestScanRegExp("/\\u123/flipperwald", "\\u123");
  TestScanRegExp("/\\c/flipperwald", "\\c");
  TestScanRegExp("/\\c//flipperwald", "\\c");
  // Slashes inside character classes are not terminating.
  TestScanRegExp("/[/]/flipperwald", "[/]");
  TestScanRegExp("/[\\s-/]/flipperwald", "[\\s-/]");
  // Incomplete escape sequences inside a character class doesn't hide
  // the end of the character class.
  TestScanRegExp("/[\\c/]/flipperwald", "[\\c/]");
  TestScanRegExp("/[\\c]/flipperwald", "[\\c]");
  TestScanRegExp("/[\\x]/flipperwald", "[\\x]");
  TestScanRegExp("/[\\x1]/flipperwald", "[\\x1]");
  TestScanRegExp("/[\\u]/flipperwald", "[\\u]");
  TestScanRegExp("/[\\u1]/flipperwald", "[\\u1]");
  TestScanRegExp("/[\\u12]/flipperwald", "[\\u12]");
  TestScanRegExp("/[\\u123]/flipperwald", "[\\u123]");
  // Escaped ']'s wont end the character class.
  TestScanRegExp("/[\\]/]/flipperwald", "[\\]/]");
  // Escaped slashes are not terminating.
  TestScanRegExp("/\\//flipperwald", "\\/");
  // Starting with '=' works too.
  TestScanRegExp("/=/", "=");
  TestScanRegExp("/=?/", "=?");
}


static int Utf8LengthHelper(const char* s) {
  int len = i::StrLength(s);
  int character_length = len;
  for (int i = 0; i < len; i++) {
    unsigned char c = s[i];
    int input_offset = 0;
    int output_adjust = 0;
    if (c > 0x7f) {
      if (c < 0xc0) continue;
      if (c >= 0xf0) {
        if (c >= 0xf8) {
          // 5 and 6 byte UTF-8 sequences turn into a kBadChar for each UTF-8
          // byte.
          continue;  // Handle first UTF-8 byte.
        }
        if ((c & 7) == 0 && ((s[i + 1] & 0x30) == 0)) {
          // This 4 byte sequence could have been coded as a 3 byte sequence.
          // Record a single kBadChar for the first byte and continue.
          continue;
        }
        input_offset = 3;
        // 4 bytes of UTF-8 turn into 2 UTF-16 code units.
        character_length -= 2;
      } else if (c >= 0xe0) {
        if ((c & 0xf) == 0 && ((s[i + 1] & 0x20) == 0)) {
          // This 3 byte sequence could have been coded as a 2 byte sequence.
          // Record a single kBadChar for the first byte and continue.
          continue;
        }
        if (c == 0xed) {
          unsigned char d = s[i + 1];
          if ((d < 0x80) || (d > 0x9f)) {
            // This 3 byte sequence is part of a surrogate pair which is not
            // supported by UTF-8. Record a single kBadChar for the first byte
            // and continue.
            continue;
          }
        }
        input_offset = 2;
        // 3 bytes of UTF-8 turn into 1 UTF-16 code unit.
        output_adjust = 2;
      } else {
        if ((c & 0x1e) == 0) {
          // This 2 byte sequence could have been coded as a 1 byte sequence.
          // Record a single kBadChar for the first byte and continue.
          continue;
        }
        input_offset = 1;
        // 2 bytes of UTF-8 turn into 1 UTF-16 code unit.
        output_adjust = 1;
      }
      bool bad = false;
      for (int j = 1; j <= input_offset; j++) {
        if ((s[i + j] & 0xc0) != 0x80) {
          // Bad UTF-8 sequence turns the first in the sequence into kBadChar,
          // which is a single UTF-16 code unit.
          bad = true;
          break;
        }
      }
      if (!bad) {
        i += input_offset;
        character_length -= output_adjust;
      }
    }
  }
  return character_length;
}


TEST(ScopeUsesArgumentsSuperThis) {
  static const struct {
    const char* prefix;
    const char* suffix;
  } surroundings[] = {
    { "function f() {", "}" },
    { "var f = () => {", "};" },
    { "class C { constructor() {", "} }" },
  };

  enum Expected {
    NONE = 0,
    ARGUMENTS = 1,
    SUPER_PROPERTY = 1 << 1,
    THIS = 1 << 2,
    EVAL = 1 << 4
  };

  // clang-format off
  static const struct {
    const char* body;
    int expected;
  } source_data[] = {
    {"", NONE},
    {"return this", THIS},
    {"return arguments", ARGUMENTS},
    {"return super.x", SUPER_PROPERTY},
    {"return arguments[0]", ARGUMENTS},
    {"return this + arguments[0]", ARGUMENTS | THIS},
    {"return this + arguments[0] + super.x",
     ARGUMENTS | SUPER_PROPERTY | THIS},
    {"return x => this + x", THIS},
    {"return x => super.f() + x", SUPER_PROPERTY},
    {"this.foo = 42;", THIS},
    {"this.foo();", THIS},
    {"if (foo()) { this.f() }", THIS},
    {"if (foo()) { super.f() }", SUPER_PROPERTY},
    {"if (arguments.length) { this.f() }", ARGUMENTS | THIS},
    {"while (true) { this.f() }", THIS},
    {"while (true) { super.f() }", SUPER_PROPERTY},
    {"if (true) { while (true) this.foo(arguments) }", ARGUMENTS | THIS},
    // Multiple nesting levels must work as well.
    {"while (true) { while (true) { while (true) return this } }", THIS},
    {"while (true) { while (true) { while (true) return super.f() } }",
     SUPER_PROPERTY},
    {"if (1) { return () => { while (true) new this() } }", THIS},
    {"return function (x) { return this + x }", NONE},
    {"return { m(x) { return super.m() + x } }", NONE},
    {"var x = function () { this.foo = 42 };", NONE},
    {"var x = { m() { super.foo = 42 } };", NONE},
    {"if (1) { return function () { while (true) new this() } }", NONE},
    {"if (1) { return { m() { while (true) super.m() } } }", NONE},
    {"return function (x) { return () => this }", NONE},
    {"return { m(x) { return () => super.m() } }", NONE},
    // Flags must be correctly set when using block scoping.
    {"\"use strict\"; while (true) { let x; this, arguments; }",
     THIS},
    {"\"use strict\"; while (true) { let x; this, super.f(), arguments; }",
     SUPER_PROPERTY | THIS},
    {"\"use strict\"; if (foo()) { let x; this.f() }", THIS},
    {"\"use strict\"; if (foo()) { let x; super.f() }", SUPER_PROPERTY},
    {"\"use strict\"; if (1) {"
     "  let x; return { m() { return this + super.m() + arguments } }"
     "}",
     NONE},
    {"eval(42)", EVAL},
    {"if (1) { eval(42) }", EVAL},
    {"eval('super.x')", EVAL},
    {"eval('this.x')", EVAL},
    {"eval('arguments')", EVAL},
  };
  // clang-format on

  i::Isolate* isolate = CcTest::i_isolate();
  i::Factory* factory = isolate->factory();

  v8::HandleScope handles(CcTest::isolate());
  v8::Local<v8::Context> context = v8::Context::New(CcTest::isolate());
  v8::Context::Scope context_scope(context);

  isolate->stack_guard()->SetStackLimit(i::GetCurrentStackPosition() -
                                        128 * 1024);

  for (unsigned j = 0; j < arraysize(surroundings); ++j) {
    for (unsigned i = 0; i < arraysize(source_data); ++i) {
      // Super property is only allowed in constructor and method.
      if (((source_data[i].expected & SUPER_PROPERTY) ||
           (source_data[i].expected == NONE)) && j != 2) {
        continue;
      }
      int kProgramByteSize = i::StrLength(surroundings[j].prefix) +
                             i::StrLength(surroundings[j].suffix) +
                             i::StrLength(source_data[i].body);
      i::ScopedVector<char> program(kProgramByteSize + 1);
      i::SNPrintF(program, "%s%s%s", surroundings[j].prefix,
                  source_data[i].body, surroundings[j].suffix);
      i::Handle<i::String> source =
          factory->NewStringFromUtf8(i::CStrVector(program.start()))
              .ToHandleChecked();
      i::Handle<i::Script> script = factory->NewScript(source);
      i::Zone zone;
      i::ParseInfo info(&zone, script);
      i::Parser parser(&info);
      parser.set_allow_harmony_sloppy(true);
      info.set_global();
      CHECK(parser.Parse(&info));
      CHECK(i::Rewriter::Rewrite(&info));
      CHECK(i::Scope::Analyze(&info));
      CHECK(info.literal() != NULL);

      i::Scope* script_scope = info.literal()->scope();
      CHECK(script_scope->is_script_scope());
      CHECK_EQ(1, script_scope->inner_scopes()->length());

      i::Scope* scope = script_scope->inner_scopes()->at(0);
      // Adjust for constructor scope.
      if (j == 2) {
        CHECK_EQ(1, scope->inner_scopes()->length());
        scope = scope->inner_scopes()->at(0);
      }
      CHECK_EQ((source_data[i].expected & ARGUMENTS) != 0,
               scope->uses_arguments());
      CHECK_EQ((source_data[i].expected & SUPER_PROPERTY) != 0,
               scope->uses_super_property());
      if ((source_data[i].expected & THIS) != 0) {
        // Currently the is_used() flag is conservative; all variables in a
        // script scope are marked as used.
        CHECK(
            scope->Lookup(info.ast_value_factory()->this_string())->is_used());
      }
      CHECK_EQ((source_data[i].expected & EVAL) != 0, scope->calls_eval());
    }
  }
}


static void CheckParsesToNumber(const char* source, bool with_dot) {
  v8::V8::Initialize();
  HandleAndZoneScope handles;

  i::Isolate* isolate = CcTest::i_isolate();
  i::Factory* factory = isolate->factory();

  std::string full_source = "function f() { return ";
  full_source += source;
  full_source += "; }";

  i::Handle<i::String> source_code =
      factory->NewStringFromUtf8(i::CStrVector(full_source.c_str()))
          .ToHandleChecked();

  i::Handle<i::Script> script = factory->NewScript(source_code);

  i::ParseInfo info(handles.main_zone(), script);
  i::Parser parser(&info);
  parser.set_allow_harmony_sloppy(true);
  info.set_global();
  info.set_lazy(false);
  info.set_allow_lazy_parsing(false);
  info.set_toplevel(true);

  i::CompilationInfo compilation_info(&info);
  CHECK(i::Compiler::ParseAndAnalyze(&info));

  CHECK(info.scope()->declarations()->length() == 1);
  i::FunctionLiteral* fun =
      info.scope()->declarations()->at(0)->AsFunctionDeclaration()->fun();
  CHECK(fun->body()->length() == 1);
  CHECK(fun->body()->at(0)->IsReturnStatement());
  i::ReturnStatement* ret = fun->body()->at(0)->AsReturnStatement();
  i::Literal* lit = ret->expression()->AsLiteral();
  if (lit != NULL) {
    const i::AstValue* val = lit->raw_value();
    CHECK(with_dot == val->ContainsDot());
  } else if (with_dot) {
    i::BinaryOperation* bin = ret->expression()->AsBinaryOperation();
    CHECK(bin != NULL);
    CHECK_EQ(i::Token::MUL, bin->op());
    i::Literal* rlit = bin->right()->AsLiteral();
    const i::AstValue* val = rlit->raw_value();
    CHECK(with_dot == val->ContainsDot());
    CHECK_EQ(1.0, val->AsNumber());
  }
}


TEST(ParseNumbers) {
  CheckParsesToNumber("1.", true);
  CheckParsesToNumber("1.34", true);
  CheckParsesToNumber("134", false);
  CheckParsesToNumber("134e44", false);
  CheckParsesToNumber("134.e44", true);
  CheckParsesToNumber("134.44e44", true);
  CheckParsesToNumber(".44", true);

  CheckParsesToNumber("-1.", true);
  CheckParsesToNumber("-1.0", true);
  CheckParsesToNumber("-1.34", true);
  CheckParsesToNumber("-134", false);
  CheckParsesToNumber("-134e44", false);
  CheckParsesToNumber("-134.e44", true);
  CheckParsesToNumber("-134.44e44", true);
  CheckParsesToNumber("-.44", true);

  CheckParsesToNumber("+x", true);
}


TEST(ScopePositions) {
  // Test the parser for correctly setting the start and end positions
  // of a scope. We check the scope positions of exactly one scope
  // nested in the global scope of a program. 'inner source' is the
  // source code that determines the part of the source belonging
  // to the nested scope. 'outer_prefix' and 'outer_suffix' are
  // parts of the source that belong to the global scope.
  struct SourceData {
    const char* outer_prefix;
    const char* inner_source;
    const char* outer_suffix;
    i::ScopeType scope_type;
    i::LanguageMode language_mode;
  };

  const SourceData source_data[] = {
    { "  with ({}) ", "{ block; }", " more;", i::WITH_SCOPE, i::SLOPPY },
    { "  with ({}) ", "{ block; }", "; more;", i::WITH_SCOPE, i::SLOPPY },
    { "  with ({}) ", "{\n"
      "    block;\n"
      "  }", "\n"
      "  more;", i::WITH_SCOPE, i::SLOPPY },
    { "  with ({}) ", "statement;", " more;", i::WITH_SCOPE, i::SLOPPY },
    { "  with ({}) ", "statement", "\n"
      "  more;", i::WITH_SCOPE, i::SLOPPY },
    { "  with ({})\n"
      "    ", "statement;", "\n"
      "  more;", i::WITH_SCOPE, i::SLOPPY },
    { "  try {} catch ", "(e) { block; }", " more;",
      i::CATCH_SCOPE, i::SLOPPY },
    { "  try {} catch ", "(e) { block; }", "; more;",
      i::CATCH_SCOPE, i::SLOPPY },
    { "  try {} catch ", "(e) {\n"
      "    block;\n"
      "  }", "\n"
      "  more;", i::CATCH_SCOPE, i::SLOPPY },
    { "  try {} catch ", "(e) { block; }", " finally { block; } more;",
      i::CATCH_SCOPE, i::SLOPPY },
    { "  start;\n"
      "  ", "{ let block; }", " more;", i::BLOCK_SCOPE, i::STRICT },
    { "  start;\n"
      "  ", "{ let block; }", "; more;", i::BLOCK_SCOPE, i::STRICT },
    { "  start;\n"
      "  ", "{\n"
      "    let block;\n"
      "  }", "\n"
      "  more;", i::BLOCK_SCOPE, i::STRICT },
    { "  start;\n"
      "  function fun", "(a,b) { infunction; }", " more;",
      i::FUNCTION_SCOPE, i::SLOPPY },
    { "  start;\n"
      "  function fun", "(a,b) {\n"
      "    infunction;\n"
      "  }", "\n"
      "  more;", i::FUNCTION_SCOPE, i::SLOPPY },
    { "  start;\n", "(a,b) => a + b", "; more;",
      i::FUNCTION_SCOPE, i::SLOPPY },
    { "  start;\n", "(a,b) => { return a+b; }", "\nmore;",
      i::FUNCTION_SCOPE, i::SLOPPY },
    { "  start;\n"
      "  (function fun", "(a,b) { infunction; }", ")();",
      i::FUNCTION_SCOPE, i::SLOPPY },
    { "  for ", "(let x = 1 ; x < 10; ++ x) { block; }", " more;",
      i::BLOCK_SCOPE, i::STRICT },
    { "  for ", "(let x = 1 ; x < 10; ++ x) { block; }", "; more;",
      i::BLOCK_SCOPE, i::STRICT },
    { "  for ", "(let x = 1 ; x < 10; ++ x) {\n"
      "    block;\n"
      "  }", "\n"
      "  more;", i::BLOCK_SCOPE, i::STRICT },
    { "  for ", "(let x = 1 ; x < 10; ++ x) statement;", " more;",
      i::BLOCK_SCOPE, i::STRICT },
    { "  for ", "(let x = 1 ; x < 10; ++ x) statement", "\n"
      "  more;", i::BLOCK_SCOPE, i::STRICT },
    { "  for ", "(let x = 1 ; x < 10; ++ x)\n"
      "    statement;", "\n"
      "  more;", i::BLOCK_SCOPE, i::STRICT },
    { "  for ", "(let x in {}) { block; }", " more;",
      i::BLOCK_SCOPE, i::STRICT },
    { "  for ", "(let x in {}) { block; }", "; more;",
      i::BLOCK_SCOPE, i::STRICT },
    { "  for ", "(let x in {}) {\n"
      "    block;\n"
      "  }", "\n"
      "  more;", i::BLOCK_SCOPE, i::STRICT },
    { "  for ", "(let x in {}) statement;", " more;",
      i::BLOCK_SCOPE, i::STRICT },
    { "  for ", "(let x in {}) statement", "\n"
      "  more;", i::BLOCK_SCOPE, i::STRICT },
    { "  for ", "(let x in {})\n"
      "    statement;", "\n"
      "  more;", i::BLOCK_SCOPE, i::STRICT },
    // Check that 6-byte and 4-byte encodings of UTF-8 strings do not throw
    // the preparser off in terms of byte offsets.
    // 6 byte encoding.
    { "  'foo\355\240\201\355\260\211';\n"
      "  (function fun", "(a,b) { infunction; }", ")();",
      i::FUNCTION_SCOPE, i::SLOPPY },
    // 4 byte encoding.
    { "  'foo\360\220\220\212';\n"
      "  (function fun", "(a,b) { infunction; }", ")();",
      i::FUNCTION_SCOPE, i::SLOPPY },
    // 3 byte encoding of \u0fff.
    { "  'foo\340\277\277';\n"
      "  (function fun", "(a,b) { infunction; }", ")();",
      i::FUNCTION_SCOPE, i::SLOPPY },
    // Broken 6 byte encoding with missing last byte.
    { "  'foo\355\240\201\355\211';\n"
      "  (function fun", "(a,b) { infunction; }", ")();",
      i::FUNCTION_SCOPE, i::SLOPPY },
    // Broken 3 byte encoding of \u0fff with missing last byte.
    { "  'foo\340\277';\n"
      "  (function fun", "(a,b) { infunction; }", ")();",
      i::FUNCTION_SCOPE, i::SLOPPY },
    // Broken 3 byte encoding of \u0fff with missing 2 last bytes.
    { "  'foo\340';\n"
      "  (function fun", "(a,b) { infunction; }", ")();",
      i::FUNCTION_SCOPE, i::SLOPPY },
    // Broken 3 byte encoding of \u00ff should be a 2 byte encoding.
    { "  'foo\340\203\277';\n"
      "  (function fun", "(a,b) { infunction; }", ")();",
      i::FUNCTION_SCOPE, i::SLOPPY },
    // Broken 3 byte encoding of \u007f should be a 2 byte encoding.
    { "  'foo\340\201\277';\n"
      "  (function fun", "(a,b) { infunction; }", ")();",
      i::FUNCTION_SCOPE, i::SLOPPY },
    // Unpaired lead surrogate.
    { "  'foo\355\240\201';\n"
      "  (function fun", "(a,b) { infunction; }", ")();",
      i::FUNCTION_SCOPE, i::SLOPPY },
    // Unpaired lead surrogate where following code point is a 3 byte sequence.
    { "  'foo\355\240\201\340\277\277';\n"
      "  (function fun", "(a,b) { infunction; }", ")();",
      i::FUNCTION_SCOPE, i::SLOPPY },
    // Unpaired lead surrogate where following code point is a 4 byte encoding
    // of a trail surrogate.
    { "  'foo\355\240\201\360\215\260\211';\n"
      "  (function fun", "(a,b) { infunction; }", ")();",
      i::FUNCTION_SCOPE, i::SLOPPY },
    // Unpaired trail surrogate.
    { "  'foo\355\260\211';\n"
      "  (function fun", "(a,b) { infunction; }", ")();",
      i::FUNCTION_SCOPE, i::SLOPPY },
    // 2 byte encoding of \u00ff.
    { "  'foo\303\277';\n"
      "  (function fun", "(a,b) { infunction; }", ")();",
      i::FUNCTION_SCOPE, i::SLOPPY },
    // Broken 2 byte encoding of \u00ff with missing last byte.
    { "  'foo\303';\n"
      "  (function fun", "(a,b) { infunction; }", ")();",
      i::FUNCTION_SCOPE, i::SLOPPY },
    // Broken 2 byte encoding of \u007f should be a 1 byte encoding.
    { "  'foo\301\277';\n"
      "  (function fun", "(a,b) { infunction; }", ")();",
      i::FUNCTION_SCOPE, i::SLOPPY },
    // Illegal 5 byte encoding.
    { "  'foo\370\277\277\277\277';\n"
      "  (function fun", "(a,b) { infunction; }", ")();",
      i::FUNCTION_SCOPE, i::SLOPPY },
    // Illegal 6 byte encoding.
    { "  'foo\374\277\277\277\277\277';\n"
      "  (function fun", "(a,b) { infunction; }", ")();",
      i::FUNCTION_SCOPE, i::SLOPPY },
    // Illegal 0xfe byte
    { "  'foo\376\277\277\277\277\277\277';\n"
      "  (function fun", "(a,b) { infunction; }", ")();",
      i::FUNCTION_SCOPE, i::SLOPPY },
    // Illegal 0xff byte
    { "  'foo\377\277\277\277\277\277\277\277';\n"
      "  (function fun", "(a,b) { infunction; }", ")();",
      i::FUNCTION_SCOPE, i::SLOPPY },
    { "  'foo';\n"
      "  (function fun", "(a,b) { 'bar\355\240\201\355\260\213'; }", ")();",
      i::FUNCTION_SCOPE, i::SLOPPY },
    { "  'foo';\n"
      "  (function fun", "(a,b) { 'bar\360\220\220\214'; }", ")();",
      i::FUNCTION_SCOPE, i::SLOPPY },
    { NULL, NULL, NULL, i::EVAL_SCOPE, i::SLOPPY }
  };

  i::Isolate* isolate = CcTest::i_isolate();
  i::Factory* factory = isolate->factory();

  v8::HandleScope handles(CcTest::isolate());
  v8::Local<v8::Context> context = v8::Context::New(CcTest::isolate());
  v8::Context::Scope context_scope(context);

  isolate->stack_guard()->SetStackLimit(i::GetCurrentStackPosition() -
                                        128 * 1024);

  for (int i = 0; source_data[i].outer_prefix; i++) {
    int kPrefixLen = Utf8LengthHelper(source_data[i].outer_prefix);
    int kInnerLen = Utf8LengthHelper(source_data[i].inner_source);
    int kSuffixLen = Utf8LengthHelper(source_data[i].outer_suffix);
    int kPrefixByteLen = i::StrLength(source_data[i].outer_prefix);
    int kInnerByteLen = i::StrLength(source_data[i].inner_source);
    int kSuffixByteLen = i::StrLength(source_data[i].outer_suffix);
    int kProgramSize = kPrefixLen + kInnerLen + kSuffixLen;
    int kProgramByteSize = kPrefixByteLen + kInnerByteLen + kSuffixByteLen;
    i::ScopedVector<char> program(kProgramByteSize + 1);
    i::SNPrintF(program, "%s%s%s",
                         source_data[i].outer_prefix,
                         source_data[i].inner_source,
                         source_data[i].outer_suffix);

    // Parse program source.
    i::Handle<i::String> source = factory->NewStringFromUtf8(
        i::CStrVector(program.start())).ToHandleChecked();
    CHECK_EQ(source->length(), kProgramSize);
    i::Handle<i::Script> script = factory->NewScript(source);
    i::Zone zone;
    i::ParseInfo info(&zone, script);
    i::Parser parser(&info);
    parser.set_allow_lazy(true);
    info.set_global();
    info.set_language_mode(source_data[i].language_mode);
    parser.Parse(&info);
    CHECK(info.literal() != NULL);

    // Check scope types and positions.
    i::Scope* scope = info.literal()->scope();
    CHECK(scope->is_script_scope());
    CHECK_EQ(scope->start_position(), 0);
    CHECK_EQ(scope->end_position(), kProgramSize);
    CHECK_EQ(scope->inner_scopes()->length(), 1);

    i::Scope* inner_scope = scope->inner_scopes()->at(0);
    CHECK_EQ(inner_scope->scope_type(), source_data[i].scope_type);
    CHECK_EQ(inner_scope->start_position(), kPrefixLen);
    // The end position of a token is one position after the last
    // character belonging to that token.
    CHECK_EQ(inner_scope->end_position(), kPrefixLen + kInnerLen);
  }
}


TEST(DiscardFunctionBody) {
  // Test that inner function bodies are discarded if possible.
  // See comments in ParseFunctionLiteral in parser.cc.
  const char* discard_sources[] = {
      "(function f() { function g() { var a; } })();",
      "(function f() { function g() { { function h() { } } } })();",
      /* TODO(conradw): In future it may be possible to apply this optimisation
       * to these productions.
      "(function f() { 0, function g() { var a; } })();",
      "(function f() { 0, { g() { var a; } } })();",
      "(function f() { 0, class c { g() { var a; } } })();", */
      NULL};

  i::Isolate* isolate = CcTest::i_isolate();
  i::Factory* factory = isolate->factory();
  v8::HandleScope handles(CcTest::isolate());
  i::FunctionLiteral* function;

  for (int i = 0; discard_sources[i]; i++) {
    const char* source = discard_sources[i];
    i::Handle<i::String> source_code =
        factory->NewStringFromUtf8(i::CStrVector(source)).ToHandleChecked();
    i::Handle<i::Script> script = factory->NewScript(source_code);
    i::Zone zone;
    i::ParseInfo info(&zone, script);
    info.set_allow_lazy_parsing();
    i::Parser parser(&info);
    parser.set_allow_harmony_sloppy(true);
    parser.Parse(&info);
    function = info.literal();
    CHECK_NOT_NULL(function);
    CHECK_NOT_NULL(function->body());
    CHECK_EQ(1, function->body()->length());
    i::FunctionLiteral* inner =
        function->body()->first()->AsExpressionStatement()->expression()->
        AsCall()->expression()->AsFunctionLiteral();
    i::Scope* inner_scope = inner->scope();
    i::FunctionLiteral* fun = nullptr;
    if (inner_scope->declarations()->length() > 1) {
      fun = inner_scope->declarations()->at(1)->AsFunctionDeclaration()->fun();
    } else {
      // TODO(conradw): This path won't be hit until the other test cases can be
      // uncommented.
      UNREACHABLE();
      CHECK_NOT_NULL(inner->body());
      CHECK_GE(2, inner->body()->length());
      i::Expression* exp = inner->body()->at(1)->AsExpressionStatement()->
                           expression()->AsBinaryOperation()->right();
      if (exp->IsFunctionLiteral()) {
        fun = exp->AsFunctionLiteral();
      } else if (exp->IsObjectLiteral()) {
        fun = exp->AsObjectLiteral()->properties()->at(0)->value()->
              AsFunctionLiteral();
      } else {
        fun = exp->AsClassLiteral()->properties()->at(0)->value()->
              AsFunctionLiteral();
      }
    }
    CHECK_NULL(fun->body());
  }
}


const char* ReadString(unsigned* start) {
  int length = start[0];
  char* result = i::NewArray<char>(length + 1);
  for (int i = 0; i < length; i++) {
    result[i] = start[i + 1];
  }
  result[length] = '\0';
  return result;
}


i::Handle<i::String> FormatMessage(i::Vector<unsigned> data) {
  i::Isolate* isolate = CcTest::i_isolate();
  int message = data[i::PreparseDataConstants::kMessageTemplatePos];
  int arg_count = data[i::PreparseDataConstants::kMessageArgCountPos];
  i::Handle<i::Object> arg_object;
  if (arg_count == 1) {
    // Position after text found by skipping past length field and
    // length field content words.
    const char* arg =
        ReadString(&data[i::PreparseDataConstants::kMessageArgPos]);
    arg_object = v8::Utils::OpenHandle(*v8_str(arg));
    i::DeleteArray(arg);
  } else {
    CHECK_EQ(0, arg_count);
    arg_object = isolate->factory()->undefined_value();
  }

  data.Dispose();
  return i::MessageTemplate::FormatMessage(isolate, message, arg_object);
}

enum ParserFlag {
  kAllowLazy,
  kAllowNatives,
  kAllowHarmonySloppy,
  kAllowHarmonySloppyLet,
  kAllowHarmonyNewTarget,
  kAllowHarmonyFunctionSent,
  kAllowHarmonyRestrictiveDeclarations,
  kAllowHarmonyExponentiationOperator,
  kAllowTypes
};

enum ParserSyncTestResult {
  kSuccessOrError,
  kSuccess,
  kError
};

template <typename Traits>
void SetParserFlags(i::ParserBase<Traits>* parser,
                    i::EnumSet<ParserFlag> flags) {
  parser->set_allow_lazy(flags.Contains(kAllowLazy));
  parser->set_allow_natives(flags.Contains(kAllowNatives));
  parser->set_allow_harmony_sloppy(flags.Contains(kAllowHarmonySloppy));
  parser->set_allow_harmony_sloppy_let(flags.Contains(kAllowHarmonySloppyLet));
  parser->set_allow_harmony_function_sent(
      flags.Contains(kAllowHarmonyFunctionSent));
  parser->set_allow_harmony_restrictive_declarations(
      flags.Contains(kAllowHarmonyRestrictiveDeclarations));
  parser->set_allow_harmony_exponentiation_operator(
      flags.Contains(kAllowHarmonyExponentiationOperator));
  parser->set_allow_harmony_types(flags.Contains(kAllowTypes));
}


void TestParserSyncWithFlags(i::Handle<i::String> source,
                             i::EnumSet<ParserFlag> flags,
                             ParserSyncTestResult result,
                             bool is_module = false) {
  i::Isolate* isolate = CcTest::i_isolate();
  i::Factory* factory = isolate->factory();

  uintptr_t stack_limit = isolate->stack_guard()->real_climit();
  int preparser_materialized_literals = -1;
  int parser_materialized_literals = -2;
  bool test_preparser = !is_module;

  // Preparse the data.
  i::CompleteParserRecorder log;
  if (test_preparser) {
    i::Scanner scanner(isolate->unicode_cache());
    i::GenericStringUtf16CharacterStream stream(source, 0, source->length());
    i::Zone zone;
    i::AstValueFactory ast_value_factory(
        &zone, CcTest::i_isolate()->heap()->HashSeed());
    i::PreParser preparser(&zone, &scanner, &ast_value_factory, &log,
                           stack_limit);
    SetParserFlags(&preparser, flags);
    scanner.Initialize(&stream);
    i::PreParser::PreParseResult result = preparser.PreParseProgram(
        &preparser_materialized_literals);
    CHECK_EQ(i::PreParser::kPreParseSuccess, result);
  }
  bool preparse_error = log.HasError();

  // Parse the data
  i::FunctionLiteral* function;
  {
    i::Handle<i::Script> script = factory->NewScript(source);
    i::Zone zone;
    i::ParseInfo info(&zone, script);
    i::Parser parser(&info);
    SetParserFlags(&parser, flags);
    if (is_module) {
      info.set_module();
    } else {
      info.set_global();
    }
    parser.Parse(&info);
    function = info.literal();
    if (function) {
      parser_materialized_literals = function->materialized_literal_count();
    }
  }

  // Check that preparsing fails iff parsing fails.
  if (function == NULL) {
    // Extract exception from the parser.
    CHECK(isolate->has_pending_exception());
    i::Handle<i::JSObject> exception_handle(
        i::JSObject::cast(isolate->pending_exception()));
    i::Handle<i::String> message_string = i::Handle<i::String>::cast(
        i::JSReceiver::GetProperty(isolate, exception_handle, "message")
            .ToHandleChecked());

    if (result == kSuccess) {
      v8::base::OS::Print(
          "Parser failed on:\n"
          "\t%s\n"
          "with error:\n"
          "\t%s\n"
          "However, we expected no error.",
          source->ToCString().get(), message_string->ToCString().get());
      CHECK(false);
    }

    if (test_preparser && !preparse_error) {
      v8::base::OS::Print(
          "Parser failed on:\n"
          "\t%s\n"
          "with error:\n"
          "\t%s\n"
          "However, the preparser succeeded",
          source->ToCString().get(), message_string->ToCString().get());
      CHECK(false);
    }
    // Check that preparser and parser produce the same error.
    if (test_preparser) {
      i::Handle<i::String> preparser_message =
          FormatMessage(log.ErrorMessageData());
      if (!i::String::Equals(message_string, preparser_message)) {
        v8::base::OS::Print(
            "Expected parser and preparser to produce the same error on:\n"
            "\t%s\n"
            "However, found the following error messages\n"
            "\tparser:    %s\n"
            "\tpreparser: %s\n",
            source->ToCString().get(), message_string->ToCString().get(),
            preparser_message->ToCString().get());
        CHECK(false);
      }
    }
  } else if (test_preparser && preparse_error) {
    v8::base::OS::Print(
        "Preparser failed on:\n"
        "\t%s\n"
        "with error:\n"
        "\t%s\n"
        "However, the parser succeeded",
        source->ToCString().get(),
        FormatMessage(log.ErrorMessageData())->ToCString().get());
    CHECK(false);
  } else if (result == kError) {
    v8::base::OS::Print(
        "Expected error on:\n"
        "\t%s\n"
        "However, parser and preparser succeeded",
        source->ToCString().get());
    CHECK(false);
  } else if (test_preparser &&
             preparser_materialized_literals != parser_materialized_literals) {
    v8::base::OS::Print(
        "Preparser materialized literals (%d) differ from Parser materialized "
        "literals (%d) on:\n"
        "\t%s\n"
        "However, parser and preparser succeeded",
        preparser_materialized_literals, parser_materialized_literals,
        source->ToCString().get());
    CHECK(false);
  }
}


void TestParserSync(const char* source, const ParserFlag* varying_flags,
                    size_t varying_flags_length,
                    ParserSyncTestResult result = kSuccessOrError,
                    const ParserFlag* always_true_flags = NULL,
                    size_t always_true_flags_length = 0,
                    const ParserFlag* always_false_flags = NULL,
                    size_t always_false_flags_length = 0,
                    bool is_module = false) {
  i::Handle<i::String> str =
      CcTest::i_isolate()->factory()->NewStringFromAsciiChecked(source);
  for (int bits = 0; bits < (1 << varying_flags_length); bits++) {
    i::EnumSet<ParserFlag> flags;
    for (size_t flag_index = 0; flag_index < varying_flags_length;
         ++flag_index) {
      if ((bits & (1 << flag_index)) != 0) flags.Add(varying_flags[flag_index]);
    }
    for (size_t flag_index = 0; flag_index < always_true_flags_length;
         ++flag_index) {
      flags.Add(always_true_flags[flag_index]);
    }
    for (size_t flag_index = 0; flag_index < always_false_flags_length;
         ++flag_index) {
      flags.Remove(always_false_flags[flag_index]);
    }
    TestParserSyncWithFlags(str, flags, result, is_module);
  }
}


TEST(ParserSync) {
  const char* context_data[][2] = {
    { "", "" },
    { "{", "}" },
    { "if (true) ", " else {}" },
    { "if (true) {} else ", "" },
    { "if (true) ", "" },
    { "do ", " while (false)" },
    { "while (false) ", "" },
    { "for (;;) ", "" },
    { "with ({})", "" },
    { "switch (12) { case 12: ", "}" },
    { "switch (12) { default: ", "}" },
    { "switch (12) { ", "case 12: }" },
    { "label2: ", "" },
    { NULL, NULL }
  };

  const char* statement_data[] = {
    "{}",
    "var x",
    "var x = 1",
    "const x",
    "const x = 1",
    ";",
    "12",
    "if (false) {} else ;",
    "if (false) {} else {}",
    "if (false) {} else 12",
    "if (false) ;",
    "if (false) {}",
    "if (false) 12",
    "do {} while (false)",
    "for (;;) ;",
    "for (;;) {}",
    "for (;;) 12",
    "continue",
    "continue label",
    "continue\nlabel",
    "break",
    "break label",
    "break\nlabel",
    // TODO(marja): activate once parsing 'return' is merged into ParserBase.
    // "return",
    // "return  12",
    // "return\n12",
    "with ({}) ;",
    "with ({}) {}",
    "with ({}) 12",
    "switch ({}) { default: }",
    "label3: ",
    "throw",
    "throw  12",
    "throw\n12",
    "try {} catch(e) {}",
    "try {} finally {}",
    "try {} catch(e) {} finally {}",
    "debugger",
    NULL
  };

  const char* termination_data[] = {
    "",
    ";",
    "\n",
    ";\n",
    "\n;",
    NULL
  };

  v8::HandleScope handles(CcTest::isolate());
  v8::Local<v8::Context> context = v8::Context::New(CcTest::isolate());
  v8::Context::Scope context_scope(context);

  CcTest::i_isolate()->stack_guard()->SetStackLimit(
      i::GetCurrentStackPosition() - 128 * 1024);

  for (int i = 0; context_data[i][0] != NULL; ++i) {
    for (int j = 0; statement_data[j] != NULL; ++j) {
      for (int k = 0; termination_data[k] != NULL; ++k) {
        int kPrefixLen = i::StrLength(context_data[i][0]);
        int kStatementLen = i::StrLength(statement_data[j]);
        int kTerminationLen = i::StrLength(termination_data[k]);
        int kSuffixLen = i::StrLength(context_data[i][1]);
        int kProgramSize = kPrefixLen + kStatementLen + kTerminationLen
            + kSuffixLen + i::StrLength("label: for (;;) {  }");

        // Plug the source code pieces together.
        i::ScopedVector<char> program(kProgramSize + 1);
        int length = i::SNPrintF(program,
            "label: for (;;) { %s%s%s%s }",
            context_data[i][0],
            statement_data[j],
            termination_data[k],
            context_data[i][1]);
        CHECK(length == kProgramSize);
        TestParserSync(program.start(), NULL, 0);
      }
    }
  }

  // Neither Harmony numeric literals nor our natives syntax have any
  // interaction with the flags above, so test these separately to reduce
  // the combinatorial explosion.
  TestParserSync("0o1234", NULL, 0);
  TestParserSync("0b1011", NULL, 0);

  static const ParserFlag flags3[] = { kAllowNatives };
  TestParserSync("%DebugPrint(123)", flags3, arraysize(flags3));
}


TEST(StrictOctal) {
  // Test that syntax error caused by octal literal is reported correctly as
  // such (issue 2220).
  v8::V8::Initialize();
  v8::HandleScope scope(CcTest::isolate());
  v8::Context::Scope context_scope(
      v8::Context::New(CcTest::isolate()));
  v8::TryCatch try_catch(CcTest::isolate());
  const char* script =
      "\"use strict\";       \n"
      "a = function() {      \n"
      "  b = function() {    \n"
      "    01;               \n"
      "  };                  \n"
      "};                    \n";
  v8_compile(v8_str(script));
  CHECK(try_catch.HasCaught());
  v8::String::Utf8Value exception(try_catch.Exception());
  CHECK_EQ(0,
           strcmp("SyntaxError: Octal literals are not allowed in strict mode.",
                  *exception));
}


void RunParserSyncTest(const char* context_data[][2],
                       const char* statement_data[],
                       ParserSyncTestResult result,
                       const ParserFlag* flags = NULL, int flags_len = 0,
                       const ParserFlag* always_true_flags = NULL,
                       int always_true_len = 0,
                       const ParserFlag* always_false_flags = NULL,
                       int always_false_len = 0, bool is_module = false) {
  v8::HandleScope handles(CcTest::isolate());
  v8::Local<v8::Context> context = v8::Context::New(CcTest::isolate());
  v8::Context::Scope context_scope(context);

  CcTest::i_isolate()->stack_guard()->SetStackLimit(
      i::GetCurrentStackPosition() - 128 * 1024);

  // Experimental feature flags should not go here; pass the flags as
  // always_true_flags if the test needs them.
  static const ParserFlag default_flags[] = {
    kAllowLazy,
    kAllowNatives,
  };
  ParserFlag* generated_flags = NULL;
  if (flags == NULL) {
    flags = default_flags;
    flags_len = arraysize(default_flags);
    if (always_true_flags != NULL || always_false_flags != NULL) {
      // Remove always_true/false_flags from default_flags (if present).
      CHECK((always_true_flags != NULL) == (always_true_len > 0));
      CHECK((always_false_flags != NULL) == (always_false_len > 0));
      generated_flags = new ParserFlag[flags_len + always_true_len];
      int flag_index = 0;
      for (int i = 0; i < flags_len; ++i) {
        bool use_flag = true;
        for (int j = 0; use_flag && j < always_true_len; ++j) {
          if (flags[i] == always_true_flags[j]) use_flag = false;
        }
        for (int j = 0; use_flag && j < always_false_len; ++j) {
          if (flags[i] == always_false_flags[j]) use_flag = false;
        }
        if (use_flag) generated_flags[flag_index++] = flags[i];
      }
      flags_len = flag_index;
      flags = generated_flags;
    }
  }
  for (int i = 0; context_data[i][0] != NULL; ++i) {
    for (int j = 0; statement_data[j] != NULL; ++j) {
      int kPrefixLen = i::StrLength(context_data[i][0]);
      int kStatementLen = i::StrLength(statement_data[j]);
      int kSuffixLen = i::StrLength(context_data[i][1]);
      int kProgramSize = kPrefixLen + kStatementLen + kSuffixLen;

      // Plug the source code pieces together.
      i::ScopedVector<char> program(kProgramSize + 1);
      int length = i::SNPrintF(program,
                               "%s%s%s",
                               context_data[i][0],
                               statement_data[j],
                               context_data[i][1]);
      CHECK(length == kProgramSize);
      TestParserSync(program.start(), flags, flags_len, result,
                     always_true_flags, always_true_len, always_false_flags,
                     always_false_len, is_module);
    }
  }
  delete[] generated_flags;
}


void RunModuleParserSyncTest(const char* context_data[][2],
                             const char* statement_data[],
                             ParserSyncTestResult result,
                             const ParserFlag* flags = NULL, int flags_len = 0,
                             const ParserFlag* always_true_flags = NULL,
                             int always_true_len = 0,
                             const ParserFlag* always_false_flags = NULL,
                             int always_false_len = 0) {
  RunParserSyncTest(context_data, statement_data, result, flags, flags_len,
                    always_true_flags, always_true_len, always_false_flags,
                    always_false_len, true);
}


TEST(ErrorsEvalAndArguments) {
  // Tests that both preparsing and parsing produce the right kind of errors for
  // using "eval" and "arguments" as identifiers. Without the strict mode, it's
  // ok to use "eval" or "arguments" as identifiers. With the strict mode, it
  // isn't.
  const char* context_data[][2] = {
      {"\"use strict\";", ""},
      {"var eval; function test_func() {\"use strict\"; ", "}"},
      {NULL, NULL}};

  const char* statement_data[] = {
    "var eval;",
    "var arguments",
    "var foo, eval;",
    "var foo, arguments;",
    "try { } catch (eval) { }",
    "try { } catch (arguments) { }",
    "function eval() { }",
    "function arguments() { }",
    "function foo(eval) { }",
    "function foo(arguments) { }",
    "function foo(bar, eval) { }",
    "function foo(bar, arguments) { }",
    "(eval) => { }",
    "(arguments) => { }",
    "(foo, eval) => { }",
    "(foo, arguments) => { }",
    "eval = 1;",
    "arguments = 1;",
    "var foo = eval = 1;",
    "var foo = arguments = 1;",
    "++eval;",
    "++arguments;",
    "eval++;",
    "arguments++;",
    NULL
  };

  RunParserSyncTest(context_data, statement_data, kError);
}


TEST(NoErrorsEvalAndArgumentsSloppy) {
  // Tests that both preparsing and parsing accept "eval" and "arguments" as
  // identifiers when needed.
  const char* context_data[][2] = {
    { "", "" },
    { "function test_func() {", "}"},
    { NULL, NULL }
  };

  const char* statement_data[] = {
    "var eval;",
    "var arguments",
    "var foo, eval;",
    "var foo, arguments;",
    "try { } catch (eval) { }",
    "try { } catch (arguments) { }",
    "function eval() { }",
    "function arguments() { }",
    "function foo(eval) { }",
    "function foo(arguments) { }",
    "function foo(bar, eval) { }",
    "function foo(bar, arguments) { }",
    "eval = 1;",
    "arguments = 1;",
    "var foo = eval = 1;",
    "var foo = arguments = 1;",
    "++eval;",
    "++arguments;",
    "eval++;",
    "arguments++;",
    NULL
  };

  RunParserSyncTest(context_data, statement_data, kSuccess);
}


TEST(NoErrorsEvalAndArgumentsStrict) {
  const char* context_data[][2] = {
    { "\"use strict\";", "" },
    { "function test_func() { \"use strict\";", "}" },
    { "() => { \"use strict\"; ", "}" },
    { NULL, NULL }
  };

  const char* statement_data[] = {
    "eval;",
    "arguments;",
    "var foo = eval;",
    "var foo = arguments;",
    "var foo = { eval: 1 };",
    "var foo = { arguments: 1 };",
    "var foo = { }; foo.eval = {};",
    "var foo = { }; foo.arguments = {};",
    NULL
  };

  RunParserSyncTest(context_data, statement_data, kSuccess);
}


#define FUTURE_STRICT_RESERVED_WORDS(V) \
  V(implements)                         \
  V(interface)                          \
  V(let)                                \
  V(package)                            \
  V(private)                            \
  V(protected)                          \
  V(public)                             \
  V(static)                             \
  V(yield)


#define LIMITED_FUTURE_STRICT_RESERVED_WORDS(V) \
  V(implements)                                 \
  V(let)                                        \
  V(static)                                     \
  V(yield)


#define FUTURE_STRICT_RESERVED_STATEMENTS(NAME) \
  "var " #NAME ";",                             \
  "var foo, " #NAME ";",                        \
  "try { } catch (" #NAME ") { }",              \
  "function " #NAME "() { }",                   \
  "(function " #NAME "() { })",                 \
  "function foo(" #NAME ") { }",                \
  "function foo(bar, " #NAME ") { }",           \
  #NAME " = 1;",                                \
  #NAME " += 1;",                               \
  "var foo = " #NAME " = 1;",                   \
  "++" #NAME ";",                               \
  #NAME " ++;",


TEST(ErrorsFutureStrictReservedWords) {
  // Tests that both preparsing and parsing produce the right kind of errors for
  // using future strict reserved words as identifiers. Without the strict mode,
  // it's ok to use future strict reserved words as identifiers. With the strict
  // mode, it isn't.
  const char* context_data[][2] = {
      {"function test_func() {\"use strict\"; ", "}"},
      {"() => { \"use strict\"; ", "}"},
      {NULL, NULL}};

  const char* statement_data[] {
    LIMITED_FUTURE_STRICT_RESERVED_WORDS(FUTURE_STRICT_RESERVED_STATEMENTS)
    NULL
  };

  RunParserSyncTest(context_data, statement_data, kError);
}


#undef LIMITED_FUTURE_STRICT_RESERVED_WORDS


TEST(NoErrorsFutureStrictReservedWords) {
  const char* context_data[][2] = {
    { "", "" },
    { "function test_func() {", "}"},
    { "() => {", "}" },
    { NULL, NULL }
  };

  const char* statement_data[] = {
    FUTURE_STRICT_RESERVED_WORDS(FUTURE_STRICT_RESERVED_STATEMENTS)
    NULL
  };

  RunParserSyncTest(context_data, statement_data, kSuccess);
}


TEST(ErrorsReservedWords) {
  // Tests that both preparsing and parsing produce the right kind of errors for
  // using future reserved words as identifiers. These tests don't depend on the
  // strict mode.
  const char* context_data[][2] = {
    { "", "" },
    { "\"use strict\";", "" },
    { "var eval; function test_func() {", "}"},
    { "var eval; function test_func() {\"use strict\"; ", "}"},
    { "var eval; () => {", "}"},
    { "var eval; () => {\"use strict\"; ", "}"},
    { NULL, NULL }
  };

  const char* statement_data[] = {
    "var super;",
    "var foo, super;",
    "try { } catch (super) { }",
    "function super() { }",
    "function foo(super) { }",
    "function foo(bar, super) { }",
    "(super) => { }",
    "(bar, super) => { }",
    "super = 1;",
    "var foo = super = 1;",
    "++super;",
    "super++;",
    "function foo super",
    NULL
  };

  RunParserSyncTest(context_data, statement_data, kError);
}


TEST(NoErrorsLetSloppyAllModes) {
  // In sloppy mode, it's okay to use "let" as identifier.
  const char* context_data[][2] = {
    { "", "" },
    { "function f() {", "}" },
    { "(function f() {", "})" },
    { NULL, NULL }
  };

  const char* statement_data[] = {
    "var let;",
    "var foo, let;",
    "try { } catch (let) { }",
    "function let() { }",
    "(function let() { })",
    "function foo(let) { }",
    "function foo(bar, let) { }",
    "let = 1;",
    "var foo = let = 1;",
    "let * 2;",
    "++let;",
    "let++;",
    "let: 34",
    "function let(let) { let: let(let + let(0)); }",
    "({ let: 1 })",
    "({ get let() { 1 } })",
    "let(100)",
    NULL
  };

  RunParserSyncTest(context_data, statement_data, kSuccess);
}


TEST(NoErrorsYieldSloppyAllModes) {
  // In sloppy mode, it's okay to use "yield" as identifier, *except* inside a
  // generator (see other test).
  const char* context_data[][2] = {
    { "", "" },
    { "function not_gen() {", "}" },
    { "(function not_gen() {", "})" },
    { NULL, NULL }
  };

  const char* statement_data[] = {
    "var yield;",
    "var foo, yield;",
    "try { } catch (yield) { }",
    "function yield() { }",
    "(function yield() { })",
    "function foo(yield) { }",
    "function foo(bar, yield) { }",
    "yield = 1;",
    "var foo = yield = 1;",
    "yield * 2;",
    "++yield;",
    "yield++;",
    "yield: 34",
    "function yield(yield) { yield: yield (yield + yield(0)); }",
    "({ yield: 1 })",
    "({ get yield() { 1 } })",
    "yield(100)",
    "yield[100]",
    NULL
  };

  RunParserSyncTest(context_data, statement_data, kSuccess);
}


TEST(NoErrorsYieldSloppyGeneratorsEnabled) {
  // In sloppy mode, it's okay to use "yield" as identifier, *except* inside a
  // generator (see next test).
  const char* context_data[][2] = {
    { "", "" },
    { "function not_gen() {", "}" },
    { "function * gen() { function not_gen() {", "} }" },
    { "(function not_gen() {", "})" },
    { "(function * gen() { (function not_gen() {", "}) })" },
    { NULL, NULL }
  };

  const char* statement_data[] = {
    "var yield;",
    "var foo, yield;",
    "try { } catch (yield) { }",
    "function yield() { }",
    "(function yield() { })",
    "function foo(yield) { }",
    "function foo(bar, yield) { }",
    "function * yield() { }",
    "yield = 1;",
    "var foo = yield = 1;",
    "yield * 2;",
    "++yield;",
    "yield++;",
    "yield: 34",
    "function yield(yield) { yield: yield (yield + yield(0)); }",
    "({ yield: 1 })",
    "({ get yield() { 1 } })",
    "yield(100)",
    "yield[100]",
    NULL
  };

  RunParserSyncTest(context_data, statement_data, kSuccess);
}


TEST(ErrorsYieldStrict) {
  const char* context_data[][2] = {
      {"\"use strict\";", ""},
      {"\"use strict\"; function not_gen() {", "}"},
      {"function test_func() {\"use strict\"; ", "}"},
      {"\"use strict\"; function * gen() { function not_gen() {", "} }"},
      {"\"use strict\"; (function not_gen() {", "})"},
      {"\"use strict\"; (function * gen() { (function not_gen() {", "}) })"},
      {"() => {\"use strict\"; ", "}"},
      {NULL, NULL}};

  const char* statement_data[] = {
    "var yield;",
    "var foo, yield;",
    "try { } catch (yield) { }",
    "function yield() { }",
    "(function yield() { })",
    "function foo(yield) { }",
    "function foo(bar, yield) { }",
    "function * yield() { }",
    "(function * yield() { })",
    "yield = 1;",
    "var foo = yield = 1;",
    "++yield;",
    "yield++;",
    "yield: 34;",
    NULL
  };

  RunParserSyncTest(context_data, statement_data, kError);
}


TEST(ErrorsYieldSloppy) {
  const char* context_data[][2] = {
    { "", "" },
    { "function not_gen() {", "}" },
    { "(function not_gen() {", "})" },
    { NULL, NULL }
  };

  const char* statement_data[] = {
    "(function * yield() { })",
    NULL
  };

  RunParserSyncTest(context_data, statement_data, kError);
}


TEST(NoErrorsGenerator) {
  // clang-format off
  const char* context_data[][2] = {
    { "function * gen() {", "}" },
    { "(function * gen() {", "})" },
    { "(function * () {", "})" },
    { NULL, NULL }
  };

  const char* statement_data[] = {
    // A generator without a body is valid.
    ""
    // Valid yield expressions inside generators.
    "yield 2;",
    "yield * 2;",
    "yield * \n 2;",
    "yield yield 1;",
    "yield * yield * 1;",
    "yield 3 + (yield 4);",
    "yield * 3 + (yield * 4);",
    "(yield * 3) + (yield * 4);",
    "yield 3; yield 4;",
    "yield * 3; yield * 4;",
    "(function (yield) { })",
    "(function yield() { })",
    "yield { yield: 12 }",
    "yield /* comment */ { yield: 12 }",
    "yield * \n { yield: 12 }",
    "yield /* comment */ * \n { yield: 12 }",
    // You can return in a generator.
    "yield 1; return",
    "yield * 1; return",
    "yield 1; return 37",
    "yield * 1; return 37",
    "yield 1; return 37; yield 'dead';",
    "yield * 1; return 37; yield * 'dead';",
    // Yield is still a valid key in object literals.
    "({ yield: 1 })",
    "({ get yield() { } })",
    // And in assignment pattern computed properties
    "({ [yield]: x } = { })",
    // Yield without RHS.
    "yield;",
    "yield",
    "yield\n",
    "yield /* comment */"
    "yield // comment\n"
    "(yield)",
    "[yield]",
    "{yield}",
    "yield, yield",
    "yield; yield",
    "(yield) ? yield : yield",
    "(yield) \n ? yield : yield",
    // If there is a newline before the next token, we don't look for RHS.
    "yield\nfor (;;) {}",
    NULL
  };
  // clang-format on

  RunParserSyncTest(context_data, statement_data, kSuccess);
}


TEST(ErrorsYieldGenerator) {
  // clang-format off
  const char* context_data[][2] = {
    { "function * gen() {", "}" },
    { "\"use strict\"; function * gen() {", "}" },
    { NULL, NULL }
  };

  const char* statement_data[] = {
    // Invalid yield expressions inside generators.
    "var yield;",
    "var foo, yield;",
    "try { } catch (yield) { }",
    "function yield() { }",
    // The name of the NFE is bound in the generator, which does not permit
    // yield to be an identifier.
    "(function * yield() { })",
    // Yield isn't valid as a formal parameter for generators.
    "function * foo(yield) { }",
    "(function * foo(yield) { })",
    "yield = 1;",
    "var foo = yield = 1;",
    "++yield;",
    "yield++;",
    "yield *",
    "(yield *)",
    // Yield binds very loosely, so this parses as "yield (3 + yield 4)", which
    // is invalid.
    "yield 3 + yield 4;",
    "yield: 34",
    "yield ? 1 : 2",
    // Parses as yield (/ yield): invalid.
    "yield / yield",
    "+ yield",
    "+ yield 3",
    // Invalid (no newline allowed between yield and *).
    "yield\n*3",
    // Invalid (we see a newline, so we parse {yield:42} as a statement, not an
    // object literal, and yield is not a valid label).
    "yield\n{yield: 42}",
    "yield /* comment */\n {yield: 42}",
    "yield //comment\n {yield: 42}",
    // Destructuring binding and assignment are both disallowed
    "var [yield] = [42];",
    "var {foo: yield} = {a: 42};",
    "[yield] = [42];",
    "({a: yield} = {a: 42});",
    // Also disallow full yield expressions on LHS
    "var [yield 24] = [42];",
    "var {foo: yield 24} = {a: 42};",
    "[yield 24] = [42];",
    "({a: yield 24} = {a: 42});",
    NULL
  };
  // clang-format on

  RunParserSyncTest(context_data, statement_data, kError);
}


TEST(ErrorsNameOfStrictFunction) {
  // Tests that illegal tokens as names of a strict function produce the correct
  // errors.
  const char* context_data[][2] = {
    { "function ", ""},
    { "\"use strict\"; function", ""},
    { "function * ", ""},
    { "\"use strict\"; function * ", ""},
    { NULL, NULL }
  };

  const char* statement_data[] = {
    "eval() {\"use strict\";}",
    "arguments() {\"use strict\";}",
    "interface() {\"use strict\";}",
    "yield() {\"use strict\";}",
    // Future reserved words are always illegal
    "super() { }",
    "super() {\"use strict\";}",
    NULL
  };

  RunParserSyncTest(context_data, statement_data, kError);
}


TEST(NoErrorsNameOfStrictFunction) {
  const char* context_data[][2] = {
    { "function ", ""},
    { NULL, NULL }
  };

  const char* statement_data[] = {
    "eval() { }",
    "arguments() { }",
    "interface() { }",
    "yield() { }",
    NULL
  };

  RunParserSyncTest(context_data, statement_data, kSuccess);
}


TEST(NoErrorsNameOfStrictGenerator) {
  const char* context_data[][2] = {
    { "function * ", ""},
    { NULL, NULL }
  };

  const char* statement_data[] = {
    "eval() { }",
    "arguments() { }",
    "interface() { }",
    "yield() { }",
    NULL
  };

  RunParserSyncTest(context_data, statement_data, kSuccess);
}


TEST(ErrorsIllegalWordsAsLabelsSloppy) {
  // Using future reserved words as labels is always an error.
  const char* context_data[][2] = {
    { "", ""},
    { "function test_func() {", "}" },
    { "() => {", "}" },
    { NULL, NULL }
  };

  const char* statement_data[] = {
    "super: while(true) { break super; }",
    NULL
  };

  RunParserSyncTest(context_data, statement_data, kError);
}


TEST(ErrorsIllegalWordsAsLabelsStrict) {
  // Tests that illegal tokens as labels produce the correct errors.
  const char* context_data[][2] = {
      {"\"use strict\";", ""},
      {"function test_func() {\"use strict\"; ", "}"},
      {"() => {\"use strict\"; ", "}"},
      {NULL, NULL}};

#define LABELLED_WHILE(NAME) #NAME ": while (true) { break " #NAME "; }",
  const char* statement_data[] = {
    "super: while(true) { break super; }",
    FUTURE_STRICT_RESERVED_WORDS(LABELLED_WHILE)
    NULL
  };
#undef LABELLED_WHILE

  RunParserSyncTest(context_data, statement_data, kError);
}


TEST(NoErrorsIllegalWordsAsLabels) {
  // Using eval and arguments as labels is legal even in strict mode.
  const char* context_data[][2] = {
    { "", ""},
    { "function test_func() {", "}" },
    { "() => {", "}" },
    { "\"use strict\";", "" },
    { "\"use strict\"; function test_func() {", "}" },
    { "\"use strict\"; () => {", "}" },
    { NULL, NULL }
  };

  const char* statement_data[] = {
    "mylabel: while(true) { break mylabel; }",
    "eval: while(true) { break eval; }",
    "arguments: while(true) { break arguments; }",
    NULL
  };

  RunParserSyncTest(context_data, statement_data, kSuccess);
}


TEST(NoErrorsFutureStrictReservedAsLabelsSloppy) {
  const char* context_data[][2] = {
    { "", ""},
    { "function test_func() {", "}" },
    { "() => {", "}" },
    { NULL, NULL }
  };

#define LABELLED_WHILE(NAME) #NAME ": while (true) { break " #NAME "; }",
  const char* statement_data[] {
    FUTURE_STRICT_RESERVED_WORDS(LABELLED_WHILE)
    NULL
  };
#undef LABELLED_WHILE

  RunParserSyncTest(context_data, statement_data, kSuccess);
}


TEST(ErrorsParenthesizedLabels) {
  // Parenthesized identifiers shouldn't be recognized as labels.
  const char* context_data[][2] = {
    { "", ""},
    { "function test_func() {", "}" },
    { "() => {", "}" },
    { NULL, NULL }
  };

  const char* statement_data[] = {
    "(mylabel): while(true) { break mylabel; }",
    NULL
  };

  RunParserSyncTest(context_data, statement_data, kError);
}


TEST(NoErrorsParenthesizedDirectivePrologue) {
  // Parenthesized directive prologue shouldn't be recognized.
  const char* context_data[][2] = {
    { "", ""},
    { NULL, NULL }
  };

  const char* statement_data[] = {
    "(\"use strict\"); var eval;",
    NULL
  };

  RunParserSyncTest(context_data, statement_data, kSuccess);
}


TEST(ErrorsNotAnIdentifierName) {
  const char* context_data[][2] = {
    { "", ""},
    { "\"use strict\";", ""},
    { NULL, NULL }
  };

  const char* statement_data[] = {
    "var foo = {}; foo.{;",
    "var foo = {}; foo.};",
    "var foo = {}; foo.=;",
    "var foo = {}; foo.888;",
    "var foo = {}; foo.-;",
    "var foo = {}; foo.--;",
    NULL
  };

  RunParserSyncTest(context_data, statement_data, kError);
}


TEST(NoErrorsIdentifierNames) {
  // Keywords etc. are valid as property names.
  const char* context_data[][2] = {
    { "", ""},
    { "\"use strict\";", ""},
    { NULL, NULL }
  };

  const char* statement_data[] = {
    "var foo = {}; foo.if;",
    "var foo = {}; foo.yield;",
    "var foo = {}; foo.super;",
    "var foo = {}; foo.interface;",
    "var foo = {}; foo.eval;",
    "var foo = {}; foo.arguments;",
    NULL
  };

  RunParserSyncTest(context_data, statement_data, kSuccess);
}


TEST(DontRegressPreParserDataSizes) {
  // These tests make sure that Parser doesn't start producing less "preparse
  // data" (data which the embedder can cache).
  v8::V8::Initialize();
  v8::Isolate* isolate = CcTest::isolate();
  v8::HandleScope handles(isolate);

  CcTest::i_isolate()->stack_guard()->SetStackLimit(
      i::GetCurrentStackPosition() - 128 * 1024);

  struct TestCase {
    const char* program;
    int functions;
  } test_cases[] = {
    // No functions.
    {"var x = 42;", 0},
    // Functions.
    {"function foo() {}", 1},
    {"function foo() {} function bar() {}", 2},
    // Getter / setter functions are recorded as functions if they're on the top
    // level.
    {"var x = {get foo(){} };", 1},
    // Functions insize lazy functions are not recorded.
    {"function lazy() { function a() {} function b() {} function c() {} }", 1},
    {"function lazy() { var x = {get foo(){} } }", 1},
    {NULL, 0}
  };

  for (int i = 0; test_cases[i].program; i++) {
    const char* program = test_cases[i].program;
    i::Factory* factory = CcTest::i_isolate()->factory();
    i::Handle<i::String> source =
        factory->NewStringFromUtf8(i::CStrVector(program)).ToHandleChecked();
    i::Handle<i::Script> script = factory->NewScript(source);
    i::Zone zone;
    i::ParseInfo info(&zone, script);
    i::ScriptData* sd = NULL;
    info.set_cached_data(&sd);
    info.set_compile_options(v8::ScriptCompiler::kProduceParserCache);
    info.set_allow_lazy_parsing();
    i::Parser::ParseStatic(&info);
    i::ParseData* pd = i::ParseData::FromCachedData(sd);

    if (pd->FunctionCount() != test_cases[i].functions) {
      v8::base::OS::Print(
          "Expected preparse data for program:\n"
          "\t%s\n"
          "to contain %d functions, however, received %d functions.\n",
          program, test_cases[i].functions, pd->FunctionCount());
      CHECK(false);
    }
    delete sd;
    delete pd;
  }
}


TEST(FunctionDeclaresItselfStrict) {
  // Tests that we produce the right kinds of errors when a function declares
  // itself strict (we cannot produce there errors as soon as we see the
  // offending identifiers, because we don't know at that point whether the
  // function is strict or not).
  const char* context_data[][2] = {
    {"function eval() {", "}"},
    {"function arguments() {", "}"},
    {"function yield() {", "}"},
    {"function interface() {", "}"},
    {"function foo(eval) {", "}"},
    {"function foo(arguments) {", "}"},
    {"function foo(yield) {", "}"},
    {"function foo(interface) {", "}"},
    {"function foo(bar, eval) {", "}"},
    {"function foo(bar, arguments) {", "}"},
    {"function foo(bar, yield) {", "}"},
    {"function foo(bar, interface) {", "}"},
    {"function foo(bar, bar) {", "}"},
    { NULL, NULL }
  };

  const char* strict_statement_data[] = {
    "\"use strict\";",
    NULL
  };

  const char* non_strict_statement_data[] = {
    ";",
    NULL
  };

  RunParserSyncTest(context_data, strict_statement_data, kError);
  RunParserSyncTest(context_data, non_strict_statement_data, kSuccess);
}


TEST(ErrorsTryWithoutCatchOrFinally) {
  const char* context_data[][2] = {
    {"", ""},
    { NULL, NULL }
  };

  const char* statement_data[] = {
    "try { }",
    "try { } foo();",
    "try { } catch (e) foo();",
    "try { } catch { }",
    "try { } finally foo();",
    NULL
  };

  RunParserSyncTest(context_data, statement_data, kError);
}


TEST(NoErrorsTryCatchFinally) {
  const char* context_data[][2] = {
    {"", ""},
    { NULL, NULL }
  };

  const char* statement_data[] = {
    "try { } catch (e) { }",
    "try { } catch (e) { } finally { }",
    "try { } finally { }",
    NULL
  };

  RunParserSyncTest(context_data, statement_data, kSuccess);
}


TEST(ErrorsRegexpLiteral) {
  const char* context_data[][2] = {
    {"var r = ", ""},
    { NULL, NULL }
  };

  const char* statement_data[] = {
    "/unterminated",
    NULL
  };

  RunParserSyncTest(context_data, statement_data, kError);
}


TEST(NoErrorsRegexpLiteral) {
  const char* context_data[][2] = {
    {"var r = ", ""},
    { NULL, NULL }
  };

  const char* statement_data[] = {
    "/foo/",
    "/foo/g",
    NULL
  };

  RunParserSyncTest(context_data, statement_data, kSuccess);
}


TEST(NoErrorsNewExpression) {
  const char* context_data[][2] = {
    {"", ""},
    {"var f =", ""},
    { NULL, NULL }
  };

  const char* statement_data[] = {
    "new foo",
    "new foo();",
    "new foo(1);",
    "new foo(1, 2);",
    // The first () will be processed as a part of the NewExpression and the
    // second () will be processed as part of LeftHandSideExpression.
    "new foo()();",
    // The first () will be processed as a part of the inner NewExpression and
    // the second () will be processed as a part of the outer NewExpression.
    "new new foo()();",
    "new foo.bar;",
    "new foo.bar();",
    "new foo.bar.baz;",
    "new foo.bar().baz;",
    "new foo[bar];",
    "new foo[bar]();",
    "new foo[bar][baz];",
    "new foo[bar]()[baz];",
    "new foo[bar].baz(baz)()[bar].baz;",
    "new \"foo\"",  // Runtime error
    "new 1",  // Runtime error
    // This even runs:
    "(new new Function(\"this.x = 1\")).x;",
    "new new Test_Two(String, 2).v(0123).length;",
    NULL
  };

  RunParserSyncTest(context_data, statement_data, kSuccess);
}


TEST(ErrorsNewExpression) {
  const char* context_data[][2] = {
    {"", ""},
    {"var f =", ""},
    { NULL, NULL }
  };

  const char* statement_data[] = {
    "new foo bar",
    "new ) foo",
    "new ++foo",
    "new foo ++",
    NULL
  };

  RunParserSyncTest(context_data, statement_data, kError);
}


TEST(StrictObjectLiteralChecking) {
  const char* context_data[][2] = {
    {"\"use strict\"; var myobject = {", "};"},
    {"\"use strict\"; var myobject = {", ",};"},
    {"var myobject = {", "};"},
    {"var myobject = {", ",};"},
    { NULL, NULL }
  };

  // These are only errors in strict mode.
  const char* statement_data[] = {
    "foo: 1, foo: 2",
    "\"foo\": 1, \"foo\": 2",
    "foo: 1, \"foo\": 2",
    "1: 1, 1: 2",
    "1: 1, \"1\": 2",
    "get: 1, get: 2",  // Not a getter for real, just a property called get.
    "set: 1, set: 2",  // Not a setter for real, just a property called set.
    NULL
  };

  RunParserSyncTest(context_data, statement_data, kSuccess);
}


TEST(ErrorsObjectLiteralChecking) {
  const char* context_data[][2] = {
    {"\"use strict\"; var myobject = {", "};"},
    {"var myobject = {", "};"},
    { NULL, NULL }
  };

  const char* statement_data[] = {
    ",",
    // Wrong number of parameters
    "get bar(x) {}",
    "get bar(x, y) {}",
    "set bar() {}",
    "set bar(x, y) {}",
    // Parsing FunctionLiteral for getter or setter fails
    "get foo( +",
    "get foo() \"error\"",
    NULL
  };

  RunParserSyncTest(context_data, statement_data, kError);
}


TEST(NoErrorsObjectLiteralChecking) {
  const char* context_data[][2] = {
    {"var myobject = {", "};"},
    {"var myobject = {", ",};"},
    {"\"use strict\"; var myobject = {", "};"},
    {"\"use strict\"; var myobject = {", ",};"},
    { NULL, NULL }
  };

  const char* statement_data[] = {
    "foo: 1, get foo() {}",
    "foo: 1, set foo(v) {}",
    "\"foo\": 1, get \"foo\"() {}",
    "\"foo\": 1, set \"foo\"(v) {}",
    "1: 1, get 1() {}",
    "1: 1, set 1(v) {}",
    "get foo() {}, get foo() {}",
    "set foo(_) {}, set foo(v) {}",
    "foo: 1, get \"foo\"() {}",
    "foo: 1, set \"foo\"(v) {}",
    "\"foo\": 1, get foo() {}",
    "\"foo\": 1, set foo(v) {}",
    "1: 1, get \"1\"() {}",
    "1: 1, set \"1\"(v) {}",
    "\"1\": 1, get 1() {}",
    "\"1\": 1, set 1(v) {}",
    "foo: 1, bar: 2",
    "\"foo\": 1, \"bar\": 2",
    "1: 1, 2: 2",
    // Syntax: IdentifierName ':' AssignmentExpression
    "foo: bar = 5 + baz",
    // Syntax: 'get' PropertyName '(' ')' '{' FunctionBody '}'
    "get foo() {}",
    "get \"foo\"() {}",
    "get 1() {}",
    // Syntax: 'set' PropertyName '(' PropertySetParameterList ')'
    //     '{' FunctionBody '}'
    "set foo(v) {}",
    "set \"foo\"(v) {}",
    "set 1(v) {}",
    // Non-colliding getters and setters -> no errors
    "foo: 1, get bar() {}",
    "foo: 1, set bar(v) {}",
    "\"foo\": 1, get \"bar\"() {}",
    "\"foo\": 1, set \"bar\"(v) {}",
    "1: 1, get 2() {}",
    "1: 1, set 2(v) {}",
    "get: 1, get foo() {}",
    "set: 1, set foo(_) {}",
    // Keywords, future reserved and strict future reserved are also allowed as
    // property names.
    "if: 4",
    "interface: 5",
    "super: 6",
    "eval: 7",
    "arguments: 8",
    NULL
  };

  RunParserSyncTest(context_data, statement_data, kSuccess);
}


TEST(TooManyArguments) {
  const char* context_data[][2] = {
    {"foo(", "0)"},
    { NULL, NULL }
  };

  using v8::internal::Code;
  char statement[Code::kMaxArguments * 2 + 1];
  for (int i = 0; i < Code::kMaxArguments; ++i) {
    statement[2 * i] = '0';
    statement[2 * i + 1] = ',';
  }
  statement[Code::kMaxArguments * 2] = 0;

  const char* statement_data[] = {
    statement,
    NULL
  };

  // The test is quite slow, so run it with a reduced set of flags.
  static const ParserFlag empty_flags[] = {kAllowLazy};
  RunParserSyncTest(context_data, statement_data, kError, empty_flags, 1);
}


TEST(StrictDelete) {
  // "delete <Identifier>" is not allowed in strict mode.
  const char* strict_context_data[][2] = {
    {"\"use strict\"; ", ""},
    { NULL, NULL }
  };

  const char* sloppy_context_data[][2] = {
    {"", ""},
    { NULL, NULL }
  };

  // These are errors in the strict mode.
  const char* sloppy_statement_data[] = {
    "delete foo;",
    "delete foo + 1;",
    "delete (foo);",
    "delete eval;",
    "delete interface;",
    NULL
  };

  // These are always OK
  const char* good_statement_data[] = {
    "delete this;",
    "delete 1;",
    "delete 1 + 2;",
    "delete foo();",
    "delete foo.bar;",
    "delete foo[bar];",
    "delete foo--;",
    "delete --foo;",
    "delete new foo();",
    "delete new foo(bar);",
    NULL
  };

  // These are always errors
  const char* bad_statement_data[] = {
    "delete if;",
    NULL
  };

  RunParserSyncTest(strict_context_data, sloppy_statement_data, kError);
  RunParserSyncTest(sloppy_context_data, sloppy_statement_data, kSuccess);

  RunParserSyncTest(strict_context_data, good_statement_data, kSuccess);
  RunParserSyncTest(sloppy_context_data, good_statement_data, kSuccess);

  RunParserSyncTest(strict_context_data, bad_statement_data, kError);
  RunParserSyncTest(sloppy_context_data, bad_statement_data, kError);
}


TEST(NoErrorsDeclsInCase) {
  const char* context_data[][2] = {
    {"'use strict'; switch(x) { case 1:", "}"},
    {"function foo() {'use strict'; switch(x) { case 1:", "}}"},
    {"'use strict'; switch(x) { case 1: case 2:", "}"},
    {"function foo() {'use strict'; switch(x) { case 1: case 2:", "}}"},
    {"'use strict'; switch(x) { default:", "}"},
    {"function foo() {'use strict'; switch(x) { default:", "}}"},
    {"'use strict'; switch(x) { case 1: default:", "}"},
    {"function foo() {'use strict'; switch(x) { case 1: default:", "}}"},
    { nullptr, nullptr }
  };

  const char* statement_data[] = {
    "function f() { }",
    "class C { }",
    "class C extends Q {}",
    "function f() { } class C {}",
    "function f() { }; class C {}",
    "class C {}; function f() {}",
    nullptr
  };

  RunParserSyncTest(context_data, statement_data, kSuccess);
}


TEST(InvalidLeftHandSide) {
  const char* assignment_context_data[][2] = {
    {"", " = 1;"},
    {"\"use strict\"; ", " = 1;"},
    { NULL, NULL }
  };

  const char* prefix_context_data[][2] = {
    {"++", ";"},
    {"\"use strict\"; ++", ";"},
    {NULL, NULL},
  };

  const char* postfix_context_data[][2] = {
    {"", "++;"},
    {"\"use strict\"; ", "++;"},
    { NULL, NULL }
  };

  // Good left hand sides for assigment or prefix / postfix operations.
  const char* good_statement_data[] = {
    "foo",
    "foo.bar",
    "foo[bar]",
    "foo()[bar]",
    "foo().bar",
    "this.foo",
    "this[foo]",
    "new foo()[bar]",
    "new foo().bar",
    "foo()",
    "foo(bar)",
    "foo[bar]()",
    "foo.bar()",
    "this()",
    "this.foo()",
    "this[foo].bar()",
    "this.foo[foo].bar(this)(bar)[foo]()",
    NULL
  };

  // Bad left hand sides for assigment or prefix / postfix operations.
  const char* bad_statement_data_common[] = {
    "2",
    "new foo",
    "new foo()",
    "null",
    "if",  // Unexpected token
    "{x: 1}",  // Unexpected token
    "this",
    "\"bar\"",
    "(foo + bar)",
    "new new foo()[bar]",  // means: new (new foo()[bar])
    "new new foo().bar",  // means: new (new foo()[bar])
    NULL
  };

  // These are not okay for assignment, but okay for prefix / postix.
  const char* bad_statement_data_for_assignment[] = {
    "++foo",
    "foo++",
    "foo + bar",
    NULL
  };

  RunParserSyncTest(assignment_context_data, good_statement_data, kSuccess);
  RunParserSyncTest(assignment_context_data, bad_statement_data_common, kError);
  RunParserSyncTest(assignment_context_data, bad_statement_data_for_assignment,
                    kError);

  RunParserSyncTest(prefix_context_data, good_statement_data, kSuccess);
  RunParserSyncTest(prefix_context_data, bad_statement_data_common, kError);

  RunParserSyncTest(postfix_context_data, good_statement_data, kSuccess);
  RunParserSyncTest(postfix_context_data, bad_statement_data_common, kError);
}


TEST(FuncNameInferrerBasic) {
  // Tests that function names are inferred properly.
  i::FLAG_allow_natives_syntax = true;
  v8::Isolate* isolate = CcTest::isolate();
  v8::HandleScope scope(isolate);
  LocalContext env;
  CompileRun("var foo1 = function() {}; "
             "var foo2 = function foo3() {}; "
             "function not_ctor() { "
             "  var foo4 = function() {}; "
             "  return %FunctionGetInferredName(foo4); "
             "} "
             "function Ctor() { "
             "  var foo5 = function() {}; "
             "  return %FunctionGetInferredName(foo5); "
             "} "
             "var obj1 = { foo6: function() {} }; "
             "var obj2 = { 'foo7': function() {} }; "
             "var obj3 = {}; "
             "obj3[1] = function() {}; "
             "var obj4 = {}; "
             "obj4[1] = function foo8() {}; "
             "var obj5 = {}; "
             "obj5['foo9'] = function() {}; "
             "var obj6 = { obj7 : { foo10: function() {} } };");
  ExpectString("%FunctionGetInferredName(foo1)", "foo1");
  // foo2 is not unnamed -> its name is not inferred.
  ExpectString("%FunctionGetInferredName(foo2)", "");
  ExpectString("not_ctor()", "foo4");
  ExpectString("Ctor()", "Ctor.foo5");
  ExpectString("%FunctionGetInferredName(obj1.foo6)", "obj1.foo6");
  ExpectString("%FunctionGetInferredName(obj2.foo7)", "obj2.foo7");
  ExpectString("%FunctionGetInferredName(obj3[1])",
               "obj3.(anonymous function)");
  ExpectString("%FunctionGetInferredName(obj4[1])", "");
  ExpectString("%FunctionGetInferredName(obj5['foo9'])", "obj5.foo9");
  ExpectString("%FunctionGetInferredName(obj6.obj7.foo10)", "obj6.obj7.foo10");
}


TEST(FuncNameInferrerTwoByte) {
  // Tests function name inferring in cases where some parts of the inferred
  // function name are two-byte strings.
  i::FLAG_allow_natives_syntax = true;
  v8::Isolate* isolate = CcTest::isolate();
  v8::HandleScope scope(isolate);
  LocalContext env;
  uint16_t* two_byte_source = AsciiToTwoByteString(
      "var obj1 = { oXj2 : { foo1: function() {} } }; "
      "%FunctionGetInferredName(obj1.oXj2.foo1)");
  uint16_t* two_byte_name = AsciiToTwoByteString("obj1.oXj2.foo1");
  // Make it really non-Latin1 (replace the Xs with a non-Latin1 character).
  two_byte_source[14] = two_byte_source[78] = two_byte_name[6] = 0x010d;
  v8::Local<v8::String> source =
      v8::String::NewFromTwoByte(isolate, two_byte_source,
                                 v8::NewStringType::kNormal)
          .ToLocalChecked();
  v8::Local<v8::Value> result = CompileRun(source);
  CHECK(result->IsString());
  v8::Local<v8::String> expected_name =
      v8::String::NewFromTwoByte(isolate, two_byte_name,
                                 v8::NewStringType::kNormal)
          .ToLocalChecked();
  CHECK(result->Equals(isolate->GetCurrentContext(), expected_name).FromJust());
  i::DeleteArray(two_byte_source);
  i::DeleteArray(two_byte_name);
}


TEST(FuncNameInferrerEscaped) {
  // The same as FuncNameInferrerTwoByte, except that we express the two-byte
  // character as a unicode escape.
  i::FLAG_allow_natives_syntax = true;
  v8::Isolate* isolate = CcTest::isolate();
  v8::HandleScope scope(isolate);
  LocalContext env;
  uint16_t* two_byte_source = AsciiToTwoByteString(
      "var obj1 = { o\\u010dj2 : { foo1: function() {} } }; "
      "%FunctionGetInferredName(obj1.o\\u010dj2.foo1)");
  uint16_t* two_byte_name = AsciiToTwoByteString("obj1.oXj2.foo1");
  // Fix to correspond to the non-ASCII name in two_byte_source.
  two_byte_name[6] = 0x010d;
  v8::Local<v8::String> source =
      v8::String::NewFromTwoByte(isolate, two_byte_source,
                                 v8::NewStringType::kNormal)
          .ToLocalChecked();
  v8::Local<v8::Value> result = CompileRun(source);
  CHECK(result->IsString());
  v8::Local<v8::String> expected_name =
      v8::String::NewFromTwoByte(isolate, two_byte_name,
                                 v8::NewStringType::kNormal)
          .ToLocalChecked();
  CHECK(result->Equals(isolate->GetCurrentContext(), expected_name).FromJust());
  i::DeleteArray(two_byte_source);
  i::DeleteArray(two_byte_name);
}


TEST(RegressionLazyFunctionWithErrorWithArg) {
  // Test only applies when lazy parsing.
  if (!i::FLAG_lazy || (i::FLAG_ignition && i::FLAG_ignition_eager)) return;

  // The bug occurred when a lazy function had an error which requires a
  // parameter (such as "unknown label" here). The error message was processed
  // before the AstValueFactory containing the error message string was
  // internalized.
  v8::Isolate* isolate = CcTest::isolate();
  v8::HandleScope scope(isolate);
  LocalContext env;
  i::FLAG_lazy = true;
  i::FLAG_min_preparse_length = 0;
  CompileRun("function this_is_lazy() {\n"
             "  break p;\n"
             "}\n"
             "this_is_lazy();\n");
}


TEST(SerializationOfMaybeAssignmentFlag) {
  i::Isolate* isolate = CcTest::i_isolate();
  i::Factory* factory = isolate->factory();
  i::HandleScope scope(isolate);
  LocalContext env;

  const char* src =
      "function h() {"
      "  var result = [];"
      "  function f() {"
      "    result.push(2);"
      "  }"
      "  function assertResult(r) {"
      "    f();"
      "    result = [];"
      "  }"
      "  assertResult([2]);"
      "  assertResult([2]);"
      "  return f;"
      "};"
      "h();";

  i::ScopedVector<char> program(Utf8LengthHelper(src) + 1);
  i::SNPrintF(program, "%s", src);
  i::Handle<i::String> source = factory->InternalizeUtf8String(program.start());
  source->PrintOn(stdout);
  printf("\n");
  i::Zone zone;
  v8::Local<v8::Value> v = CompileRun(src);
  i::Handle<i::Object> o = v8::Utils::OpenHandle(*v);
  i::Handle<i::JSFunction> f = i::Handle<i::JSFunction>::cast(o);
  i::Context* context = f->context();
  i::AstValueFactory avf(&zone, isolate->heap()->HashSeed());
  avf.Internalize(isolate);
  const i::AstRawString* name = avf.GetOneByteString("result");
  i::Handle<i::String> str = name->string();
  CHECK(str->IsInternalizedString());
  i::Scope* script_scope =
      new (&zone) i::Scope(&zone, NULL, i::SCRIPT_SCOPE, &avf);
  script_scope->Initialize();
  i::Scope* s =
      i::Scope::DeserializeScopeChain(isolate, &zone, context, script_scope);
  CHECK(s != script_scope);
  CHECK(name != NULL);

  // Get result from h's function context (that is f's context)
  i::Variable* var = s->Lookup(name);

  CHECK(var != NULL);
  // Maybe assigned should survive deserialization
  CHECK(var->maybe_assigned() == i::kMaybeAssigned);
  // TODO(sigurds) Figure out if is_used should survive context serialization.
}


TEST(IfArgumentsArrayAccessedThenParametersMaybeAssigned) {
  i::Isolate* isolate = CcTest::i_isolate();
  i::Factory* factory = isolate->factory();
  i::HandleScope scope(isolate);
  LocalContext env;


  const char* src =
      "function f(x) {"
      "    var a = arguments;"
      "    function g(i) {"
      "      ++a[0];"
      "    };"
      "    return g;"
      "  }"
      "f(0);";

  i::ScopedVector<char> program(Utf8LengthHelper(src) + 1);
  i::SNPrintF(program, "%s", src);
  i::Handle<i::String> source = factory->InternalizeUtf8String(program.start());
  source->PrintOn(stdout);
  printf("\n");
  i::Zone zone;
  v8::Local<v8::Value> v = CompileRun(src);
  i::Handle<i::Object> o = v8::Utils::OpenHandle(*v);
  i::Handle<i::JSFunction> f = i::Handle<i::JSFunction>::cast(o);
  i::Context* context = f->context();
  i::AstValueFactory avf(&zone, isolate->heap()->HashSeed());
  avf.Internalize(isolate);

  i::Scope* script_scope =
      new (&zone) i::Scope(&zone, NULL, i::SCRIPT_SCOPE, &avf);
  script_scope->Initialize();
  i::Scope* s =
      i::Scope::DeserializeScopeChain(isolate, &zone, context, script_scope);
  CHECK(s != script_scope);
  const i::AstRawString* name_x = avf.GetOneByteString("x");

  // Get result from f's function context (that is g's outer context)
  i::Variable* var_x = s->Lookup(name_x);
  CHECK(var_x != NULL);
  CHECK(var_x->maybe_assigned() == i::kMaybeAssigned);
}


TEST(InnerAssignment) {
  i::Isolate* isolate = CcTest::i_isolate();
  i::Factory* factory = isolate->factory();
  i::HandleScope scope(isolate);
  LocalContext env;

  const char* prefix = "function f() {";
  const char* midfix = " function g() {";
  const char* suffix = "}}";
  struct { const char* source; bool assigned; bool strict; } outers[] = {
    // Actual assignments.
    { "var x; var x = 5;", true, false },
    { "var x; { var x = 5; }", true, false },
    { "'use strict'; let x; x = 6;", true, true },
    { "var x = 5; function x() {}", true, false },
    // Actual non-assignments.
    { "var x;", false, false },
    { "var x = 5;", false, false },
    { "'use strict'; let x;", false, true },
    { "'use strict'; let x = 6;", false, true },
    { "'use strict'; var x = 0; { let x = 6; }", false, true },
    { "'use strict'; var x = 0; { let x; x = 6; }", false, true },
    { "'use strict'; let x = 0; { let x = 6; }", false, true },
    { "'use strict'; let x = 0; { let x; x = 6; }", false, true },
    { "var x; try {} catch (x) { x = 5; }", false, false },
    { "function x() {}", false, false },
    // Eval approximation.
    { "var x; eval('');", true, false },
    { "eval(''); var x;", true, false },
    { "'use strict'; let x; eval('');", true, true },
    { "'use strict'; eval(''); let x;", true, true },
    // Non-assignments not recognized, because the analysis is approximative.
    { "var x; var x;", true, false },
    { "var x = 5; var x;", true, false },
    { "var x; { var x; }", true, false },
    { "var x; function x() {}", true, false },
    { "function x() {}; var x;", true, false },
    { "var x; try {} catch (x) { var x = 5; }", true, false },
  };
  struct { const char* source; bool assigned; bool with; } inners[] = {
    // Actual assignments.
    { "x = 1;", true, false },
    { "x++;", true, false },
    { "++x;", true, false },
    { "x--;", true, false },
    { "--x;", true, false },
    { "{ x = 1; }", true, false },
    { "'use strict'; { let x; }; x = 0;", true, false },
    { "'use strict'; { const x = 1; }; x = 0;", true, false },
    { "'use strict'; { function x() {} }; x = 0;", true, false },
    { "with ({}) { x = 1; }", true, true },
    { "eval('');", true, false },
    { "'use strict'; { let y; eval('') }", true, false },
    { "function h() { x = 0; }", true, false },
    { "(function() { x = 0; })", true, false },
    { "(function() { x = 0; })", true, false },
    { "with ({}) (function() { x = 0; })", true, true },
    // Actual non-assignments.
    { "", false, false },
    { "x;", false, false },
    { "var x;", false, false },
    { "var x = 8;", false, false },
    { "var x; x = 8;", false, false },
    { "'use strict'; let x;", false, false },
    { "'use strict'; let x = 8;", false, false },
    { "'use strict'; let x; x = 8;", false, false },
    { "'use strict'; const x = 8;", false, false },
    { "function x() {}", false, false },
    { "function x() { x = 0; }", false, false },
    { "function h(x) { x = 0; }", false, false },
    { "'use strict'; { let x; x = 0; }", false, false },
    { "{ var x; }; x = 0;", false, false },
    { "with ({}) {}", false, true },
    { "var x; { with ({}) { x = 1; } }", false, true },
    { "try {} catch(x) { x = 0; }", false, false },
    { "try {} catch(x) { with ({}) { x = 1; } }", false, true },
    // Eval approximation.
    { "eval('');", true, false },
    { "function h() { eval(''); }", true, false },
    { "(function() { eval(''); })", true, false },
    // Shadowing not recognized because of eval approximation.
    { "var x; eval('');", true, false },
    { "'use strict'; let x; eval('');", true, false },
    { "try {} catch(x) { eval(''); }", true, false },
    { "function x() { eval(''); }", true, false },
    { "(function(x) { eval(''); })", true, false },
  };

  // Used to trigger lazy compilation of function
  int comment_len = 2048;
  i::ScopedVector<char> comment(comment_len + 1);
  i::SNPrintF(comment, "/*%0*d*/", comment_len - 4, 0);
  int prefix_len = Utf8LengthHelper(prefix);
  int midfix_len = Utf8LengthHelper(midfix);
  int suffix_len = Utf8LengthHelper(suffix);
  for (unsigned i = 0; i < arraysize(outers); ++i) {
    const char* outer = outers[i].source;
    int outer_len = Utf8LengthHelper(outer);
    for (unsigned j = 0; j < arraysize(inners); ++j) {
      for (unsigned outer_lazy = 0; outer_lazy < 2; ++outer_lazy) {
        for (unsigned inner_lazy = 0; inner_lazy < 2; ++inner_lazy) {
          if (outers[i].strict && inners[j].with) continue;
          const char* inner = inners[j].source;
          int inner_len = Utf8LengthHelper(inner);

          int outer_comment_len = outer_lazy ? comment_len : 0;
          int inner_comment_len = inner_lazy ? comment_len : 0;
          const char* outer_comment = outer_lazy ? comment.start() : "";
          const char* inner_comment = inner_lazy ? comment.start() : "";
          int len = prefix_len + outer_comment_len + outer_len + midfix_len +
                    inner_comment_len + inner_len + suffix_len;
          i::ScopedVector<char> program(len + 1);

          i::SNPrintF(program, "%s%s%s%s%s%s%s", prefix, outer_comment, outer,
                      midfix, inner_comment, inner, suffix);
          i::Handle<i::String> source =
              factory->InternalizeUtf8String(program.start());
          source->PrintOn(stdout);
          printf("\n");

          i::Handle<i::Script> script = factory->NewScript(source);
          i::Zone zone;
          i::ParseInfo info(&zone, script);
          i::Parser parser(&info);
          CHECK(parser.Parse(&info));
          CHECK(i::Compiler::Analyze(&info));
          CHECK(info.literal() != NULL);

          i::Scope* scope = info.literal()->scope();
          CHECK_EQ(scope->inner_scopes()->length(), 1);
          i::Scope* inner_scope = scope->inner_scopes()->at(0);
          const i::AstRawString* var_name =
              info.ast_value_factory()->GetOneByteString("x");
          i::Variable* var = inner_scope->Lookup(var_name);
          bool expected = outers[i].assigned || inners[j].assigned;
          CHECK(var != NULL);
          CHECK(var->is_used() || !expected);
          CHECK((var->maybe_assigned() == i::kMaybeAssigned) == expected);
        }
      }
    }
  }
}

namespace {

int* global_use_counts = NULL;

void MockUseCounterCallback(v8::Isolate* isolate,
                            v8::Isolate::UseCounterFeature feature) {
  ++global_use_counts[feature];
}

}


TEST(UseAsmUseCount) {
  i::Isolate* isolate = CcTest::i_isolate();
  i::HandleScope scope(isolate);
  LocalContext env;
  int use_counts[v8::Isolate::kUseCounterFeatureCount] = {};
  global_use_counts = use_counts;
  CcTest::isolate()->SetUseCounterCallback(MockUseCounterCallback);
  CompileRun("\"use asm\";\n"
             "var foo = 1;\n"
             "\"use asm\";\n"  // Only the first one counts.
             "function bar() { \"use asm\"; var baz = 1; }");
  // Optimizing will double-count because the source is parsed twice.
  CHECK_EQ(i::FLAG_always_opt ? 4 : 2, use_counts[v8::Isolate::kUseAsm]);
}


TEST(StrictModeUseCount) {
  i::Isolate* isolate = CcTest::i_isolate();
  i::HandleScope scope(isolate);
  LocalContext env;
  int use_counts[v8::Isolate::kUseCounterFeatureCount] = {};
  global_use_counts = use_counts;
  CcTest::isolate()->SetUseCounterCallback(MockUseCounterCallback);
  CompileRun(
      "\"use strict\";\n"
      "function bar() { var baz = 1; }");  // strict mode inherits
  CHECK_LT(0, use_counts[v8::Isolate::kStrictMode]);
  CHECK_EQ(0, use_counts[v8::Isolate::kSloppyMode]);
}


TEST(SloppyModeUseCount) {
  i::Isolate* isolate = CcTest::i_isolate();
  i::HandleScope scope(isolate);
  LocalContext env;
  int use_counts[v8::Isolate::kUseCounterFeatureCount] = {};
  global_use_counts = use_counts;
  CcTest::isolate()->SetUseCounterCallback(MockUseCounterCallback);
  CompileRun("function bar() { var baz = 1; }");
  CHECK_LT(0, use_counts[v8::Isolate::kSloppyMode]);
  CHECK_EQ(0, use_counts[v8::Isolate::kStrictMode]);
}


TEST(BothModesUseCount) {
  i::Isolate* isolate = CcTest::i_isolate();
  i::HandleScope scope(isolate);
  LocalContext env;
  int use_counts[v8::Isolate::kUseCounterFeatureCount] = {};
  global_use_counts = use_counts;
  CcTest::isolate()->SetUseCounterCallback(MockUseCounterCallback);
  CompileRun("function bar() { 'use strict'; var baz = 1; }");
  CHECK_LT(0, use_counts[v8::Isolate::kSloppyMode]);
  CHECK_LT(0, use_counts[v8::Isolate::kStrictMode]);
}


TEST(ErrorsArrowFormalParameters) {
  const char* context_data[][2] = {
    { "()", "=>{}" },
    { "()", "=>{};" },
    { "var x = ()", "=>{}" },
    { "var x = ()", "=>{};" },

    { "a", "=>{}" },
    { "a", "=>{};" },
    { "var x = a", "=>{}" },
    { "var x = a", "=>{};" },

    { "(a)", "=>{}" },
    { "(a)", "=>{};" },
    { "var x = (a)", "=>{}" },
    { "var x = (a)", "=>{};" },

    { "(...a)", "=>{}" },
    { "(...a)", "=>{};" },
    { "var x = (...a)", "=>{}" },
    { "var x = (...a)", "=>{};" },

    { "(a,b)", "=>{}" },
    { "(a,b)", "=>{};" },
    { "var x = (a,b)", "=>{}" },
    { "var x = (a,b)", "=>{};" },

    { "(a,...b)", "=>{}" },
    { "(a,...b)", "=>{};" },
    { "var x = (a,...b)", "=>{}" },
    { "var x = (a,...b)", "=>{};" },

    { nullptr, nullptr }
  };
  const char* assignment_expression_suffix_data[] = {
    "?c:d=>{}",
    "=c=>{}",
    "()",
    "(c)",
    "[1]",
    "[c]",
    ".c",
    "-c",
    "+c",
    "c++",
    "`c`",
    "`${c}`",
    "`template-head${c}`",
    "`${c}template-tail`",
    "`template-head${c}template-tail`",
    "`${c}template-tail`",
    nullptr
  };

  RunParserSyncTest(context_data, assignment_expression_suffix_data, kError);
}


TEST(ErrorsArrowFunctions) {
  // Tests that parser and preparser generate the same kind of errors
  // on invalid arrow function syntax.

  // clang-format off
  const char* context_data[][2] = {
    {"", ";"},
    {"v = ", ";"},
    {"bar ? (", ") : baz;"},
    {"bar ? baz : (", ");"},
    {"bar[", "];"},
    {"bar, ", ";"},
    {"", ", bar;"},
    {NULL, NULL}
  };

  const char* statement_data[] = {
    "=> 0",
    "=>",
    "() =>",
    "=> {}",
    ") => {}",
    ", => {}",
    "(,) => {}",
    "return => {}",
    "() => {'value': 42}",

    // Check that the early return introduced in ParsePrimaryExpression
    // does not accept stray closing parentheses.
    ")",
    ") => 0",
    "foo[()]",
    "()",

    // Parameter lists with extra parens should be recognized as errors.
    "(()) => 0",
    "((x)) => 0",
    "((x, y)) => 0",
    "(x, (y)) => 0",
    "((x, y, z)) => 0",
    "(x, (y, z)) => 0",
    "((x, y), z) => 0",

    // Arrow function formal parameters are parsed as StrictFormalParameters,
    // which confusingly only implies that there are no duplicates.  Words
    // reserved in strict mode, and eval or arguments, are indeed valid in
    // sloppy mode.
    "eval => { 'use strict'; 0 }",
    "arguments => { 'use strict'; 0 }",
    "yield => { 'use strict'; 0 }",
    "interface => { 'use strict'; 0 }",
    "(eval) => { 'use strict'; 0 }",
    "(arguments) => { 'use strict'; 0 }",
    "(yield) => { 'use strict'; 0 }",
    "(interface) => { 'use strict'; 0 }",
    "(eval, bar) => { 'use strict'; 0 }",
    "(bar, eval) => { 'use strict'; 0 }",
    "(bar, arguments) => { 'use strict'; 0 }",
    "(bar, yield) => { 'use strict'; 0 }",
    "(bar, interface) => { 'use strict'; 0 }",
    // TODO(aperez): Detecting duplicates does not work in PreParser.
    // "(bar, bar) => {}",

    // The parameter list is parsed as an expression, but only
    // a comma-separated list of identifier is valid.
    "32 => {}",
    "(32) => {}",
    "(a, 32) => {}",
    "if => {}",
    "(if) => {}",
    "(a, if) => {}",
    "a + b => {}",
    "(a + b) => {}",
    "(a + b, c) => {}",
    "(a, b - c) => {}",
    "\"a\" => {}",
    "(\"a\") => {}",
    "(\"a\", b) => {}",
    "(a, \"b\") => {}",
    "-a => {}",
    "(-a) => {}",
    "(-a, b) => {}",
    "(a, -b) => {}",
    "{} => {}",
    "a++ => {}",
    "(a++) => {}",
    "(a++, b) => {}",
    "(a, b++) => {}",
    "[] => {}",
    "(foo ? bar : baz) => {}",
    "(a, foo ? bar : baz) => {}",
    "(foo ? bar : baz, a) => {}",
    "(a.b, c) => {}",
    "(c, a.b) => {}",
    "(a['b'], c) => {}",
    "(c, a['b']) => {}",

    // crbug.com/582626
    "(...rest - a) => b",
    "(a, ...b - 10) => b",

    NULL
  };
  // clang-format on

  // The test is quite slow, so run it with a reduced set of flags.
  static const ParserFlag flags[] = {kAllowLazy};
  RunParserSyncTest(context_data, statement_data, kError, flags,
                    arraysize(flags));

  // In a context where a concise arrow body is parsed with [~In] variant,
  // ensure that an error is reported in both full parser and preparser.
  const char* loop_context_data[][2] = {{"for (", "; 0;);"},
                                        {nullptr, nullptr}};
  const char* loop_expr_data[] = {"f => 'key' in {}", nullptr};
  RunParserSyncTest(loop_context_data, loop_expr_data, kError, flags,
                    arraysize(flags));
}


TEST(NoErrorsArrowFunctions) {
  // Tests that parser and preparser accept valid arrow functions syntax.
  // clang-format off
  const char* context_data[][2] = {
    {"", ";"},
    {"bar ? (", ") : baz;"},
    {"bar ? baz : (", ");"},
    {"bar, ", ";"},
    {"", ", bar;"},
    {NULL, NULL}
  };

  const char* statement_data[] = {
    "() => {}",
    "() => { return 42 }",
    "x => { return x; }",
    "(x) => { return x; }",
    "(x, y) => { return x + y; }",
    "(x, y, z) => { return x + y + z; }",
    "(x, y) => { x.a = y; }",
    "() => 42",
    "x => x",
    "x => x * x",
    "(x) => x",
    "(x) => x * x",
    "(x, y) => x + y",
    "(x, y, z) => x, y, z",
    "(x, y) => x.a = y",
    "() => ({'value': 42})",
    "x => y => x + y",
    "(x, y) => (u, v) => x*u + y*v",
    "(x, y) => z => z * (x + y)",
    "x => (y, z) => z * (x + y)",

    // Those are comma-separated expressions, with arrow functions as items.
    // They stress the code for validating arrow function parameter lists.
    "a, b => 0",
    "a, b, (c, d) => 0",
    "(a, b, (c, d) => 0)",
    "(a, b) => 0, (c, d) => 1",
    "(a, b => {}, a => a + 1)",
    "((a, b) => {}, (a => a + 1))",
    "(a, (a, (b, c) => 0))",

    // Arrow has more precedence, this is the same as: foo ? bar : (baz = {})
    "foo ? bar : baz => {}",

    // Arrows with non-simple parameters.
    "({}) => {}",
    "(a, {}) => {}",
    "({}, a) => {}",
    "([]) => {}",
    "(a, []) => {}",
    "([], a) => {}",
    "(a = b) => {}",
    "(a = b, c) => {}",
    "(a, b = c) => {}",
    "({a}) => {}",
    "(x = 9) => {}",
    "(x, y = 9) => {}",
    "(x = 9, y) => {}",
    "(x, y = 9, z) => {}",
    "(x, y = 9, z = 8) => {}",
    "(...a) => {}",
    "(x, ...a) => {}",
    "(x = 9, ...a) => {}",
    "(x, y = 9, ...a) => {}",
    "(x, y = 9, {b}, z = 8, ...a) => {}",
    "({a} = {}) => {}",
    "([x] = []) => {}",
    "({a = 42}) => {}",
    "([x = 0]) => {}",
    NULL
  };
  // clang-format on

  RunParserSyncTest(context_data, statement_data, kSuccess);

  static const ParserFlag flags[] = {kAllowLazy};
  // In a context where a concise arrow body is parsed with [~In] variant,
  // ensure that nested expressions can still use the 'in' operator,
  const char* loop_context_data[][2] = {{"for (", "; 0;);"},
                                        {nullptr, nullptr}};
  const char* loop_expr_data[] = {"f => ('key' in {})", nullptr};
  RunParserSyncTest(loop_context_data, loop_expr_data, kSuccess, flags,
                    arraysize(flags));
}


TEST(ArrowFunctionsSloppyParameterNames) {
  const char* strict_context_data[][2] = {
    {"'use strict'; ", ";"},
    {"'use strict'; bar ? (", ") : baz;"},
    {"'use strict'; bar ? baz : (", ");"},
    {"'use strict'; bar, ", ";"},
    {"'use strict'; ", ", bar;"},
    {NULL, NULL}
  };

  const char* sloppy_context_data[][2] = {
    {"", ";"},
    {"bar ? (", ") : baz;"},
    {"bar ? baz : (", ");"},
    {"bar, ", ";"},
    {"", ", bar;"},
    {NULL, NULL}
  };

  const char* statement_data[] = {
    "eval => {}",
    "arguments => {}",
    "yield => {}",
    "interface => {}",
    "(eval) => {}",
    "(arguments) => {}",
    "(yield) => {}",
    "(interface) => {}",
    "(eval, bar) => {}",
    "(bar, eval) => {}",
    "(bar, arguments) => {}",
    "(bar, yield) => {}",
    "(bar, interface) => {}",
    "(interface, eval) => {}",
    "(interface, arguments) => {}",
    "(eval, interface) => {}",
    "(arguments, interface) => {}",
    NULL
  };

  RunParserSyncTest(strict_context_data, statement_data, kError);
  RunParserSyncTest(sloppy_context_data, statement_data, kSuccess);
}


TEST(ArrowFunctionsYieldParameterNameInGenerator) {
  const char* sloppy_function_context_data[][2] = {
    {"(function f() { (", "); });"},
    {NULL, NULL}
  };

  const char* strict_function_context_data[][2] = {
    {"(function f() {'use strict'; (", "); });"},
    {NULL, NULL}
  };

  const char* generator_context_data[][2] = {
    {"(function *g() {'use strict'; (", "); });"},
    {"(function *g() { (", "); });"},
    {NULL, NULL}
  };

  const char* arrow_data[] = {
    "yield => {}",
    "(yield) => {}",
    "(a, yield) => {}",
    "(yield, a) => {}",
    "(yield, ...a) => {}",
    "(a, ...yield) => {}",
    "({yield}) => {}",
    "([yield]) => {}",
    NULL
  };

  RunParserSyncTest(sloppy_function_context_data, arrow_data, kSuccess);
  RunParserSyncTest(strict_function_context_data, arrow_data, kError);
  RunParserSyncTest(generator_context_data, arrow_data, kError);
}


TEST(SuperNoErrors) {
  // Tests that parser and preparser accept 'super' keyword in right places.
  const char* context_data[][2] = {
    {"class C { m() { ", "; } }"},
    {"class C { m() { k = ", "; } }"},
    {"class C { m() { foo(", "); } }"},
    {"class C { m() { () => ", "; } }"},
    {NULL, NULL}
  };

  const char* statement_data[] = {
    "super.x",
    "super[27]",
    "new super.x",
    "new super.x()",
    "new super[27]",
    "new super[27]()",
    "z.super",  // Ok, property lookup.
    NULL
  };

  static const ParserFlag always_flags[] = {
    kAllowHarmonySloppy
  };
  RunParserSyncTest(context_data, statement_data, kSuccess, NULL, 0,
                    always_flags, arraysize(always_flags));
}


TEST(SuperErrors) {
  const char* context_data[][2] = {
    {"class C { m() { ", "; } }"},
    {"class C { m() { k = ", "; } }"},
    {"class C { m() { foo(", "); } }"},
    {"class C { m() { () => ", "; } }"},
    {NULL, NULL}
  };

  const char* expression_data[] = {
    "super",
    "super = x",
    "y = super",
    "f(super)",
    "new super",
    "new super()",
    "new super(12, 45)",
    "new new super",
    "new new super()",
    "new new super()()",
    NULL
  };

  static const ParserFlag always_flags[] = {kAllowHarmonySloppy};
  RunParserSyncTest(context_data, expression_data, kError, NULL, 0,
                    always_flags, arraysize(always_flags));
}


TEST(SuperCall) {
  const char* context_data[][2] = {{"", ""},
                                   {NULL, NULL}};

  const char* success_data[] = {
    "class C extends B { constructor() { super(); } }",
    "class C extends B { constructor() { () => super(); } }",
    NULL
  };

  static const ParserFlag always_flags[] = {kAllowHarmonySloppy};
  RunParserSyncTest(context_data, success_data, kSuccess, NULL, 0,
                    always_flags, arraysize(always_flags));

  const char* error_data[] = {
    "class C { constructor() { super(); } }",
    "class C { method() { super(); } }",
    "class C { method() { () => super(); } }",
    "class C { *method() { super(); } }",
    "class C { get x() { super(); } }",
    "class C { set x(_) { super(); } }",
    "({ method() { super(); } })",
    "({ *method() { super(); } })",
    "({ get x() { super(); } })",
    "({ set x(_) { super(); } })",
    "({ f: function() { super(); } })",
    "(function() { super(); })",
    "var f = function() { super(); }",
    "({ f: function*() { super(); } })",
    "(function*() { super(); })",
    "var f = function*() { super(); }",
    NULL
  };

  RunParserSyncTest(context_data, error_data, kError, NULL, 0,
                    always_flags, arraysize(always_flags));
}


TEST(SuperNewNoErrors) {
  const char* context_data[][2] = {
    {"class C { constructor() { ", " } }"},
    {"class C { *method() { ", " } }"},
    {"class C { get x() { ", " } }"},
    {"class C { set x(_) { ", " } }"},
    {"({ method() { ", " } })"},
    {"({ *method() { ", " } })"},
    {"({ get x() { ", " } })"},
    {"({ set x(_) { ", " } })"},
    {NULL, NULL}
  };

  const char* expression_data[] = {
    "new super.x;",
    "new super.x();",
    "() => new super.x;",
    "() => new super.x();",
    NULL
  };

  static const ParserFlag always_flags[] = {kAllowHarmonySloppy};
  RunParserSyncTest(context_data, expression_data, kSuccess, NULL, 0,
                    always_flags, arraysize(always_flags));
}


TEST(SuperNewErrors) {
  const char* context_data[][2] = {
    {"class C { method() { ", " } }"},
    {"class C { *method() { ", " } }"},
    {"class C { get x() { ", " } }"},
    {"class C { set x(_) { ", " } }"},
    {"({ method() { ", " } })"},
    {"({ *method() { ", " } })"},
    {"({ get x() { ", " } })"},
    {"({ set x(_) { ", " } })"},
    {"({ f: function() { ", " } })"},
    {"(function() { ", " })"},
    {"var f = function() { ", " }"},
    {"({ f: function*() { ", " } })"},
    {"(function*() { ", " })"},
    {"var f = function*() { ", " }"},
    {NULL, NULL}
  };

  const char* statement_data[] = {
    "new super;",
    "new super();",
    "() => new super;",
    "() => new super();",
    NULL
  };

  static const ParserFlag always_flags[] = {kAllowHarmonySloppy};
  RunParserSyncTest(context_data, statement_data, kError, NULL, 0,
                    always_flags, arraysize(always_flags));
}


TEST(SuperErrorsNonMethods) {
  // super is only allowed in methods, accessors and constructors.
  const char* context_data[][2] = {
    {"", ";"},
    {"k = ", ";"},
    {"foo(", ");"},
    {"if (", ") {}"},
    {"if (true) {", "}"},
    {"if (false) {} else {", "}"},
    {"while (true) {", "}"},
    {"function f() {", "}"},
    {"class C extends (", ") {}"},
    {"class C { m() { function f() {", "} } }"},
    {"({ m() { function f() {", "} } })"},
    {NULL, NULL}
  };

  const char* statement_data[] = {
    "super",
    "super = x",
    "y = super",
    "f(super)",
    "super.x",
    "super[27]",
    "super.x()",
    "super[27]()",
    "super()",
    "new super.x",
    "new super.x()",
    "new super[27]",
    "new super[27]()",
    NULL
  };

  static const ParserFlag always_flags[] = {
    kAllowHarmonySloppy
  };
  RunParserSyncTest(context_data, statement_data, kError, NULL, 0,
                    always_flags, arraysize(always_flags));
}


TEST(NoErrorsMethodDefinition) {
  const char* context_data[][2] = {{"({", "});"},
                                   {"'use strict'; ({", "});"},
                                   {"({*", "});"},
                                   {"'use strict'; ({*", "});"},
                                   {NULL, NULL}};

  const char* object_literal_body_data[] = {
    "m() {}",
    "m(x) { return x; }",
    "m(x, y) {}, n() {}",
    "set(x, y) {}",
    "get(x, y) {}",
    NULL
  };

  RunParserSyncTest(context_data, object_literal_body_data, kSuccess);
}


TEST(MethodDefinitionNames) {
  const char* context_data[][2] = {{"({", "(x, y) {}});"},
                                   {"'use strict'; ({", "(x, y) {}});"},
                                   {"({*", "(x, y) {}});"},
                                   {"'use strict'; ({*", "(x, y) {}});"},
                                   {NULL, NULL}};

  const char* name_data[] = {
    "m",
    "'m'",
    "\"m\"",
    "\"m n\"",
    "true",
    "false",
    "null",
    "0",
    "1.2",
    "1e1",
    "1E1",
    "1e+1",
    "1e-1",

    // Keywords
    "async",
    "await",
    "break",
    "case",
    "catch",
    "class",
    "const",
    "continue",
    "debugger",
    "default",
    "delete",
    "do",
    "else",
    "enum",
    "export",
    "extends",
    "finally",
    "for",
    "function",
    "if",
    "implements",
    "import",
    "in",
    "instanceof",
    "interface",
    "let",
    "new",
    "package",
    "private",
    "protected",
    "public",
    "return",
    "static",
    "super",
    "switch",
    "this",
    "throw",
    "try",
    "typeof",
    "var",
    "void",
    "while",
    "with",
    "yield",
    NULL
  };

  RunParserSyncTest(context_data, name_data, kSuccess);
}


TEST(MethodDefinitionStrictFormalParamereters) {
  const char* context_data[][2] = {{"({method(", "){}});"},
                                   {"'use strict'; ({method(", "){}});"},
                                   {"({*method(", "){}});"},
                                   {"'use strict'; ({*method(", "){}});"},
                                   {NULL, NULL}};

  const char* params_data[] = {
    "x, x",
    "x, y, x",
    "var",
    "const",
    NULL
  };

  RunParserSyncTest(context_data, params_data, kError);
}


TEST(MethodDefinitionEvalArguments) {
  const char* strict_context_data[][2] =
      {{"'use strict'; ({method(", "){}});"},
       {"'use strict'; ({*method(", "){}});"},
       {NULL, NULL}};
  const char* sloppy_context_data[][2] =
      {{"({method(", "){}});"},
       {"({*method(", "){}});"},
       {NULL, NULL}};

  const char* data[] = {
      "eval",
      "arguments",
      NULL};

  // Fail in strict mode
  RunParserSyncTest(strict_context_data, data, kError);

  // OK in sloppy mode
  RunParserSyncTest(sloppy_context_data, data, kSuccess);
}


TEST(MethodDefinitionDuplicateEvalArguments) {
  const char* context_data[][2] =
      {{"'use strict'; ({method(", "){}});"},
       {"'use strict'; ({*method(", "){}});"},
       {"({method(", "){}});"},
       {"({*method(", "){}});"},
       {NULL, NULL}};

  const char* data[] = {
      "eval, eval",
      "eval, a, eval",
      "arguments, arguments",
      "arguments, a, arguments",
      NULL};

  // In strict mode, the error is using "eval" or "arguments" as parameter names
  // In sloppy mode, the error is that eval / arguments are duplicated
  RunParserSyncTest(context_data, data, kError);
}


TEST(MethodDefinitionDuplicateProperty) {
  const char* context_data[][2] = {{"'use strict'; ({", "});"},
                                   {NULL, NULL}};

  const char* params_data[] = {
    "x: 1, x() {}",
    "x() {}, x: 1",
    "x() {}, get x() {}",
    "x() {}, set x(_) {}",
    "x() {}, x() {}",
    "x() {}, y() {}, x() {}",
    "x() {}, \"x\"() {}",
    "x() {}, 'x'() {}",
    "0() {}, '0'() {}",
    "1.0() {}, 1: 1",

    "x: 1, *x() {}",
    "*x() {}, x: 1",
    "*x() {}, get x() {}",
    "*x() {}, set x(_) {}",
    "*x() {}, *x() {}",
    "*x() {}, y() {}, *x() {}",
    "*x() {}, *\"x\"() {}",
    "*x() {}, *'x'() {}",
    "*0() {}, *'0'() {}",
    "*1.0() {}, 1: 1",

    NULL
  };

  RunParserSyncTest(context_data, params_data, kSuccess);
}


TEST(ClassExpressionNoErrors) {
  const char* context_data[][2] = {{"(", ");"},
                                   {"var C = ", ";"},
                                   {"bar, ", ";"},
                                   {NULL, NULL}};
  const char* class_data[] = {
    "class {}",
    "class name {}",
    "class extends F {}",
    "class name extends F {}",
    "class extends (F, G) {}",
    "class name extends (F, G) {}",
    "class extends class {} {}",
    "class name extends class {} {}",
    "class extends class base {} {}",
    "class name extends class base {} {}",
    NULL};

  static const ParserFlag always_flags[] = {kAllowHarmonySloppy};
  RunParserSyncTest(context_data, class_data, kSuccess, NULL, 0,
                    always_flags, arraysize(always_flags));
}


TEST(ClassDeclarationNoErrors) {
  const char* context_data[][2] = {{"'use strict'; ", ""},
                                   {"'use strict'; {", "}"},
                                   {"'use strict'; if (true) {", "}"},
                                   {NULL, NULL}};
  const char* statement_data[] = {
    "class name {}",
    "class name extends F {}",
    "class name extends (F, G) {}",
    "class name extends class {} {}",
    "class name extends class base {} {}",
    NULL};

  RunParserSyncTest(context_data, statement_data, kSuccess);
}


TEST(ClassBodyNoErrors) {
  // clang-format off
  // Tests that parser and preparser accept valid class syntax.
  const char* context_data[][2] = {{"(class {", "});"},
                                   {"(class extends Base {", "});"},
                                   {"class C {", "}"},
                                   {"class C extends Base {", "}"},
                                   {NULL, NULL}};
  const char* class_body_data[] = {
    ";",
    ";;",
    "m() {}",
    "m() {};",
    "; m() {}",
    "m() {}; n(x) {}",
    "get x() {}",
    "set x(v) {}",
    "get() {}",
    "set() {}",
    "*g() {}",
    "*g() {};",
    "; *g() {}",
    "*g() {}; *h(x) {}",
    "static() {}",
    "get static() {}",
    "set static(v) {}",
    "static m() {}",
    "static get x() {}",
    "static set x(v) {}",
    "static get() {}",
    "static set() {}",
    "static static() {}",
    "static get static() {}",
    "static set static(v) {}",
    "*static() {}",
    "static *static() {}",
    "*get() {}",
    "*set() {}",
    "static *g() {}",

    // Escaped 'static' should be allowed anywhere
    // static-as-PropertyName is.
    "st\\u0061tic() {}",
    "get st\\u0061tic() {}",
    "set st\\u0061tic(v) {}",
    "static st\\u0061tic() {}",
    "static get st\\u0061tic() {}",
    "static set st\\u0061tic(v) {}",
    "*st\\u0061tic() {}",
    "static *st\\u0061tic() {}",
    NULL};
  // clang-format on

  static const ParserFlag always_flags[] = {
    kAllowHarmonySloppy
  };
  RunParserSyncTest(context_data, class_body_data, kSuccess, NULL, 0,
                    always_flags, arraysize(always_flags));
}


TEST(ClassPropertyNameNoErrors) {
  const char* context_data[][2] = {{"(class {", "() {}});"},
                                   {"(class { get ", "() {}});"},
                                   {"(class { set ", "(v) {}});"},
                                   {"(class { static ", "() {}});"},
                                   {"(class { static get ", "() {}});"},
                                   {"(class { static set ", "(v) {}});"},
                                   {"(class { *", "() {}});"},
                                   {"(class { static *", "() {}});"},
                                   {"class C {", "() {}}"},
                                   {"class C { get ", "() {}}"},
                                   {"class C { set ", "(v) {}}"},
                                   {"class C { static ", "() {}}"},
                                   {"class C { static get ", "() {}}"},
                                   {"class C { static set ", "(v) {}}"},
                                   {"class C { *", "() {}}"},
                                   {"class C { static *", "() {}}"},
                                   {NULL, NULL}};
  const char* name_data[] = {
    "42",
    "42.5",
    "42e2",
    "42e+2",
    "42e-2",
    "null",
    "false",
    "true",
    "'str'",
    "\"str\"",
    "static",
    "get",
    "set",
    "var",
    "const",
    "let",
    "this",
    "class",
    "function",
    "yield",
    "if",
    "else",
    "for",
    "while",
    "do",
    "try",
    "catch",
    "finally",
    NULL};

  static const ParserFlag always_flags[] = {
    kAllowHarmonySloppy
  };
  RunParserSyncTest(context_data, name_data, kSuccess, NULL, 0,
                    always_flags, arraysize(always_flags));
}


TEST(ClassExpressionErrors) {
  const char* context_data[][2] = {{"(", ");"},
                                   {"var C = ", ";"},
                                   {"bar, ", ";"},
                                   {NULL, NULL}};
  const char* class_data[] = {
    "class",
    "class name",
    "class name extends",
    "class extends",
    "class {",
    "class { m }",
    "class { m; n }",
    "class { m: 1 }",
    "class { m(); n() }",
    "class { get m }",
    "class { get m() }",
    "class { get m() { }",
    "class { set m() {} }",  // Missing required parameter.
    "class { m() {}, n() {} }",  // No commas allowed.
    NULL};

  static const ParserFlag always_flags[] = {
    kAllowHarmonySloppy
  };
  RunParserSyncTest(context_data, class_data, kError, NULL, 0,
                    always_flags, arraysize(always_flags));
}


TEST(ClassDeclarationErrors) {
  const char* context_data[][2] = {{"", ""},
                                   {"{", "}"},
                                   {"if (true) {", "}"},
                                   {NULL, NULL}};
  const char* class_data[] = {
    "class",
    "class name",
    "class name extends",
    "class extends",
    "class name {",
    "class name { m }",
    "class name { m; n }",
    "class name { m: 1 }",
    "class name { m(); n() }",
    "class name { get x }",
    "class name { get x() }",
    "class name { set x() {) }",  // missing required param
    "class {}",  // Name is required for declaration
    "class extends base {}",
    "class name { *",
    "class name { * }",
    "class name { *; }",
    "class name { *get x() {} }",
    "class name { *set x(_) {} }",
    "class name { *static m() {} }",
    NULL};

  static const ParserFlag always_flags[] = {
    kAllowHarmonySloppy
  };
  RunParserSyncTest(context_data, class_data, kError, NULL, 0,
                    always_flags, arraysize(always_flags));
}


TEST(ClassNameErrors) {
  const char* context_data[][2] = {{"class ", "{}"},
                                   {"(class ", "{});"},
                                   {"'use strict'; class ", "{}"},
                                   {"'use strict'; (class ", "{});"},
                                   {NULL, NULL}};
  const char* class_name[] = {
    "arguments",
    "eval",
    "implements",
    "interface",
    "let",
    "package",
    "private",
    "protected",
    "public",
    "static",
    "var",
    "yield",
    NULL};

  static const ParserFlag always_flags[] = {
    kAllowHarmonySloppy
  };
  RunParserSyncTest(context_data, class_name, kError, NULL, 0,
                    always_flags, arraysize(always_flags));
}


TEST(ClassGetterParamNameErrors) {
  const char* context_data[][2] = {
    {"class C { get name(", ") {} }"},
    {"(class { get name(", ") {} });"},
    {"'use strict'; class C { get name(", ") {} }"},
    {"'use strict'; (class { get name(", ") {} })"},
    {NULL, NULL}
  };

  const char* class_name[] = {
    "arguments",
    "eval",
    "implements",
    "interface",
    "let",
    "package",
    "private",
    "protected",
    "public",
    "static",
    "var",
    "yield",
    NULL};

  static const ParserFlag always_flags[] = {
    kAllowHarmonySloppy
  };
  RunParserSyncTest(context_data, class_name, kError, NULL, 0,
                    always_flags, arraysize(always_flags));
}


TEST(ClassStaticPrototypeErrors) {
  const char* context_data[][2] = {{"class C {", "}"},
                                   {"(class {", "});"},
                                   {NULL, NULL}};

  const char* class_body_data[] = {
    "static prototype() {}",
    "static get prototype() {}",
    "static set prototype(_) {}",
    "static *prototype() {}",
    "static 'prototype'() {}",
    "static *'prototype'() {}",
    "static prot\\u006ftype() {}",
    "static 'prot\\u006ftype'() {}",
    "static get 'prot\\u006ftype'() {}",
    "static set 'prot\\u006ftype'(_) {}",
    "static *'prot\\u006ftype'() {}",
    NULL};

  static const ParserFlag always_flags[] = {
    kAllowHarmonySloppy
  };
  RunParserSyncTest(context_data, class_body_data, kError, NULL, 0,
                    always_flags, arraysize(always_flags));
}


TEST(ClassSpecialConstructorErrors) {
  const char* context_data[][2] = {{"class C {", "}"},
                                   {"(class {", "});"},
                                   {NULL, NULL}};

  const char* class_body_data[] = {
    "get constructor() {}",
    "get constructor(_) {}",
    "*constructor() {}",
    "get 'constructor'() {}",
    "*'constructor'() {}",
    "get c\\u006fnstructor() {}",
    "*c\\u006fnstructor() {}",
    "get 'c\\u006fnstructor'() {}",
    "get 'c\\u006fnstructor'(_) {}",
    "*'c\\u006fnstructor'() {}",
    NULL};

  static const ParserFlag always_flags[] = {
    kAllowHarmonySloppy
  };
  RunParserSyncTest(context_data, class_body_data, kError, NULL, 0,
                    always_flags, arraysize(always_flags));
}


TEST(ClassConstructorNoErrors) {
  const char* context_data[][2] = {{"class C {", "}"},
                                   {"(class {", "});"},
                                   {NULL, NULL}};

  const char* class_body_data[] = {
    "constructor() {}",
    "static constructor() {}",
    "static get constructor() {}",
    "static set constructor(_) {}",
    "static *constructor() {}",
    NULL};

  static const ParserFlag always_flags[] = {
    kAllowHarmonySloppy
  };
  RunParserSyncTest(context_data, class_body_data, kSuccess, NULL, 0,
                    always_flags, arraysize(always_flags));
}


TEST(ClassMultipleConstructorErrors) {
  const char* context_data[][2] = {{"class C {", "}"},
                                   {"(class {", "});"},
                                   {NULL, NULL}};

  const char* class_body_data[] = {
    "constructor() {}; constructor() {}",
    NULL};

  static const ParserFlag always_flags[] = {
    kAllowHarmonySloppy
  };
  RunParserSyncTest(context_data, class_body_data, kError, NULL, 0,
                    always_flags, arraysize(always_flags));
}


TEST(ClassMultiplePropertyNamesNoErrors) {
  const char* context_data[][2] = {{"class C {", "}"},
                                   {"(class {", "});"},
                                   {NULL, NULL}};

  const char* class_body_data[] = {
    "constructor() {}; static constructor() {}",
    "m() {}; static m() {}",
    "m() {}; m() {}",
    "static m() {}; static m() {}",
    "get m() {}; set m(_) {}; get m() {}; set m(_) {};",
    NULL};

  static const ParserFlag always_flags[] = {
    kAllowHarmonySloppy
  };
  RunParserSyncTest(context_data, class_body_data, kSuccess, NULL, 0,
                    always_flags, arraysize(always_flags));
}


TEST(ClassesAreStrictErrors) {
  const char* context_data[][2] = {{"", ""},
                                   {"(", ");"},
                                   {NULL, NULL}};

  const char* class_body_data[] = {
    "class C { method() { with ({}) {} } }",
    "class C extends function() { with ({}) {} } {}",
    "class C { *method() { with ({}) {} } }",
    NULL};

  static const ParserFlag always_flags[] = {
    kAllowHarmonySloppy
  };
  RunParserSyncTest(context_data, class_body_data, kError, NULL, 0,
                    always_flags, arraysize(always_flags));
}


TEST(ObjectLiteralPropertyShorthandKeywordsError) {
  const char* context_data[][2] = {{"({", "});"},
                                   {"'use strict'; ({", "});"},
                                   {NULL, NULL}};

  const char* name_data[] = {
    "break",
    "case",
    "catch",
    "class",
    "const",
    "continue",
    "debugger",
    "default",
    "delete",
    "do",
    "else",
    "enum",
    "export",
    "extends",
    "false",
    "finally",
    "for",
    "function",
    "if",
    "import",
    "in",
    "instanceof",
    "new",
    "null",
    "return",
    "super",
    "switch",
    "this",
    "throw",
    "true",
    "try",
    "typeof",
    "var",
    "void",
    "while",
    "with",
    NULL
  };

  RunParserSyncTest(context_data, name_data, kError);
}


TEST(ObjectLiteralPropertyShorthandStrictKeywords) {
  const char* context_data[][2] = {{"({", "});"},
                                   {NULL, NULL}};

  const char* name_data[] = {
    "implements",
    "interface",
    "let",
    "package",
    "private",
    "protected",
    "public",
    "static",
    "yield",
    NULL
  };

  RunParserSyncTest(context_data, name_data, kSuccess);

  const char* context_strict_data[][2] = {{"'use strict'; ({", "});"},
                                          {NULL, NULL}};
  RunParserSyncTest(context_strict_data, name_data, kError);
}


TEST(ObjectLiteralPropertyShorthandError) {
  const char* context_data[][2] = {{"({", "});"},
                                   {"'use strict'; ({", "});"},
                                   {NULL, NULL}};

  const char* name_data[] = {
    "1",
    "1.2",
    "0",
    "0.1",
    "1.0",
    "1e1",
    "0x1",
    "\"s\"",
    "'s'",
    NULL
  };

  RunParserSyncTest(context_data, name_data, kError);
}


TEST(ObjectLiteralPropertyShorthandYieldInGeneratorError) {
  const char* context_data[][2] = {{"", ""},
                                   {NULL, NULL}};

  const char* name_data[] = {
    "function* g() { ({yield}); }",
    NULL
  };

  RunParserSyncTest(context_data, name_data, kError);
}


TEST(ConstParsingInForIn) {
  const char* context_data[][2] = {{"'use strict';", ""},
                                   {"function foo(){ 'use strict';", "}"},
                                   {NULL, NULL}};

  const char* data[] = {
      "for(const x = 1; ; ) {}",
      "for(const x = 1, y = 2;;){}",
      "for(const x in [1,2,3]) {}",
      "for(const x of [1,2,3]) {}",
      NULL};
  RunParserSyncTest(context_data, data, kSuccess, nullptr, 0, nullptr, 0);
}


TEST(StatementParsingInForIn) {
  const char* context_data[][2] = {{"", ""},
                                   {"'use strict';", ""},
                                   {"function foo(){ 'use strict';", "}"},
                                   {NULL, NULL}};

  const char* data[] = {"for(x in {}, {}) {}", "for(var x in {}, {}) {}",
                        "for(let x in {}, {}) {}", "for(const x in {}, {}) {}",
                        NULL};

  static const ParserFlag always_flags[] = {kAllowHarmonySloppy,
                                            kAllowHarmonySloppyLet};
  RunParserSyncTest(context_data, data, kSuccess, nullptr, 0, always_flags,
                    arraysize(always_flags));
}


TEST(ConstParsingInForInError) {
  const char* context_data[][2] = {{"'use strict';", ""},
                                   {"function foo(){ 'use strict';", "}"},
                                   {NULL, NULL}};

  const char* data[] = {
      "for(const x,y = 1; ; ) {}",
      "for(const x = 4 in [1,2,3]) {}",
      "for(const x = 4, y in [1,2,3]) {}",
      "for(const x = 4 of [1,2,3]) {}",
      "for(const x = 4, y of [1,2,3]) {}",
      "for(const x = 1, y = 2 in []) {}",
      "for(const x,y in []) {}",
      "for(const x = 1, y = 2 of []) {}",
      "for(const x,y of []) {}",
      NULL};
  RunParserSyncTest(context_data, data, kError, nullptr, 0, nullptr, 0);
}


TEST(InitializedDeclarationsInStrictForInError) {
  const char* context_data[][2] = {{"'use strict';", ""},
                                   {"function foo(){ 'use strict';", "}"},
                                   {NULL, NULL}};

  const char* data[] = {
      "for (var i = 1 in {}) {}",
      "for (var i = void 0 in [1, 2, 3]) {}",
      "for (let i = 1 in {}) {}",
      "for (let i = void 0 in [1, 2, 3]) {}",
      "for (const i = 1 in {}) {}",
      "for (const i = void 0 in [1, 2, 3]) {}",
      NULL};
  RunParserSyncTest(context_data, data, kError);
}


TEST(InitializedDeclarationsInStrictForOfError) {
  const char* context_data[][2] = {{"'use strict';", ""},
                                   {"function foo(){ 'use strict';", "}"},
                                   {NULL, NULL}};

  const char* data[] = {
      "for (var i = 1 of {}) {}",
      "for (var i = void 0 of [1, 2, 3]) {}",
      "for (let i = 1 of {}) {}",
      "for (let i = void 0 of [1, 2, 3]) {}",
      "for (const i = 1 of {}) {}",
      "for (const i = void 0 of [1, 2, 3]) {}",
      NULL};
  RunParserSyncTest(context_data, data, kError);
}


TEST(InitializedDeclarationsInSloppyForInError) {
  const char* context_data[][2] = {{"", ""},
                                   {"function foo(){", "}"},
                                   {NULL, NULL}};

  const char* data[] = {
      "for (var i = 1 in {}) {}",
      "for (var i = void 0 in [1, 2, 3]) {}",
      NULL};
  // TODO(caitp): This should be an error in sloppy mode.
  RunParserSyncTest(context_data, data, kSuccess);
}


TEST(InitializedDeclarationsInSloppyForOfError) {
  const char* context_data[][2] = {{"", ""},
                                   {"function foo(){", "}"},
                                   {NULL, NULL}};

  const char* data[] = {
      "for (var i = 1 of {}) {}",
      "for (var i = void 0 of [1, 2, 3]) {}",
      NULL};
  RunParserSyncTest(context_data, data, kError);
}


TEST(ForInMultipleDeclarationsError) {
  const char* context_data[][2] = {{"", ""},
                                   {"function foo(){", "}"},
                                   {"'use strict';", ""},
                                   {"function foo(){ 'use strict';", "}"},
                                   {NULL, NULL}};

  const char* data[] = {
      "for (var i, j in {}) {}",
      "for (var i, j in [1, 2, 3]) {}",
      "for (var i, j = 1 in {}) {}",
      "for (var i, j = void 0 in [1, 2, 3]) {}",

      "for (let i, j in {}) {}",
      "for (let i, j in [1, 2, 3]) {}",
      "for (let i, j = 1 in {}) {}",
      "for (let i, j = void 0 in [1, 2, 3]) {}",

      "for (const i, j in {}) {}",
      "for (const i, j in [1, 2, 3]) {}",
      "for (const i, j = 1 in {}) {}",
      "for (const i, j = void 0 in [1, 2, 3]) {}",
      NULL};
  static const ParserFlag always_flags[] = {kAllowHarmonySloppy};
  RunParserSyncTest(context_data, data, kError, nullptr, 0, always_flags,
                    arraysize(always_flags));
}


TEST(ForOfMultipleDeclarationsError) {
  const char* context_data[][2] = {{"", ""},
                                   {"function foo(){", "}"},
                                   {"'use strict';", ""},
                                   {"function foo(){ 'use strict';", "}"},
                                   {NULL, NULL}};

  const char* data[] = {
      "for (var i, j of {}) {}",
      "for (var i, j of [1, 2, 3]) {}",
      "for (var i, j = 1 of {}) {}",
      "for (var i, j = void 0 of [1, 2, 3]) {}",

      "for (let i, j of {}) {}",
      "for (let i, j of [1, 2, 3]) {}",
      "for (let i, j = 1 of {}) {}",
      "for (let i, j = void 0 of [1, 2, 3]) {}",

      "for (const i, j of {}) {}",
      "for (const i, j of [1, 2, 3]) {}",
      "for (const i, j = 1 of {}) {}",
      "for (const i, j = void 0 of [1, 2, 3]) {}",
      NULL};
  static const ParserFlag always_flags[] = {kAllowHarmonySloppy};
  RunParserSyncTest(context_data, data, kError, nullptr, 0, always_flags,
                    arraysize(always_flags));
}


TEST(ForInNoDeclarationsError) {
  const char* context_data[][2] = {{"", ""},
                                   {"function foo(){", "}"},
                                   {"'use strict';", ""},
                                   {"function foo(){ 'use strict';", "}"},
                                   {NULL, NULL}};

  const char* data[] = {
      "for (var in {}) {}",
      "for (const in {}) {}",
      NULL};
  static const ParserFlag always_flags[] = {kAllowHarmonySloppy};
  RunParserSyncTest(context_data, data, kError, nullptr, 0, always_flags,
                    arraysize(always_flags));
}


TEST(ForOfNoDeclarationsError) {
  const char* context_data[][2] = {{"", ""},
                                   {"function foo(){", "}"},
                                   {"'use strict';", ""},
                                   {"function foo(){ 'use strict';", "}"},
                                   {NULL, NULL}};

  const char* data[] = {
      "for (var of [1, 2, 3]) {}",
      "for (const of [1, 2, 3]) {}",
      NULL};
  static const ParserFlag always_flags[] = {kAllowHarmonySloppy};
  RunParserSyncTest(context_data, data, kError, nullptr, 0, always_flags,
                    arraysize(always_flags));
}


TEST(ForOfInOperator) {
  const char* context_data[][2] = {{"", ""},
                                   {"'use strict';", ""},
                                   {"function foo(){ 'use strict';", "}"},
                                   {NULL, NULL}};

  const char* data[] = {
      "for(x of 'foo' in {}) {}", "for(var x of 'foo' in {}) {}",
      "for(let x of 'foo' in {}) {}", "for(const x of 'foo' in {}) {}", NULL};

  static const ParserFlag always_flags[] = {kAllowHarmonySloppy,
                                            kAllowHarmonySloppyLet};
  RunParserSyncTest(context_data, data, kSuccess, nullptr, 0, always_flags,
                    arraysize(always_flags));
}


TEST(ForOfYieldIdentifier) {
  const char* context_data[][2] = {{"", ""}, {NULL, NULL}};

  const char* data[] = {"for(x of yield) {}", "for(var x of yield) {}",
                        "for(let x of yield) {}", "for(const x of yield) {}",
                        NULL};

  static const ParserFlag always_flags[] = {kAllowHarmonySloppy,
                                            kAllowHarmonySloppyLet};
  RunParserSyncTest(context_data, data, kSuccess, nullptr, 0, always_flags,
                    arraysize(always_flags));
}


TEST(ForOfYieldExpression) {
  const char* context_data[][2] = {{"", ""},
                                   {"'use strict';", ""},
                                   {"function foo(){ 'use strict';", "}"},
                                   {NULL, NULL}};

  const char* data[] = {"function* g() { for(x of yield) {} }",
                        "function* g() { for(var x of yield) {} }",
                        "function* g() { for(let x of yield) {} }",
                        "function* g() { for(const x of yield) {} }", NULL};

  static const ParserFlag always_flags[] = {kAllowHarmonySloppy,
                                            kAllowHarmonySloppyLet};
  RunParserSyncTest(context_data, data, kSuccess, nullptr, 0, always_flags,
                    arraysize(always_flags));
}


TEST(ForOfExpressionError) {
  const char* context_data[][2] = {{"", ""},
                                   {"'use strict';", ""},
                                   {"function foo(){ 'use strict';", "}"},
                                   {NULL, NULL}};

  const char* data[] = {
      "for(x of [], []) {}", "for(var x of [], []) {}",
      "for(let x of [], []) {}", "for(const x of [], []) {}",

      // AssignmentExpression should be validated statically:
      "for(x of { y = 23 }) {}", "for(var x of { y = 23 }) {}",
      "for(let x of { y = 23 }) {}", "for(const x of { y = 23 }) {}", NULL};

  static const ParserFlag always_flags[] = {kAllowHarmonySloppy,
                                            kAllowHarmonySloppyLet};
  RunParserSyncTest(context_data, data, kError, nullptr, 0, always_flags,
                    arraysize(always_flags));
}


TEST(InvalidUnicodeEscapes) {
  const char* context_data[][2] = {{"", ""},
                                   {"'use strict';", ""},
                                   {NULL, NULL}};
  const char* data[] = {
    "var foob\\u123r = 0;",
    "var \\u123roo = 0;",
    "\"foob\\u123rr\"",
    // No escapes allowed in regexp flags
    "/regex/\\u0069g",
    "/regex/\\u006g",
    // Braces gone wrong
    "var foob\\u{c481r = 0;",
    "var foob\\uc481}r = 0;",
    "var \\u{0052oo = 0;",
    "var \\u0052}oo = 0;",
    "\"foob\\u{c481r\"",
    "var foob\\u{}ar = 0;",
    // Too high value for the unicode escape
    "\"\\u{110000}\"",
    // Not an unicode escape
    "var foob\\v1234r = 0;",
    "var foob\\U1234r = 0;",
    "var foob\\v{1234}r = 0;",
    "var foob\\U{1234}r = 0;",
    NULL};
  RunParserSyncTest(context_data, data, kError);
}


TEST(UnicodeEscapes) {
  const char* context_data[][2] = {{"", ""},
                                   {"'use strict';", ""},
                                   {NULL, NULL}};
  const char* data[] = {
    // Identifier starting with escape
    "var \\u0052oo = 0;",
    "var \\u{0052}oo = 0;",
    "var \\u{52}oo = 0;",
    "var \\u{00000000052}oo = 0;",
    // Identifier with an escape but not starting with an escape
    "var foob\\uc481r = 0;",
    "var foob\\u{c481}r = 0;",
    // String with an escape
    "\"foob\\uc481r\"",
    "\"foob\\{uc481}r\"",
    // This character is a valid unicode character, representable as a surrogate
    // pair, not representable as 4 hex digits.
    "\"foo\\u{10e6d}\"",
    // Max value for the unicode escape
    "\"\\u{10ffff}\"",
    NULL};
  RunParserSyncTest(context_data, data, kSuccess);
}


TEST(ScanTemplateLiterals) {
  const char* context_data[][2] = {{"'use strict';", ""},
                                   {"function foo(){ 'use strict';"
                                    "  var a, b, c; return ", "}"},
                                   {NULL, NULL}};

  const char* data[] = {
      "``",
      "`no-subst-template`",
      "`template-head${a}`",
      "`${a}`",
      "`${a}template-tail`",
      "`template-head${a}template-tail`",
      "`${a}${b}${c}`",
      "`a${a}b${b}c${c}`",
      "`${a}a${b}b${c}c`",
      "`foo\n\nbar\r\nbaz`",
      "`foo\n\n${  bar  }\r\nbaz`",
      "`foo${a /* comment */}`",
      "`foo${a // comment\n}`",
      "`foo${a \n}`",
      "`foo${a \r\n}`",
      "`foo${a \r}`",
      "`foo${/* comment */ a}`",
      "`foo${// comment\na}`",
      "`foo${\n a}`",
      "`foo${\r\n a}`",
      "`foo${\r a}`",
      "`foo${'a' in a}`",
      NULL};
  RunParserSyncTest(context_data, data, kSuccess, NULL, 0, NULL, 0);
}


TEST(ScanTaggedTemplateLiterals) {
  const char* context_data[][2] = {{"'use strict';", ""},
                                   {"function foo(){ 'use strict';"
                                    "  function tag() {}"
                                    "  var a, b, c; return ", "}"},
                                   {NULL, NULL}};

  const char* data[] = {
      "tag ``",
      "tag `no-subst-template`",
      "tag`template-head${a}`",
      "tag `${a}`",
      "tag `${a}template-tail`",
      "tag   `template-head${a}template-tail`",
      "tag\n`${a}${b}${c}`",
      "tag\r\n`a${a}b${b}c${c}`",
      "tag    `${a}a${b}b${c}c`",
      "tag\t`foo\n\nbar\r\nbaz`",
      "tag\r`foo\n\n${  bar  }\r\nbaz`",
      "tag`foo${a /* comment */}`",
      "tag`foo${a // comment\n}`",
      "tag`foo${a \n}`",
      "tag`foo${a \r\n}`",
      "tag`foo${a \r}`",
      "tag`foo${/* comment */ a}`",
      "tag`foo${// comment\na}`",
      "tag`foo${\n a}`",
      "tag`foo${\r\n a}`",
      "tag`foo${\r a}`",
      "tag`foo${'a' in a}`",
      NULL};
  RunParserSyncTest(context_data, data, kSuccess, NULL, 0, NULL, 0);
}


TEST(TemplateMaterializedLiterals) {
  const char* context_data[][2] = {
    {
      "'use strict';\n"
      "function tag() {}\n"
      "var a, b, c;\n"
      "(", ")"
    },
    {NULL, NULL}
  };

  const char* data[] = {
    "tag``",
    "tag`a`",
    "tag`a${1}b`",
    "tag`a${1}b${2}c`",
    "``",
    "`a`",
    "`a${1}b`",
    "`a${1}b${2}c`",
    NULL
  };

  RunParserSyncTest(context_data, data, kSuccess, NULL, 0, NULL, 0);
}


TEST(ScanUnterminatedTemplateLiterals) {
  const char* context_data[][2] = {{"'use strict';", ""},
                                   {"function foo(){ 'use strict';"
                                    "  var a, b, c; return ", "}"},
                                   {NULL, NULL}};

  const char* data[] = {
      "`no-subst-template",
      "`template-head${a}",
      "`${a}template-tail",
      "`template-head${a}template-tail",
      "`${a}${b}${c}",
      "`a${a}b${b}c${c}",
      "`${a}a${b}b${c}c",
      "`foo\n\nbar\r\nbaz",
      "`foo\n\n${  bar  }\r\nbaz",
      "`foo${a /* comment } */`",
      "`foo${a /* comment } `*/",
      "`foo${a // comment}`",
      "`foo${a \n`",
      "`foo${a \r\n`",
      "`foo${a \r`",
      "`foo${/* comment */ a`",
      "`foo${// commenta}`",
      "`foo${\n a`",
      "`foo${\r\n a`",
      "`foo${\r a`",
      "`foo${fn(}`",
      "`foo${1 if}`",
      NULL};
  RunParserSyncTest(context_data, data, kError, NULL, 0, NULL, 0);
}


TEST(TemplateLiteralsIllegalTokens) {
  const char* context_data[][2] = {{"'use strict';", ""},
                                   {"function foo(){ 'use strict';"
                                    "  var a, b, c; return ", "}"},
                                   {NULL, NULL}};
  const char* data[] = {
      "`hello\\x`",
      "`hello\\x${1}`",
      "`hello${1}\\x`",
      "`hello${1}\\x${2}`",
      "`hello\\x\n`",
      "`hello\\x\n${1}`",
      "`hello${1}\\x\n`",
      "`hello${1}\\x\n${2}`",
      NULL};

  RunParserSyncTest(context_data, data, kError, NULL, 0, NULL, 0);
}


TEST(ParseRestParameters) {
  const char* context_data[][2] = {{"'use strict';(function(",
                                    "){ return args;})(1, [], /regexp/, 'str',"
                                    "function(){});"},
                                   {"(function(", "){ return args;})(1, [],"
                                    "/regexp/, 'str', function(){});"},
                                  {NULL, NULL}};

  const char* data[] = {"...args",
                        "a, ...args",
                        "...   args",
                        "a, ...   args",
                        "...\targs",
                        "a, ...\targs",
                        "...\r\nargs",
                        "a, ...\r\nargs",
                        "...\rargs",
                        "a, ...\rargs",
                        "...\t\n\t\t\n  args",
                        "a, ...  \n  \n  args",
                        "...{ length, 0: a, 1: b}",
                        "...{}",
                        "...[a, b]",
                        "...[]",
                        "...[...[a, b, ...c]]",
                        NULL};
  RunParserSyncTest(context_data, data, kSuccess);
}


TEST(ParseRestParametersErrors) {
  const char* context_data[][2] = {{"'use strict';(function(",
                                    "){ return args;}(1, [], /regexp/, 'str',"
                                    "function(){});"},
                                   {"(function(", "){ return args;}(1, [],"
                                    "/regexp/, 'str', function(){});"},
                                   {NULL, NULL}};

  const char* data[] = {
      "...args, b",
      "a, ...args, b",
      "...args,   b",
      "a, ...args,   b",
      "...args,\tb",
      "a,...args\t,b",
      "...args\r\n, b",
      "a, ... args,\r\nb",
      "...args\r,b",
      "a, ... args,\rb",
      "...args\t\n\t\t\n,  b",
      "a, ... args,  \n  \n  b",
      "a, a, ...args",
      "a,\ta, ...args",
      "a,\ra, ...args",
      "a,\na, ...args",
      NULL};
  RunParserSyncTest(context_data, data, kError);
}


TEST(RestParameterInSetterMethodError) {
  const char* context_data[][2] = {
      {"'use strict';({ set prop(", ") {} }).prop = 1;"},
      {"'use strict';(class { static set prop(", ") {} }).prop = 1;"},
      {"'use strict';(new (class { set prop(", ") {} })).prop = 1;"},
      {"({ set prop(", ") {} }).prop = 1;"},
      {"(class { static set prop(", ") {} }).prop = 1;"},
      {"(new (class { set prop(", ") {} })).prop = 1;"},
      {nullptr, nullptr}};
  const char* data[] = {"...a", "...arguments", "...eval", nullptr};

  static const ParserFlag always_flags[] = {kAllowHarmonySloppy};
  RunParserSyncTest(context_data, data, kError, nullptr, 0, always_flags,
                    arraysize(always_flags));
}


TEST(RestParametersEvalArguments) {
  const char* strict_context_data[][2] =
      {{"'use strict';(function(",
        "){ return;})(1, [], /regexp/, 'str',function(){});"},
       {NULL, NULL}};
  const char* sloppy_context_data[][2] =
      {{"(function(",
        "){ return;})(1, [],/regexp/, 'str', function(){});"},
       {NULL, NULL}};

  const char* data[] = {
      "...eval",
      "eval, ...args",
      "...arguments",
      "arguments, ...args",
      NULL};

  // Fail in strict mode
  RunParserSyncTest(strict_context_data, data, kError);

  // OK in sloppy mode
  RunParserSyncTest(sloppy_context_data, data, kSuccess);
}


TEST(RestParametersDuplicateEvalArguments) {
  const char* context_data[][2] =
      {{"'use strict';(function(",
        "){ return;})(1, [], /regexp/, 'str',function(){});"},
       {"(function(",
        "){ return;})(1, [],/regexp/, 'str', function(){});"},
       {NULL, NULL}};

  const char* data[] = {
      "eval, ...eval",
      "eval, eval, ...args",
      "arguments, ...arguments",
      "arguments, arguments, ...args",
      NULL};

  // In strict mode, the error is using "eval" or "arguments" as parameter names
  // In sloppy mode, the error is that eval / arguments are duplicated
  RunParserSyncTest(context_data, data, kError);
}


TEST(SpreadCall) {
  const char* context_data[][2] = {{"function fn() { 'use strict';} fn(", ");"},
                                   {"function fn() {} fn(", ");"},
                                   {NULL, NULL}};

  const char* data[] = {
      "...([1, 2, 3])", "...'123', ...'456'", "...new Set([1, 2, 3]), 4",
      "1, ...[2, 3], 4", "...Array(...[1,2,3,4])", "...NaN",
      "0, 1, ...[2, 3, 4], 5, 6, 7, ...'89'",
      "0, 1, ...[2, 3, 4], 5, 6, 7, ...'89', 10",
      "...[0, 1, 2], 3, 4, 5, 6, ...'7', 8, 9",
      "...[0, 1, 2], 3, 4, 5, 6, ...'7', 8, 9, ...[10]", NULL};

  RunParserSyncTest(context_data, data, kSuccess);
}


TEST(SpreadCallErrors) {
  const char* context_data[][2] = {{"function fn() { 'use strict';} fn(", ");"},
                                   {"function fn() {} fn(", ");"},
                                   {NULL, NULL}};

  const char* data[] = {"(...[1, 2, 3])", "......[1,2,3]", NULL};

  RunParserSyncTest(context_data, data, kError);
}


TEST(BadRestSpread) {
  const char* context_data[][2] = {{"function fn() { 'use strict';", "} fn();"},
                                   {"function fn() { ", "} fn();"},
                                   {NULL, NULL}};
  const char* data[] = {"return ...[1,2,3];",     "var ...x = [1,2,3];",
                        "var [...x,] = [1,2,3];", "var [...x, y] = [1,2,3];",
                        "var {...x} = [1,2,3];",  "var { x } = {x: ...[1,2,3]}",
                        NULL};
  RunParserSyncTest(context_data, data, kError, NULL, 0, NULL, 0);
}


TEST(LexicalScopingSloppyMode) {
  const char* context_data[][2] = {
      {"", ""},
      {"function f() {", "}"},
      {"{", "}"},
      {NULL, NULL}};
  const char* bad_data[] = {
    "let x = 1;",
    "for(let x = 1;;){}",
    "for(let x of []){}",
    "for(let x in []){}",
    "class C {}",
    "class C extends D {}",
    "(class {})",
    "(class extends D {})",
    "(class C {})",
    "(class C extends D {})",
    NULL};
  static const ParserFlag always_false_flags[] = {kAllowHarmonySloppy};
  RunParserSyncTest(context_data, bad_data, kError, NULL, 0, NULL, 0,
                    always_false_flags, arraysize(always_false_flags));

  const char* good_data[] = {
    "let = 1;",
    "for(let = 1;;){}",
    NULL};
  RunParserSyncTest(context_data, good_data, kSuccess, NULL, 0, NULL, 0,
                    always_false_flags, arraysize(always_false_flags));
}


TEST(ComputedPropertyName) {
  const char* context_data[][2] = {{"({[", "]: 1});"},
                                   {"({get [", "]() {}});"},
                                   {"({set [", "](_) {}});"},
                                   {"({[", "]() {}});"},
                                   {"({*[", "]() {}});"},
                                   {"(class {get [", "]() {}});"},
                                   {"(class {set [", "](_) {}});"},
                                   {"(class {[", "]() {}});"},
                                   {"(class {*[", "]() {}});"},
                                   {NULL, NULL}};
  const char* error_data[] = {
    "1, 2",
    "var name",
    NULL};

  static const ParserFlag always_flags[] = {
    kAllowHarmonySloppy,
  };
  RunParserSyncTest(context_data, error_data, kError, NULL, 0,
                    always_flags, arraysize(always_flags));

  const char* name_data[] = {
    "1",
    "1 + 2",
    "'name'",
    "\"name\"",
    "[]",
    "{}",
    NULL};

  RunParserSyncTest(context_data, name_data, kSuccess, NULL, 0,
                    always_flags, arraysize(always_flags));
}


TEST(ComputedPropertyNameShorthandError) {
  const char* context_data[][2] = {{"({", "});"},
                                   {NULL, NULL}};
  const char* error_data[] = {
    "a: 1, [2]",
    "[1], a: 1",
    NULL};

  static const ParserFlag always_flags[] = {
    kAllowHarmonySloppy,
  };
  RunParserSyncTest(context_data, error_data, kError, NULL, 0,
                    always_flags, arraysize(always_flags));
}


TEST(BasicImportExportParsing) {
  // clang-format off
  const char* kSources[] = {
      "export let x = 0;",
      "export var y = 0;",
      "export const z = 0;",
      "export function func() { };",
      "export class C { };",
      "export { };",
      "function f() {}; f(); export { f };",
      "var a, b, c; export { a, b as baz, c };",
      "var d, e; export { d as dreary, e, };",
      "export default function f() {}",
      "export default function() {}",
      "export default function*() {}",
      "export default class C {}",
      "export default class {}"
      "export default class extends C {}"
      "export default 42",
      "var x; export default x = 7",
      "export { Q } from 'somemodule.js';",
      "export * from 'somemodule.js';",
      "var foo; export { foo as for };",
      "export { arguments } from 'm.js';",
      "export { for } from 'm.js';",
      "export { yield } from 'm.js'",
      "export { static } from 'm.js'",
      "export { let } from 'm.js'",
      "var a; export { a as b, a as c };",

      "import 'somemodule.js';",
      "import { } from 'm.js';",
      "import { a } from 'm.js';",
      "import { a, b as d, c, } from 'm.js';",
      "import * as thing from 'm.js';",
      "import thing from 'm.js';",
      "import thing, * as rest from 'm.js';",
      "import thing, { a, b, c } from 'm.js';",
      "import { arguments as a } from 'm.js';",
      "import { for as f } from 'm.js';",
      "import { yield as y } from 'm.js';",
      "import { static as s } from 'm.js';",
      "import { let as l } from 'm.js';",
  };
  // clang-format on

  i::Isolate* isolate = CcTest::i_isolate();
  i::Factory* factory = isolate->factory();

  v8::HandleScope handles(CcTest::isolate());
  v8::Local<v8::Context> context = v8::Context::New(CcTest::isolate());
  v8::Context::Scope context_scope(context);

  isolate->stack_guard()->SetStackLimit(i::GetCurrentStackPosition() -
                                        128 * 1024);

  for (unsigned i = 0; i < arraysize(kSources); ++i) {
    i::Handle<i::String> source =
        factory->NewStringFromAsciiChecked(kSources[i]);

    // Show that parsing as a module works
    {
      i::Handle<i::Script> script = factory->NewScript(source);
      i::Zone zone;
      i::ParseInfo info(&zone, script);
      i::Parser parser(&info);
      info.set_module();
      if (!parser.Parse(&info)) {
        i::Handle<i::JSObject> exception_handle(
            i::JSObject::cast(isolate->pending_exception()));
        i::Handle<i::String> message_string = i::Handle<i::String>::cast(
            i::JSReceiver::GetProperty(isolate, exception_handle, "message")
                .ToHandleChecked());

        v8::base::OS::Print(
            "Parser failed on:\n"
            "\t%s\n"
            "with error:\n"
            "\t%s\n"
            "However, we expected no error.",
            source->ToCString().get(), message_string->ToCString().get());
        CHECK(false);
      }
    }

    // And that parsing a script does not.
    {
      i::Handle<i::Script> script = factory->NewScript(source);
      i::Zone zone;
      i::ParseInfo info(&zone, script);
      i::Parser parser(&info);
      info.set_global();
      CHECK(!parser.Parse(&info));
    }
  }
}


TEST(ImportExportParsingErrors) {
  // clang-format off
  const char* kErrorSources[] = {
      "export {",
      "var a; export { a",
      "var a; export { a,",
      "var a; export { a, ;",
      "var a; export { a as };",
      "var a, b; export { a as , b};",
      "export }",
      "var foo, bar; export { foo bar };",
      "export { foo };",
      "export { , };",
      "export default;",
      "export default var x = 7;",
      "export default let x = 7;",
      "export default const x = 7;",
      "export *;",
      "export * from;",
      "export { Q } from;",
      "export default from 'module.js';",
      "export { for }",
      "export { for as foo }",
      "export { arguments }",
      "export { arguments as foo }",
      "var a; export { a, a };",
      "var a, b; export { a as b, b };",
      "var a, b; export { a as c, b as c };",
      "export default function f(){}; export default class C {};",
      "export default function f(){}; var a; export { a as default };",
      "export function() {}",
      "export function*() {}",
      "export class {}",
      "export class extends C {}",

      "import from;",
      "import from 'm.js';",
      "import { };",
      "import {;",
      "import };",
      "import { , };",
      "import { , } from 'm.js';",
      "import { a } from;",
      "import { a } 'm.js';",
      "import , from 'm.js';",
      "import a , from 'm.js';",
      "import a { b, c } from 'm.js';",
      "import arguments from 'm.js';",
      "import eval from 'm.js';",
      "import { arguments } from 'm.js';",
      "import { eval } from 'm.js';",
      "import { a as arguments } from 'm.js';",
      "import { for } from 'm.js';",
      "import { y as yield } from 'm.js'",
      "import { s as static } from 'm.js'",
      "import { l as let } from 'm.js'",
      "import { x }, def from 'm.js';",
      "import def, def2 from 'm.js';",
      "import * as x, def from 'm.js';",
      "import * as x, * as y from 'm.js';",
      "import {x}, {y} from 'm.js';",
      "import * as x, {y} from 'm.js';",
  };
  // clang-format on

  i::Isolate* isolate = CcTest::i_isolate();
  i::Factory* factory = isolate->factory();

  v8::HandleScope handles(CcTest::isolate());
  v8::Local<v8::Context> context = v8::Context::New(CcTest::isolate());
  v8::Context::Scope context_scope(context);

  isolate->stack_guard()->SetStackLimit(i::GetCurrentStackPosition() -
                                        128 * 1024);

  for (unsigned i = 0; i < arraysize(kErrorSources); ++i) {
    i::Handle<i::String> source =
        factory->NewStringFromAsciiChecked(kErrorSources[i]);

    i::Handle<i::Script> script = factory->NewScript(source);
    i::Zone zone;
    i::ParseInfo info(&zone, script);
    i::Parser parser(&info);
    info.set_module();
    CHECK(!parser.Parse(&info));
  }
}


TEST(ModuleParsingInternals) {
  i::Isolate* isolate = CcTest::i_isolate();
  i::Factory* factory = isolate->factory();
  v8::HandleScope handles(CcTest::isolate());
  v8::Local<v8::Context> context = v8::Context::New(CcTest::isolate());
  v8::Context::Scope context_scope(context);
  isolate->stack_guard()->SetStackLimit(i::GetCurrentStackPosition() -
                                        128 * 1024);

  static const char kSource[] =
      "let x = 5;"
      "export { x as y };"
      "import { q as z } from 'm.js';"
      "import n from 'n.js';"
      "export { a as b } from 'm.js';"
      "export * from 'p.js';"
      "import 'q.js'";
  i::Handle<i::String> source = factory->NewStringFromAsciiChecked(kSource);
  i::Handle<i::Script> script = factory->NewScript(source);
  i::Zone zone;
  i::ParseInfo info(&zone, script);
  i::Parser parser(&info);
  info.set_module();
  CHECK(parser.Parse(&info));
  CHECK(i::Compiler::Analyze(&info));
  i::FunctionLiteral* func = info.literal();
  i::Scope* module_scope = func->scope();
  i::Scope* outer_scope = module_scope->outer_scope();
  CHECK(outer_scope->is_script_scope());
  CHECK_NULL(outer_scope->outer_scope());
  CHECK(module_scope->is_module_scope());
  i::ModuleDescriptor* descriptor = module_scope->module();
  CHECK_NOT_NULL(descriptor);
  CHECK_EQ(1, descriptor->Length());
  const i::AstRawString* export_name =
      info.ast_value_factory()->GetOneByteString("y");
  const i::AstRawString* local_name =
      descriptor->LookupLocalExport(export_name, &zone);
  CHECK_NOT_NULL(local_name);
  CHECK(local_name->IsOneByteEqualTo("x"));
  i::ZoneList<i::Declaration*>* declarations = module_scope->declarations();
  CHECK_EQ(3, declarations->length());
  CHECK(declarations->at(0)->proxy()->raw_name()->IsOneByteEqualTo("x"));
  i::ImportDeclaration* import_decl =
      declarations->at(1)->AsImportDeclaration();
  CHECK(import_decl->import_name()->IsOneByteEqualTo("q"));
  CHECK(import_decl->proxy()->raw_name()->IsOneByteEqualTo("z"));
  CHECK(import_decl->module_specifier()->IsOneByteEqualTo("m.js"));
  import_decl = declarations->at(2)->AsImportDeclaration();
  CHECK(import_decl->import_name()->IsOneByteEqualTo("default"));
  CHECK(import_decl->proxy()->raw_name()->IsOneByteEqualTo("n"));
  CHECK(import_decl->module_specifier()->IsOneByteEqualTo("n.js"));
  // TODO(adamk): Add test for indirect exports once they're fully implemented.
  // TODO(adamk): Add test for star exports once they're fully implemented.
  const i::ZoneList<const i::AstRawString*>& requested_modules =
      descriptor->requested_modules();
  CHECK_EQ(4, requested_modules.length());
  CHECK(requested_modules[0]->IsOneByteEqualTo("m.js"));
  CHECK(requested_modules[1]->IsOneByteEqualTo("n.js"));
  CHECK(requested_modules[2]->IsOneByteEqualTo("p.js"));
  CHECK(requested_modules[3]->IsOneByteEqualTo("q.js"));
}


TEST(DuplicateProtoError) {
  const char* context_data[][2] = {
    {"({", "});"},
    {"'use strict'; ({", "});"},
    {NULL, NULL}
  };
  const char* error_data[] = {
    "__proto__: {}, __proto__: {}",
    "__proto__: {}, \"__proto__\": {}",
    "__proto__: {}, \"__\x70roto__\": {}",
    "__proto__: {}, a: 1, __proto__: {}",
    NULL
  };

  RunParserSyncTest(context_data, error_data, kError);
}


TEST(DuplicateProtoNoError) {
  const char* context_data[][2] = {
    {"({", "});"},
    {"'use strict'; ({", "});"},
    {NULL, NULL}
  };
  const char* error_data[] = {
    "__proto__: {}, ['__proto__']: {}",
    "__proto__: {}, __proto__() {}",
    "__proto__: {}, get __proto__() {}",
    "__proto__: {}, set __proto__(v) {}",
    "__proto__: {}, __proto__",
    NULL
  };

  RunParserSyncTest(context_data, error_data, kSuccess);
}


TEST(DeclarationsError) {
  const char* context_data[][2] = {{"'use strict'; if (true)", ""},
                                   {"'use strict'; if (false) {} else", ""},
                                   {"'use strict'; while (false)", ""},
                                   {"'use strict'; for (;;)", ""},
                                   {"'use strict'; for (x in y)", ""},
                                   {"'use strict'; do ", " while (false)"},
                                   {NULL, NULL}};

  const char* statement_data[] = {
    "let x = 1;",
    "const x = 1;",
    "class C {}",
    NULL};

  RunParserSyncTest(context_data, statement_data, kError);
}


void TestLanguageMode(const char* source,
                      i::LanguageMode expected_language_mode) {
  i::Isolate* isolate = CcTest::i_isolate();
  i::Factory* factory = isolate->factory();
  v8::HandleScope handles(CcTest::isolate());
  v8::Local<v8::Context> context = v8::Context::New(CcTest::isolate());
  v8::Context::Scope context_scope(context);
  isolate->stack_guard()->SetStackLimit(i::GetCurrentStackPosition() -
                                        128 * 1024);

  i::Handle<i::Script> script =
      factory->NewScript(factory->NewStringFromAsciiChecked(source));
  i::Zone zone;
  i::ParseInfo info(&zone, script);
  i::Parser parser(&info);
  info.set_global();
  parser.Parse(&info);
  CHECK(info.literal() != NULL);
  CHECK_EQ(expected_language_mode, info.literal()->language_mode());
}


TEST(LanguageModeDirectives) {
  TestLanguageMode("\"use nothing\"", i::SLOPPY);
  TestLanguageMode("\"use strict\"", i::STRICT);

  TestLanguageMode("var x = 1; \"use strict\"", i::SLOPPY);

  TestLanguageMode("\"use some future directive\"; \"use strict\";", i::STRICT);
}


TEST(PropertyNameEvalArguments) {
  const char* context_data[][2] = {{"'use strict';", ""},
                                   {NULL, NULL}};

  const char* statement_data[] = {
      "({eval: 1})",
      "({arguments: 1})",
      "({eval() {}})",
      "({arguments() {}})",
      "({*eval() {}})",
      "({*arguments() {}})",
      "({get eval() {}})",
      "({get arguments() {}})",
      "({set eval(_) {}})",
      "({set arguments(_) {}})",

      "class C {eval() {}}",
      "class C {arguments() {}}",
      "class C {*eval() {}}",
      "class C {*arguments() {}}",
      "class C {get eval() {}}",
      "class C {get arguments() {}}",
      "class C {set eval(_) {}}",
      "class C {set arguments(_) {}}",

      "class C {static eval() {}}",
      "class C {static arguments() {}}",
      "class C {static *eval() {}}",
      "class C {static *arguments() {}}",
      "class C {static get eval() {}}",
      "class C {static get arguments() {}}",
      "class C {static set eval(_) {}}",
      "class C {static set arguments(_) {}}",

      NULL};

  RunParserSyncTest(context_data, statement_data, kSuccess);
}


TEST(FunctionLiteralDuplicateParameters) {
  const char* strict_context_data[][2] =
      {{"'use strict';(function(", "){})();"},
       {"(function(", ") { 'use strict'; })();"},
       {"'use strict'; function fn(", ") {}; fn();"},
       {"function fn(", ") { 'use strict'; }; fn();"},
       {NULL, NULL}};

  const char* sloppy_context_data[][2] =
      {{"(function(", "){})();"},
       {"(function(", ") {})();"},
       {"function fn(", ") {}; fn();"},
       {"function fn(", ") {}; fn();"},
       {NULL, NULL}};

  const char* data[] = {
      "a, a",
      "a, a, a",
      "b, a, a",
      "a, b, c, c",
      "a, b, c, d, e, f, g, h, i, j, k, l, m, n, o, p, q, r, s, t, u, v, w, w",
      NULL};

  RunParserSyncTest(strict_context_data, data, kError);
  RunParserSyncTest(sloppy_context_data, data, kSuccess);
}


TEST(ArrowFunctionASIErrors) {
  const char* context_data[][2] = {{"'use strict';", ""}, {"", ""},
                                   {NULL, NULL}};

  const char* data[] = {
      "(a\n=> a)(1)",
      "(a/*\n*/=> a)(1)",
      "((a)\n=> a)(1)",
      "((a)/*\n*/=> a)(1)",
      "((a, b)\n=> a + b)(1, 2)",
      "((a, b)/*\n*/=> a + b)(1, 2)",
      NULL};
  RunParserSyncTest(context_data, data, kError);
}


TEST(DestructuringPositiveTests) {
  const char* context_data[][2] = {{"'use strict'; let ", " = {};"},
                                   {"var ", " = {};"},
                                   {"'use strict'; const ", " = {};"},
                                   {"function f(", ") {}"},
                                   {"function f(argument1, ", ") {}"},
                                   {"var f = (", ") => {};"},
                                   {"var f = (argument1,", ") => {};"},
                                   {"try {} catch(", ") {}"},
                                   {NULL, NULL}};

  // clang-format off
  const char* data[] = {
    "a",
    "{ x : y }",
    "{ x : y = 1 }",
    "{ get, set }",
    "{ get = 1, set = 2 }",
    "[a]",
    "[a = 1]",
    "[a,b,c]",
    "[a, b = 42, c]",
    "{ x : x, y : y }",
    "{ x : x = 1, y : y }",
    "{ x : x, y : y = 42 }",
    "[]",
    "{}",
    "[{x:x, y:y}, [a,b,c]]",
    "[{x:x = 1, y:y = 2}, [a = 3, b = 4, c = 5]]",
    "{x}",
    "{x, y}",
    "{x = 42, y = 15}",
    "[a,,b]",
    "{42 : x}",
    "{42 : x = 42}",
    "{42e-2 : x}",
    "{42e-2 : x = 42}",
    "{x : y, x : z}",
    "{'hi' : x}",
    "{'hi' : x = 42}",
    "{var: x}",
    "{var: x = 42}",
    "{[x] : z}",
    "{[1+1] : z}",
    "{[foo()] : z}",
    "{}",
    "[...rest]",
    "[a,b,...rest]",
    "[a,,...rest]",
    NULL};
  // clang-format on
  RunParserSyncTest(context_data, data, kSuccess);
}


TEST(DestructuringNegativeTests) {
  {  // All modes.
    const char* context_data[][2] = {{"'use strict'; let ", " = {};"},
                                     {"var ", " = {};"},
                                     {"'use strict'; const ", " = {};"},
                                     {"function f(", ") {}"},
                                     {"function f(argument1, ", ") {}"},
                                     {"var f = (", ") => {};"},
                                     {"var f = ", " => {};"},
                                     {"var f = (argument1,", ") => {};"},
                                     {"try {} catch(", ") {}"},
                                     {NULL, NULL}};

    // clang-format off
    const char* data[] = {
        "a++",
        "++a",
        "delete a",
        "void a",
        "typeof a",
        "--a",
        "+a",
        "-a",
        "~a",
        "!a",
        "{ x : y++ }",
        "[a++]",
        "(x => y)",
        "a[i]", "a()",
        "a.b",
        "new a",
        "a + a",
        "a - a",
        "a * a",
        "a / a",
        "a == a",
        "a != a",
        "a > a",
        "a < a",
        "a <<< a",
        "a >>> a",
        "function a() {}",
        "a`bcd`",
        "this",
        "null",
        "true",
        "false",
        "1",
        "'abc'",
        "/abc/",
        "`abc`",
        "class {}",
        "{+2 : x}",
        "{-2 : x}",
        "var",
        "[var]",
        "{x : {y : var}}",
        "{x : x = a+}",
        "{x : x = (a+)}",
        "{x : x += a}",
        "{m() {} = 0}",
        "{[1+1]}",
        "[...rest, x]",
        "[a,b,...rest, x]",
        "[a,,...rest, x]",
        "[...rest,]",
        "[a,b,...rest,]",
        "[a,,...rest,]",
        "[...rest,...rest1]",
        "[a,b,...rest,...rest1]",
        "[a,,..rest,...rest1]",
        "[x, y, ...z = 1]",
        "[...z = 1]",
        "[x, y, ...[z] = [1]]",
        "[...[z] = [1]]",
        "{ x : 3 }",
        "{ x : 'foo' }",
        "{ x : /foo/ }",
        "{ x : `foo` }",
        "{ get a() {} }",
        "{ set a() {} }",
        "{ method() {} }",
        "{ *method() {} }",
        NULL};
    // clang-format on
    RunParserSyncTest(context_data, data, kError);
  }

  {  // All modes.
    const char* context_data[][2] = {{"'use strict'; let ", " = {};"},
                                     {"var ", " = {};"},
                                     {"'use strict'; const ", " = {};"},
                                     {"function f(", ") {}"},
                                     {"function f(argument1, ", ") {}"},
                                     {"var f = (", ") => {};"},
                                     {"var f = (argument1,", ") => {};"},
                                     {NULL, NULL}};

    // clang-format off
    const char* data[] = {
        "x => x",
        "() => x",
        NULL};
    // clang-format on
    RunParserSyncTest(context_data, data, kError);
  }

  {  // Strict mode.
    const char* context_data[][2] = {
        {"'use strict'; let ", " = {};"},
        {"'use strict'; const ", " = {};"},
        {"'use strict'; function f(", ") {}"},
        {"'use strict'; function f(argument1, ", ") {}"},
        {NULL, NULL}};

    // clang-format off
    const char* data[] = {
      "[eval]",
      "{ a : arguments }",
      "[public]",
      "{ x : private }",
      NULL};
    // clang-format on
    RunParserSyncTest(context_data, data, kError);
  }

  {  // 'yield' in generators.
    const char* context_data[][2] = {
        {"function*() { var ", " = {};"},
        {"function*() { 'use strict'; let ", " = {};"},
        {"function*() { 'use strict'; const ", " = {};"},
        {NULL, NULL}};

    // clang-format off
    const char* data[] = {
      "yield",
      "[yield]",
      "{ x : yield }",
      NULL};
    // clang-format on
    RunParserSyncTest(context_data, data, kError);
  }

  { // Declaration-specific errors
    const char* context_data[][2] = {{"'use strict'; var ", ""},
                                     {"'use strict'; let ", ""},
                                     {"'use strict'; const ", ""},
                                     {"'use strict'; for (var ", ";;) {}"},
                                     {"'use strict'; for (let ", ";;) {}"},
                                     {"'use strict'; for (const ", ";;) {}"},
                                     {"var ", ""},
                                     {"let ", ""},
                                     {"const ", ""},
                                     {"for (var ", ";;) {}"},
                                     {"for (let ", ";;) {}"},
                                     {"for (const ", ";;) {}"},
                                     {NULL, NULL}};

    // clang-format off
    const char* data[] = {
      "{ a }",
      "[ a ]",
      NULL};
    // clang-format on
    static const ParserFlag always_flags[] = {kAllowHarmonySloppyLet};
    RunParserSyncTest(context_data, data, kError, NULL, 0, always_flags,
                      arraysize(always_flags));
  }
}


TEST(DestructuringAssignmentPositiveTests) {
  const char* context_data[][2] = {
      {"'use strict'; let x, y, z; (", " = {});"},
      {"var x, y, z; (", " = {});"},
      {"'use strict'; let x, y, z; for (x in ", " = {});"},
      {"'use strict'; let x, y, z; for (x of ", " = {});"},
      {"var x, y, z; for (x in ", " = {});"},
      {"var x, y, z; for (x of ", " = {});"},
      {"var x, y, z; for (", " in {});"},
      {"var x, y, z; for (", " of {});"},
      {"'use strict'; var x, y, z; for (", " in {});"},
      {"'use strict'; var x, y, z; for (", " of {});"},
      {NULL, NULL}};

  const char* mixed_assignments_context_data[][2] = {
      {"'use strict'; let x, y, z; (", " = z = {});"},
      {"var x, y, z; (", " = z = {});"},
      {"'use strict'; let x, y, z; (x = ", " = z = {});"},
      {"var x, y, z; (x = ", " = z = {});"},
      {"'use strict'; let x, y, z; for (x in ", " = z = {});"},
      {"'use strict'; let x, y, z; for (x in x = ", " = z = {});"},
      {"'use strict'; let x, y, z; for (x of ", " = z = {});"},
      {"'use strict'; let x, y, z; for (x of x = ", " = z = {});"},
      {"var x, y, z; for (x in ", " = z = {});"},
      {"var x, y, z; for (x in x = ", " = z = {});"},
      {"var x, y, z; for (x of ", " = z = {});"},
      {"var x, y, z; for (x of x = ", " = z = {});"},
      {NULL, NULL}};

  // clang-format off
  const char* data[] = {
    "x",

    "{ x : y }",
    "{ x : foo().y }",
    "{ x : foo()[y] }",
    "{ x : y.z }",
    "{ x : y[z] }",
    "{ x : { y } }",
    "{ x : { foo: y } }",
    "{ x : { foo: foo().y } }",
    "{ x : { foo: foo()[y] } }",
    "{ x : { foo: y.z } }",
    "{ x : { foo: y[z] } }",
    "{ x : [ y ] }",
    "{ x : [ foo().y ] }",
    "{ x : [ foo()[y] ] }",
    "{ x : [ y.z ] }",
    "{ x : [ y[z] ] }",

    "{ x : y = 10 }",
    "{ x : foo().y = 10 }",
    "{ x : foo()[y] = 10 }",
    "{ x : y.z = 10 }",
    "{ x : y[z] = 10 }",
    "{ x : { y = 10 } = {} }",
    "{ x : { foo: y = 10 } = {} }",
    "{ x : { foo: foo().y = 10 } = {} }",
    "{ x : { foo: foo()[y] = 10 } = {} }",
    "{ x : { foo: y.z = 10 } = {} }",
    "{ x : { foo: y[z] = 10 } = {} }",
    "{ x : [ y = 10 ] = {} }",
    "{ x : [ foo().y = 10 ] = {} }",
    "{ x : [ foo()[y] = 10 ] = {} }",
    "{ x : [ y.z = 10 ] = {} }",
    "{ x : [ y[z] = 10 ] = {} }",

    "[ x ]",
    "[ foo().x ]",
    "[ foo()[x] ]",
    "[ x.y ]",
    "[ x[y] ]",
    "[ { x } ]",
    "[ { x : y } ]",
    "[ { x : foo().y } ]",
    "[ { x : foo()[y] } ]",
    "[ { x : x.y } ]",
    "[ { x : x[y] } ]",
    "[ [ x ] ]",
    "[ [ foo().x ] ]",
    "[ [ foo()[x] ] ]",
    "[ [ x.y ] ]",
    "[ [ x[y] ] ]",

    "[ x = 10 ]",
    "[ foo().x = 10 ]",
    "[ foo()[x] = 10 ]",
    "[ x.y = 10 ]",
    "[ x[y] = 10 ]",
    "[ { x = 10 } = {} ]",
    "[ { x : y = 10 } = {} ]",
    "[ { x : foo().y = 10 } = {} ]",
    "[ { x : foo()[y] = 10 } = {} ]",
    "[ { x : x.y = 10 } = {} ]",
    "[ { x : x[y] = 10 } = {} ]",
    "[ [ x = 10 ] = {} ]",
    "[ [ foo().x = 10 ] = {} ]",
    "[ [ foo()[x] = 10 ] = {} ]",
    "[ [ x.y = 10 ] = {} ]",
    "[ [ x[y] = 10 ] = {} ]",
    "{ x : y = 1 }",
    "{ x }",
    "{ x, y, z }",
    "{ x = 1, y: z, z: y }",
    "{x = 42, y = 15}",
    "[x]",
    "[x = 1]",
    "[x,y,z]",
    "[x, y = 42, z]",
    "{ x : x, y : y }",
    "{ x : x = 1, y : y }",
    "{ x : x, y : y = 42 }",
    "[]",
    "{}",
    "[{x:x, y:y}, [,x,z,]]",
    "[{x:x = 1, y:y = 2}, [z = 3, z = 4, z = 5]]",
    "[x,,y]",
    "[(x),,(y)]",
    "[(x)]",
    "{42 : x}",
    "{42 : x = 42}",
    "{42e-2 : x}",
    "{42e-2 : x = 42}",
    "{'hi' : x}",
    "{'hi' : x = 42}",
    "{var: x}",
    "{var: x = 42}",
    "{var: (x) = 42}",
    "{[x] : z}",
    "{[1+1] : z}",
    "{[1+1] : (z)}",
    "{[foo()] : z}",
    "{[foo()] : (z)}",
    "{[foo()] : foo().bar}",
    "{[foo()] : foo()['bar']}",
    "{[foo()] : this.bar}",
    "{[foo()] : this['bar']}",
    "{[foo()] : 'foo'.bar}",
    "{[foo()] : 'foo'['bar']}",
    "[...x]",
    "[x,y,...z]",
    "[x,,...z]",
    "{ x: y }",
    "[x, y]",
    "[((x, y) => z).x]",
    "{x: ((y, z) => z).x}",
    "[((x, y) => z)['x']]",
    "{x: ((y, z) => z)['x']}",

    "{x: { y = 10 } }",
    "[(({ x } = { x: 1 }) => x).a]",

    // v8:4662
    "{ x: (y) }",
    "{ x: (y) = [] }",
    "{ x: (foo.bar) }",
    "{ x: (foo['bar']) }",
    "[ ...(a) ]",
    "[ ...(foo['bar']) ]",
    "[ ...(foo.bar) ]",
    "[ (y) ]",
    "[ (foo.bar) ]",
    "[ (foo['bar']) ]",

    NULL};
  // clang-format on
  RunParserSyncTest(context_data, data, kSuccess);

  RunParserSyncTest(mixed_assignments_context_data, data, kSuccess);

  const char* empty_context_data[][2] = {
      {"'use strict';", ""}, {"", ""}, {NULL, NULL}};

  // CoverInitializedName ambiguity handling in various contexts
  const char* ambiguity_data[] = {
      "var foo = { x = 10 } = {};",
      "var foo = { q } = { x = 10 } = {};",
      "var foo; foo = { x = 10 } = {};",
      "var foo; foo = { q } = { x = 10 } = {};",
      "var x; ({ x = 10 } = {});",
      "var q, x; ({ q } = { x = 10 } = {});",
      "var x; [{ x = 10 } = {}]",
      "var x; (true ? { x = true } = {} : { x = false } = {})",
      "var q, x; (q, { x = 10 } = {});",
      "var { x = 10 } = { x = 20 } = {};",
      "var { x = 10 } = (o = { x = 20 } = {});",
      "var x; (({ x = 10 } = { x = 20 } = {}) => x)({})",
      NULL,
  };
  RunParserSyncTest(empty_context_data, ambiguity_data, kSuccess);
}


TEST(DestructuringAssignmentNegativeTests) {
  const char* context_data[][2] = {
      {"'use strict'; let x, y, z; (", " = {});"},
      {"var x, y, z; (", " = {});"},
      {"'use strict'; let x, y, z; for (x in ", " = {});"},
      {"'use strict'; let x, y, z; for (x of ", " = {});"},
      {"var x, y, z; for (x in ", " = {});"},
      {"var x, y, z; for (x of ", " = {});"},
      {NULL, NULL}};

  // clang-format off
  const char* data[] = {
    "{ x : ++y }",
    "{ x : y * 2 }",
    "{ ...x }",
    "{ get x() {} }",
    "{ set x() {} }",
    "{ x: y() }",
    "{ this }",
    "{ x: this }",
    "{ x: this = 1 }",
    "{ super }",
    "{ x: super }",
    "{ x: super = 1 }",
    "{ new.target }",
    "{ x: new.target }",
    "{ x: new.target = 1 }",
    "[x--]",
    "[--x = 1]",
    "[x()]",
    "[this]",
    "[this = 1]",
    "[new.target]",
    "[new.target = 1]",
    "[super]",
    "[super = 1]",
    "[function f() {}]",
    "[50]",
    "[(50)]",
    "[(function() {})]",
    "[(foo())]",
    "{ x: 50 }",
    "{ x: (50) }",
    "['str']",
    "{ x: 'str' }",
    "{ x: ('str') }",
    "{ x: (foo()) }",
    "{ x: (function() {}) }",
    "{ x: y } = 'str'",
    "[x, y] = 'str'",
    "[(x,y) => z]",
    "{x: (y) => z}",
    "[x, ...y, z]",
    "[...x,]",
    "[x, y, ...z = 1]",
    "[...z = 1]",
    "[x, y, ...[z] = [1]]",
    "[...[z] = [1]]",

    // v8:4657
    "({ x: x4, x: (x+=1e4) })",
    "(({ x: x4, x: (x+=1e4) }))",
    "({ x: x4, x: (x+=1e4) } = {})",
    "(({ x: x4, x: (x+=1e4) } = {}))",
    "(({ x: x4, x: (x+=1e4) }) = {})",
    "({ x: y } = {})",
    "(({ x: y } = {}))",
    "(({ x: y }) = {})",
    "([a])",
    "(([a]))",
    "([a] = [])",
    "(([a] = []))",
    "(([a]) = [])",

    // v8:4662
    "{ x: ([y]) }",
    "{ x: ([y] = []) }",
    "{ x: ({y}) }",
    "{ x: ({y} = {}) }",
    "{ x: (++y) }",
    "[ (...[a]) ]",
    "[ ...([a]) ]",
    "[ ...([a] = [])",
    "[ ...[ ( [ a ] ) ] ]",
    "[ ([a]) ]",
    "[ (...[a]) ]",
    "[ ([a] = []) ]",
    "[ (++y) ]",
    "[ ...(++y) ]",

    "[ x += x ]",
    "{ foo: x += x }",

    NULL};
  // clang-format on
  RunParserSyncTest(context_data, data, kError);

  const char* empty_context_data[][2] = {
      {"'use strict';", ""}, {"", ""}, {NULL, NULL}};

  // CoverInitializedName ambiguity handling in various contexts
  const char* ambiguity_data[] = {
      "var foo = { x = 10 };",
      "var foo = { q } = { x = 10 };",
      "var foo; foo = { x = 10 };",
      "var foo; foo = { q } = { x = 10 };",
      "var x; ({ x = 10 });",
      "var q, x; ({ q } = { x = 10 });",
      "var x; [{ x = 10 }]",
      "var x; (true ? { x = true } : { x = false })",
      "var q, x; (q, { x = 10 });",
      "var { x = 10 } = { x = 20 };",
      "var { x = 10 } = (o = { x = 20 });",
      "var x; (({ x = 10 } = { x = 20 }) => x)({})",

      // Not ambiguous, but uses same context data
      "switch([window %= []] = []) { default: }",

      NULL,
  };
  RunParserSyncTest(empty_context_data, ambiguity_data, kError);

  // Strict mode errors
  const char* strict_context_data[][2] = {{"'use strict'; (", " = {})"},
                                          {"'use strict'; for (", " of {}) {}"},
                                          {"'use strict'; for (", " in {}) {}"},
                                          {NULL, NULL}};
  const char* strict_data[] = {"{ eval }",
                               "{ arguments }",
                               "{ foo: eval }",
                               "{ foo: arguments }",
                               "{ eval = 0 }",
                               "{ arguments = 0 }",
                               "{ foo: eval = 0 }",
                               "{ foo: arguments = 0 }",
                               "[ eval ]",
                               "[ arguments ]",
                               "[ eval = 0 ]",
                               "[ arguments = 0 ]",

                               // v8:4662
                               "{ x: (eval) }",
                               "{ x: (arguments) }",
                               "{ x: (eval = 0) }",
                               "{ x: (arguments = 0) }",
                               "{ x: (eval) = 0 }",
                               "{ x: (arguments) = 0 }",
                               "[ (eval) ]",
                               "[ (arguments) ]",
                               "[ (eval = 0) ]",
                               "[ (arguments = 0) ]",
                               "[ (eval) = 0 ]",
                               "[ (arguments) = 0 ]",
                               "[ ...(eval) ]",
                               "[ ...(arguments) ]",
                               "[ ...(eval = 0) ]",
                               "[ ...(arguments = 0) ]",
                               "[ ...(eval) = 0 ]",
                               "[ ...(arguments) = 0 ]",

                               NULL};
  RunParserSyncTest(strict_context_data, strict_data, kError);
}


TEST(DestructuringDisallowPatternsInForVarIn) {
  const char* context_data[][2] = {
      {"", ""}, {"function f() {", "}"}, {NULL, NULL}};
  // clang-format off
  const char* error_data[] = {
    "for (let x = {} in null);",
    "for (let x = {} of null);",
    NULL};
  // clang-format on
  RunParserSyncTest(context_data, error_data, kError);

  // clang-format off
  const char* success_data[] = {
    "for (var x = {} in null);",
    NULL};
  // clang-format on
  RunParserSyncTest(context_data, success_data, kSuccess);
}


TEST(DestructuringDuplicateParams) {
  const char* context_data[][2] = {{"'use strict';", ""},
                                   {"function outer() { 'use strict';", "}"},
                                   {nullptr, nullptr}};


  // clang-format off
  const char* error_data[] = {
    "function f(x,x){}",
    "function f(x, {x : x}){}",
    "function f(x, {x}){}",
    "function f({x,x}) {}",
    "function f([x,x]) {}",
    "function f(x, [y,{z:x}]) {}",
    "function f([x,{y:x}]) {}",
    // non-simple parameter list causes duplicates to be errors in sloppy mode.
    "function f(x, x, {a}) {}",
    nullptr};
  // clang-format on
  RunParserSyncTest(context_data, error_data, kError);
}


TEST(DestructuringDuplicateParamsSloppy) {
  const char* context_data[][2] = {
      {"", ""}, {"function outer() {", "}"}, {nullptr, nullptr}};


  // clang-format off
  const char* error_data[] = {
    // non-simple parameter list causes duplicates to be errors in sloppy mode.
    "function f(x, {x : x}){}",
    "function f(x, {x}){}",
    "function f({x,x}) {}",
    "function f(x, x, {a}) {}",
    nullptr};
  // clang-format on
  RunParserSyncTest(context_data, error_data, kError);
}


TEST(DestructuringDisallowPatternsInSingleParamArrows) {
  const char* context_data[][2] = {{"'use strict';", ""},
                                   {"function outer() { 'use strict';", "}"},
                                   {"", ""},
                                   {"function outer() { ", "}"},
                                   {nullptr, nullptr}};

  // clang-format off
  const char* error_data[] = {
    "var f = {x} => {};",
    "var f = {x,y} => {};",
    nullptr};
  // clang-format on
  RunParserSyncTest(context_data, error_data, kError);
}


TEST(DefaultParametersYieldInInitializers) {
  // clang-format off
  const char* sloppy_function_context_data[][2] = {
    {"(function f(", ") { });"},
    {NULL, NULL}
  };

  const char* strict_function_context_data[][2] = {
    {"'use strict'; (function f(", ") { });"},
    {NULL, NULL}
  };

  const char* sloppy_arrow_context_data[][2] = {
    {"((", ")=>{});"},
    {NULL, NULL}
  };

  const char* strict_arrow_context_data[][2] = {
    {"'use strict'; ((", ")=>{});"},
    {NULL, NULL}
  };

  const char* generator_context_data[][2] = {
    {"'use strict'; (function *g(", ") { });"},
    {"(function *g(", ") { });"},
    {NULL, NULL}
  };

  const char* parameter_data[] = {
    "x=yield",
    "x, y=yield",
    "{x=yield}",
    "[x=yield]",

    "x=(yield)",
    "x, y=(yield)",
    "{x=(yield)}",
    "[x=(yield)]",

    "x=f(yield)",
    "x, y=f(yield)",
    "{x=f(yield)}",
    "[x=f(yield)]",

    "{x}=yield",
    "[x]=yield",

    "{x}=(yield)",
    "[x]=(yield)",

    "{x}=f(yield)",
    "[x]=f(yield)",
    NULL
  };

  // clang-format on

  RunParserSyncTest(sloppy_function_context_data, parameter_data, kSuccess);
  RunParserSyncTest(sloppy_arrow_context_data, parameter_data, kSuccess);

  RunParserSyncTest(strict_function_context_data, parameter_data, kError);
  RunParserSyncTest(strict_arrow_context_data, parameter_data, kError);

  RunParserSyncTest(generator_context_data, parameter_data, kError);
}


TEST(SpreadArray) {
  const char* context_data[][2] = {
      {"'use strict';", ""}, {"", ""}, {NULL, NULL}};

  // clang-format off
  const char* data[] = {
    "[...a]",
    "[a, ...b]",
    "[...a,]",
    "[...a, ,]",
    "[, ...a]",
    "[...a, ...b]",
    "[...a, , ...b]",
    "[...[...a]]",
    "[, ...a]",
    "[, , ...a]",
    NULL};
  // clang-format on
  RunParserSyncTest(context_data, data, kSuccess);
}


TEST(SpreadArrayError) {
  const char* context_data[][2] = {
      {"'use strict';", ""}, {"", ""}, {NULL, NULL}};

  // clang-format off
  const char* data[] = {
    "[...]",
    "[a, ...]",
    "[..., ]",
    "[..., ...]",
    "[ (...a)]",
    NULL};
  // clang-format on
  RunParserSyncTest(context_data, data, kError);
}


TEST(NewTarget) {
  // clang-format off
  const char* good_context_data[][2] = {
    {"function f() {", "}"},
    {"'use strict'; function f() {", "}"},
    {"var f = function() {", "}"},
    {"'use strict'; var f = function() {", "}"},
    {"({m: function() {", "}})"},
    {"'use strict'; ({m: function() {", "}})"},
    {"({m() {", "}})"},
    {"'use strict'; ({m() {", "}})"},
    {"({get x() {", "}})"},
    {"'use strict'; ({get x() {", "}})"},
    {"({set x(_) {", "}})"},
    {"'use strict'; ({set x(_) {", "}})"},
    {"class C {m() {", "}}"},
    {"class C {get x() {", "}}"},
    {"class C {set x(_) {", "}}"},
    {NULL}
  };

  const char* bad_context_data[][2] = {
    {"", ""},
    {"'use strict';", ""},
    {NULL}
  };

  const char* data[] = {
    "new.target",
    "{ new.target }",
    "() => { new.target }",
    "() => new.target",
    "if (1) { new.target }",
    "if (1) {} else { new.target }",
    "while (0) { new.target }",
    "do { new.target } while (0)",
    NULL
  };

  static const ParserFlag always_flags[] = {
    kAllowHarmonyNewTarget,
    kAllowHarmonySloppy,
  };
  // clang-format on

  RunParserSyncTest(good_context_data, data, kSuccess, NULL, 0, always_flags,
                    arraysize(always_flags));
  RunParserSyncTest(bad_context_data, data, kError, NULL, 0, always_flags,
                    arraysize(always_flags));
}


TEST(ConstSloppy) {
  // clang-format off
  const char* context_data[][2] = {
    {"", ""},
    {"{", "}"},
    {NULL, NULL}
  };

  const char* data[] = {
    "const x = 1",
    "for (const x = 1; x < 1; x++) {}",
    "for (const x in {}) {}",
    "for (const x of []) {}",
    NULL
  };
  // clang-format on
  static const ParserFlag always_flags[] = {kAllowHarmonySloppy};
  RunParserSyncTest(context_data, data, kSuccess, NULL, 0, always_flags,
                    arraysize(always_flags));
}


TEST(LetSloppy) {
  // clang-format off
  const char* context_data[][2] = {
    {"", ""},
    {"'use strict';", ""},
    {"{", "}"},
    {NULL, NULL}
  };

  const char* data[] = {
    "let x",
    "let x = 1",
    "for (let x = 1; x < 1; x++) {}",
    "for (let x in {}) {}",
    "for (let x of []) {}",
    NULL
  };
  // clang-format on

  static const ParserFlag always_flags[] = {kAllowHarmonySloppy,
                                            kAllowHarmonySloppyLet};
  RunParserSyncTest(context_data, data, kSuccess, NULL, 0, always_flags,
                    arraysize(always_flags));
}


TEST(LanguageModeDirectivesNonSimpleParameterListErrors) {
  // TC39 deemed "use strict" directives to be an error when occurring in the
  // body of a function with non-simple parameter list, on 29/7/2015.
  // https://goo.gl/ueA7Ln
  const char* context_data[][2] = {
      {"function f(", ") { 'use strict'; }"},
      {"function* g(", ") { 'use strict'; }"},
      {"class c { foo(", ") { 'use strict' }"},
      {"var a = (", ") => { 'use strict'; }"},
      {"var o = { m(", ") { 'use strict'; }"},
      {"var o = { *gm(", ") { 'use strict'; }"},
      {"var c = { m(", ") { 'use strict'; }"},
      {"var c = { *gm(", ") { 'use strict'; }"},

      {"'use strict'; function f(", ") { 'use strict'; }"},
      {"'use strict'; function* g(", ") { 'use strict'; }"},
      {"'use strict'; class c { foo(", ") { 'use strict' }"},
      {"'use strict'; var a = (", ") => { 'use strict'; }"},
      {"'use strict'; var o = { m(", ") { 'use strict'; }"},
      {"'use strict'; var o = { *gm(", ") { 'use strict'; }"},
      {"'use strict'; var c = { m(", ") { 'use strict'; }"},
      {"'use strict'; var c = { *gm(", ") { 'use strict'; }"},

      {NULL, NULL}};

  const char* data[] = {
      // TODO(@caitp): support formal parameter initializers
      "{}",
      "[]",
      "[{}]",
      "{a}",
      "a, {b}",
      "a, b, {c, d, e}",
      "initializer = true",
      "a, b, c = 1",
      "...args",
      "a, b, ...rest",
      "[a, b, ...rest]",
      "{ bindingPattern = {} }",
      "{ initializedBindingPattern } = { initializedBindingPattern: true }",
      NULL};

  static const ParserFlag always_flags[] = {kAllowHarmonySloppy};
  RunParserSyncTest(context_data, data, kError, NULL, 0, always_flags,
                    arraysize(always_flags));
}


TEST(LetSloppyOnly) {
  // clang-format off
  const char* context_data[][2] = {
    {"", ""},
    {"{", "}"},
    {"(function() {", "})()"},
    {NULL, NULL}
  };

  const char* data[] = {
    "let",
    "let = 1",
    "for (let = 1; let < 1; let++) {}",
    "for (let in {}) {}",
    "for (var let = 1; let < 1; let++) {}",
    "for (var let in {}) {}",
    "for (var [let] = 1; let < 1; let++) {}",
    "for (var [let] in {}) {}",
    "var let",
    "var [let] = []",
    NULL
  };
  // clang-format on

  static const ParserFlag always_flags[] = {kAllowHarmonySloppy,
                                            kAllowHarmonySloppyLet};
  RunParserSyncTest(context_data, data, kSuccess, NULL, 0, always_flags,
                    arraysize(always_flags));

  // Some things should be rejected even in sloppy mode
  // This addresses BUG(v8:4403).

  // clang-format off
  const char* fail_data[] = {
    "let let = 1",
    "for (let let = 1; let < 1; let++) {}",
    "for (let let in {}) {}",
    "for (let let of []) {}",
    "const let = 1",
    "for (const let = 1; let < 1; let++) {}",
    "for (const let in {}) {}",
    "for (const let of []) {}",
    "let [let] = 1",
    "for (let [let] = 1; let < 1; let++) {}",
    "for (let [let] in {}) {}",
    "for (let [let] of []) {}",
    "const [let] = 1",
    "for (const [let] = 1; let < 1; let++) {}",
    "for (const [let] in {}) {}",
    "for (const [let] of []) {}",

    // Sprinkle in the escaped version too.
    "let l\\u0065t = 1",
    "const l\\u0065t = 1",
    "let [l\\u0065t] = 1",
    "const [l\\u0065t] = 1",
    "for (let l\\u0065t in {}) {}",
    NULL
  };
  // clang-format on

  static const ParserFlag fail_flags[] = {kAllowHarmonySloppy,
                                          kAllowHarmonySloppyLet};
  RunParserSyncTest(context_data, fail_data, kError, NULL, 0, fail_flags,
                    arraysize(fail_flags));
}


TEST(EscapedKeywords) {
  // clang-format off
  const char* sloppy_context_data[][2] = {
    {"", ""},
    {NULL, NULL}
  };

  const char* strict_context_data[][2] = {
    {"'use strict';", ""},
    {NULL, NULL}
  };

  const char* fail_data[] = {
    "for (var i = 0; i < 100; ++i) { br\\u0065ak; }",
    "cl\\u0061ss Foo {}",
    "var x = cl\\u0061ss {}",
    "\\u0063onst foo = 1;",
    "while (i < 10) { if (i++ & 1) c\\u006fntinue; this.x++; }",
    "d\\u0065bugger;",
    "d\\u0065lete this.a;",
    "\\u0063o { } while(0)",
    "if (d\\u006f { true }) {}",
    "if (false) { this.a = 1; } \\u0065lse { this.b = 1; }",
    "e\\u0078port var foo;",
    "try { } catch (e) {} f\\u0069nally { }",
    "f\\u006fr (var i = 0; i < 10; ++i);",
    "f\\u0075nction fn() {}",
    "var f = f\\u0075nction() {}",
    "\\u0069f (true) { }",
    "\\u0069mport blah from './foo.js';",
    "n\\u0065w function f() {}",
    "(function() { r\\u0065turn; })()",
    "class C extends function() {} { constructor() { sup\\u0065r() } }",
    "class C extends function() {} { constructor() { sup\\u0065r.a = 1 } }",
    "sw\\u0069tch (this.a) {}",
    "var x = th\\u0069s;",
    "th\\u0069s.a = 1;",
    "thr\\u006fw 'boo';",
    "t\\u0072y { true } catch (e) {}",
    "var x = typ\\u0065of 'blah'",
    "v\\u0061r a = true",
    "var v\\u0061r = true",
    "(function() { return v\\u006fid 0; })()",
    "wh\\u0069le (true) { }",
    "w\\u0069th (this.scope) { }",
    "(function*() { y\\u0069eld 1; })()",
    "(function*() { var y\\u0069eld = 1; })()",

    "var \\u0065num = 1;",
    "var { \\u0065num } = {}",
    "(\\u0065num = 1);",

    // Null / Boolean literals
    "(x === n\\u0075ll);",
    "var x = n\\u0075ll;",
    "var n\\u0075ll = 1;",
    "var { n\\u0075ll } = { 1 };",
    "n\\u0075ll = 1;",
    "(x === tr\\u0075e);",
    "var x = tr\\u0075e;",
    "var tr\\u0075e = 1;",
    "var { tr\\u0075e } = {};",
    "tr\\u0075e = 1;",
    "(x === f\\u0061lse);",
    "var x = f\\u0061lse;",
    "var f\\u0061lse = 1;",
    "var { f\\u0061lse } = {};",
    "f\\u0061lse = 1;",

    // TODO(caitp): consistent error messages for labeled statements and
    // expressions
    "switch (this.a) { c\\u0061se 6: break; }",
    "try { } c\\u0061tch (e) {}",
    "switch (this.a) { d\\u0065fault: break; }",
    "class C \\u0065xtends function B() {} {}",
    "for (var a i\\u006e this) {}",
    "if ('foo' \\u0069n this) {}",
    "if (this \\u0069nstanceof Array) {}",
    "(n\\u0065w function f() {})",
    "(typ\\u0065of 123)",
    "(v\\u006fid 0)",
    "do { ; } wh\\u0069le (true) { }",
    "(function*() { return (n++, y\\u0069eld 1); })()",
    "class C { st\\u0061tic bar() {} }",
    "class C { st\\u0061tic *bar() {} }",
    "class C { st\\u0061tic get bar() {} }",
    "class C { st\\u0061tic set bar() {} }",

    // TODO(adamk): These should not be errors in sloppy mode.
    "(y\\u0069eld);",
    "var y\\u0069eld = 1;",
    "var { y\\u0069eld } = {};",
    NULL
  };
  // clang-format on

  static const ParserFlag always_flags[] = {kAllowHarmonySloppy};
  RunParserSyncTest(sloppy_context_data, fail_data, kError, NULL, 0,
                    always_flags, arraysize(always_flags));
  RunParserSyncTest(strict_context_data, fail_data, kError, NULL, 0,
                    always_flags, arraysize(always_flags));
  RunModuleParserSyncTest(sloppy_context_data, fail_data, kError, NULL, 0,
                          always_flags, arraysize(always_flags));

  // clang-format off
  const char* let_data[] = {
    "var l\\u0065t = 1;",
    "l\\u0065t = 1;",
    "(l\\u0065t === 1);",
    NULL
  };
  // clang-format on

  RunParserSyncTest(sloppy_context_data, let_data, kSuccess, NULL, 0,
                    always_flags, arraysize(always_flags));
  RunParserSyncTest(strict_context_data, let_data, kError, NULL, 0,
                    always_flags, arraysize(always_flags));

  static const ParserFlag sloppy_let_flags[] = {kAllowHarmonySloppy,
                                                kAllowHarmonySloppyLet};
  RunParserSyncTest(sloppy_context_data, let_data, kSuccess, NULL, 0,
                    sloppy_let_flags, arraysize(sloppy_let_flags));

  // Non-errors in sloppy mode
  const char* valid_data[] = {"(\\u0069mplements = 1);",
                              "var impl\\u0065ments = 1;",
                              "var { impl\\u0065ments  } = {};",
                              "(\\u0069nterface = 1);",
                              "var int\\u0065rface = 1;",
                              "var { int\\u0065rface  } = {};",
                              "(p\\u0061ckage = 1);",
                              "var packa\\u0067e = 1;",
                              "var { packa\\u0067e  } = {};",
                              "(p\\u0072ivate = 1);",
                              "var p\\u0072ivate;",
                              "var { p\\u0072ivate } = {};",
                              "(prot\\u0065cted);",
                              "var prot\\u0065cted = 1;",
                              "var { prot\\u0065cted  } = {};",
                              "(publ\\u0069c);",
                              "var publ\\u0069c = 1;",
                              "var { publ\\u0069c } = {};",
                              "(st\\u0061tic);",
                              "var st\\u0061tic = 1;",
                              "var { st\\u0061tic } = {};",
                              NULL};
  RunParserSyncTest(sloppy_context_data, valid_data, kSuccess, NULL, 0,
                    always_flags, arraysize(always_flags));
  RunParserSyncTest(strict_context_data, valid_data, kError, NULL, 0,
                    always_flags, arraysize(always_flags));
  RunModuleParserSyncTest(strict_context_data, valid_data, kError, NULL, 0,
                          always_flags, arraysize(always_flags));
}


TEST(MiscSyntaxErrors) {
  // clang-format off
  const char* context_data[][2] = {
    { "'use strict'", "" },
    { "", "" },
    { NULL, NULL }
  };
  const char* error_data[] = {
    "for (();;) {}",

    // crbug.com/582626
    "{ NaN ,chA((evarA=new t ( l = !.0[((... co -a0([1]))=> greturnkf",
    NULL
  };
  // clang-format on

  RunParserSyncTest(context_data, error_data, kError, NULL, 0, NULL, 0);
}


TEST(EscapeSequenceErrors) {
  // clang-format off
  const char* context_data[][2] = {
    { "'", "'" },
    { "\"", "\"" },
    { "`", "`" },
    { "`${'", "'}`" },
    { "`${\"", "\"}`" },
    { "`${`", "`}`" },
    { "f(tag`", "`);" },
    { NULL, NULL }
  };
  const char* error_data[] = {
    "\\uABCG",
    "\\u{ZZ}",
    "\\u{FFZ}",
    "\\u{FFFFFFFFFF }",
    "\\u{110000}",
    "\\u{110000",
    "\\u{FFFD }",
    "\\xZF",
    NULL
  };
  // clang-format on

  RunParserSyncTest(context_data, error_data, kError, NULL, 0, NULL, 0);
}


TEST(FunctionSentErrors) {
  // clang-format off
  const char* context_data[][2] = {
    { "'use strict'", "" },
    { "", "" },
    { NULL, NULL }
  };
  const char* error_data[] = {
    "var x = function.sent",
    "function* g() { yield function.s\\u0065nt; }",
    NULL
  };
  // clang-format on

  static const ParserFlag always_flags[] = {kAllowHarmonyFunctionSent};
  RunParserSyncTest(context_data, error_data, kError, always_flags,
                    arraysize(always_flags));
}

TEST(NewTargetErrors) {
  // clang-format off
  const char* context_data[][2] = {
    { "'use strict'", "" },
    { "", "" },
    { NULL, NULL }
  };
  const char* error_data[] = {
    "var x = new.target",
    "function f() { return new.t\\u0061rget; }",
    NULL
  };
  // clang-format on
  RunParserSyncTest(context_data, error_data, kError);
}

TEST(FunctionDeclarationError) {
  // clang-format off
  const char* strict_context[][2] = {
    { "'use strict';", "" },
    { "'use strict'; { ", "}" },
    {"(function() { 'use strict';", "})()"},
    {"(function() { 'use strict'; {", "} })()"},
    { NULL, NULL }
  };
  const char* sloppy_context[][2] = {
    { "", "" },
    { "{", "}" },
    {"(function() {", "})()"},
    {"(function() { {", "} })()"},
    { NULL, NULL }
  };
  // Invalid in all contexts
  const char* error_data[] = {
    "try function foo() {} catch (e) {}",
    NULL
  };
  // Valid in sloppy mode only, and only when the
  // --harmony-restrictive-declarations flag is off
  const char* unrestricted_data[] = {
    "do function foo() {} while (0);",
    "for (;false;) function foo() {}",
    "for (var i = 0; i < 1; i++) function f() { };",
    "for (var x in {a: 1}) function f() { };",
    "for (var x in {}) function f() { };",
    "for (var x in {}) function foo() {}",
    "for (x in {a: 1}) function f() { };",
    "for (x in {}) function f() { };",
    "var x; for (x in {}) function foo() {}",
    "with ({}) function f() { };",
    "do label: function foo() {} while (0);",
    "for (;false;) label: function foo() {}",
    "for (var i = 0; i < 1; i++) label: function f() { };",
    "for (var x in {a: 1}) label: function f() { };",
    "for (var x in {}) label: function f() { };",
    "for (var x in {}) label: function foo() {}",
    "for (x in {a: 1}) label: function f() { };",
    "for (x in {}) label: function f() { };",
    "var x; for (x in {}) label: function foo() {}",
    "with ({}) label: function f() { };",
    "if (true) label: function f() {}",
    "if (true) {} else label: function f() {}",
    NULL
  };
  // Valid only in sloppy mode, with or without
  // --harmony-restrictive-declarations
  const char* sloppy_data[] = {
    "if (true) function foo() {}",
    "if (false) {} else function f() { };",
    "label: function f() { }",
    "label: if (true) function f() { }",
    "label: if (true) {} else function f() { }",
    NULL
  };
  // clang-format on

  static const ParserFlag restrictive_flags[] = {
      kAllowHarmonyRestrictiveDeclarations};

  // Nothing parses in strict mode without a SyntaxError
  RunParserSyncTest(strict_context, error_data, kError);
  RunParserSyncTest(strict_context, error_data, kError, NULL, 0,
                    restrictive_flags, arraysize(restrictive_flags));
  RunParserSyncTest(strict_context, unrestricted_data, kError);
  RunParserSyncTest(strict_context, unrestricted_data, kError, NULL, 0,
                    restrictive_flags, arraysize(restrictive_flags));
  RunParserSyncTest(strict_context, sloppy_data, kError);
  RunParserSyncTest(strict_context, sloppy_data, kError, NULL, 0,
                    restrictive_flags, arraysize(restrictive_flags));

  // In sloppy mode, some things are successful, depending on the flag
  RunParserSyncTest(sloppy_context, error_data, kError);
  RunParserSyncTest(sloppy_context, error_data, kError, NULL, 0,
                    restrictive_flags, arraysize(restrictive_flags));
  RunParserSyncTest(sloppy_context, unrestricted_data, kSuccess);
  RunParserSyncTest(sloppy_context, unrestricted_data, kError, NULL, 0,
                    restrictive_flags, arraysize(restrictive_flags));
  RunParserSyncTest(sloppy_context, sloppy_data, kSuccess);
  RunParserSyncTest(sloppy_context, sloppy_data, kSuccess, restrictive_flags,
                    arraysize(restrictive_flags));
}

TEST(ExponentiationOperator) {
  // clang-format off
  const char* context_data[][2] = {
    { "var O = { p: 1 }, x = 10; ; if (", ") { foo(); }" },
    { "var O = { p: 1 }, x = 10; ; (", ")" },
    { "var O = { p: 1 }, x = 10; foo(", ")" },
    { NULL, NULL }
  };
  const char* data[] = {
    "(delete O.p) ** 10",
    "(delete x) ** 10",
    "(~O.p) ** 10",
    "(~x) ** 10",
    "(!O.p) ** 10",
    "(!x) ** 10",
    "(+O.p) ** 10",
    "(+x) ** 10",
    "(-O.p) ** 10",
    "(-x) ** 10",
    "(typeof O.p) ** 10",
    "(typeof x) ** 10",
    "(void 0) ** 10",
    "(void O.p) ** 10",
    "(void x) ** 10",
    "++O.p ** 10",
    "++x ** 10",
    "--O.p ** 10",
    "--x ** 10",
    "O.p++ ** 10",
    "x++ ** 10",
    "O.p-- ** 10",
    "x-- ** 10",
    NULL
  };
  // clang-format on

  static const ParserFlag always_flags[] = {
      kAllowHarmonyExponentiationOperator};
  RunParserSyncTest(context_data, data, kSuccess, NULL, 0, always_flags,
                    arraysize(always_flags));
}

TEST(ExponentiationOperatorErrors) {
  // clang-format off
  const char* context_data[][2] = {
    { "var O = { p: 1 }, x = 10; ; if (", ") { foo(); }" },
    { "var O = { p: 1 }, x = 10; ; (", ")" },
    { "var O = { p: 1 }, x = 10; foo(", ")" },
    { NULL, NULL }
  };
  const char* error_data[] = {
    "delete O.p ** 10",
    "delete x ** 10",
    "~O.p ** 10",
    "~x ** 10",
    "!O.p ** 10",
    "!x ** 10",
    "+O.p ** 10",
    "+x ** 10",
    "-O.p ** 10",
    "-x ** 10",
    "typeof O.p ** 10",
    "typeof x ** 10",
    "void ** 10",
    "void O.p ** 10",
    "void x ** 10",
    "++delete O.p ** 10",
    "--delete O.p ** 10",
    "++~O.p ** 10",
    "++~x ** 10",
    "--!O.p ** 10",
    "--!x ** 10",
    "++-O.p ** 10",
    "++-x ** 10",
    "--+O.p ** 10",
    "--+x ** 10",
    "[ x ] **= [ 2 ]",
    "[ x **= 2 ] = [ 2 ]",
    "{ x } **= { x: 2 }",
    "{ x: x **= 2 ] = { x: 2 }",
    // TODO(caitp): a Call expression as LHS should be an early ReferenceError!
    // "Array() **= 10",
    NULL
  };
  // clang-format on

  static const ParserFlag always_flags[] = {
      kAllowHarmonyExponentiationOperator};
  RunParserSyncTest(context_data, error_data, kError, NULL, 0, always_flags,
                    arraysize(always_flags));
}

TEST(TypedVariableDeclarations) {
  const char* untyped_context_data[][2] = {{"", ""}, {NULL, NULL}};
  const char* typed_context_data[][2] = {{"'use types'; ", ""}, {NULL, NULL}};

  const char* untyped_data[] = {
    NULL
  };

  const char* typed_data[] = {
    "var x: number = 42",
    "var s: string = 'hello world'",
    "var x : any",
    "let x : any",
    "var x : any = undefined",
    "let x : any = undefined",
    "const x : any = undefined",
    "var [x, y, ...rest] : any[] = []",
    "let [x, y, ...rest] : any[] = []",
    "const [x, y, ...rest] : any[] = []",
    "var [x,, z] : [any] = [undefined,, undefined]",
    "let [x,, z] : [any] = [undefined,, undefined]",
    "const [x,, z] : [any] = [undefined,, undefined]",
    "var {a: x, b: y} : {a: number, b: string} = {a: 17, b: 'hello'}",
    "let {a: x, b: y} : {a: number, b: string} = {a: 17, b: 'hello'}",
    "const {a: x, b: y} : {a: number, b: string} = {a: 17, b: 'hello'}",
    NULL
  };

  const char* typed_error_data[] = {
    "var x : ()",
    "let x : ()",
    "var x : () = undefined",
    "let x : () = undefined",
    "const x : () = undefined",
    "var [x, y, ...rest] : ()[]",
    "let [x, y, ...rest] : ()[]",
    "const [x, y, ...rest] : ()[] = []",
    "var [x,, z] : [any, (), any]",
    "let [x,, z] : [any, (), any]",
    "const [x,, z] : [any, (), any] = [1, 2, 3]",
    "var {a: x, b: y} : {a: (), b: number}",
    "let {a: x, b: y} : {a: (), b: number}",
    "const {a: x, b: y} : {a: (), b: number} = {a: 17, b: 42}",
    "var [x, y]: number[];",
    "var {a: x, b: y}: {a: number, b: string};",
    "let [x, y]: number[];",
    "let {a: x, b: y}: {a: number, b: string};",
    "const x: number;",
    "const [x, y]: [number, string];",
    "const {a: x, b: y}: {a: number, b: string};",
    NULL
  };

  static const ParserFlag always_flags[] = {kAllowTypes};
  RunParserSyncTest(untyped_context_data, untyped_data, kSuccess, NULL, 0,
                    always_flags, arraysize(always_flags));
  RunParserSyncTest(typed_context_data, untyped_data, kSuccess, NULL, 0,
                    always_flags, arraysize(always_flags));
  RunParserSyncTest(untyped_context_data, typed_data, kError, NULL, 0,
                    always_flags, arraysize(always_flags));
  RunParserSyncTest(typed_context_data, typed_data, kSuccess, NULL, 0,
                    always_flags, arraysize(always_flags));
  RunParserSyncTest(untyped_context_data, typed_error_data, kError, NULL, 0,
                    always_flags, arraysize(always_flags));
  RunParserSyncTest(typed_context_data, typed_error_data, kError, NULL, 0,
                    always_flags, arraysize(always_flags));
<<<<<<< HEAD
  RunModuleParserSyncTest(untyped_context_data, untyped_data, kSuccess, NULL, 0,
                          always_flags, arraysize(always_flags));
  RunModuleParserSyncTest(typed_context_data, untyped_data, kSuccess, NULL, 0,
                          always_flags, arraysize(always_flags));
  RunModuleParserSyncTest(untyped_context_data, typed_data, kError, NULL, 0,
                          always_flags, arraysize(always_flags));
  RunModuleParserSyncTest(typed_context_data, typed_data, kSuccess, NULL, 0,
                          always_flags, arraysize(always_flags));
  RunModuleParserSyncTest(untyped_context_data, typed_error_data, kError, NULL,
                          0, always_flags, arraysize(always_flags));
  RunModuleParserSyncTest(typed_context_data, typed_error_data, kError, NULL, 0,
                          always_flags, arraysize(always_flags));
=======
>>>>>>> 5a6eaebc
}

TEST(TypedModeChecks) {
  const char* strict_context_data[][2] = {
    {"'use types'; ", ""},
    {"'use strict'; 'use types'; ", ""},
    {"'use types'; 'use strict'; ", ""},
    {"'use strict'; 'use types'; 'use strict'; ", ""},
    {"'use types'; 'use strict'; 'use types'; ", ""},
    {NULL, NULL}
  };

  const char* typed_data[] = {
    "let x: number = 42",
    "const s: string = 'hello world'",
    NULL
  };

  const char* strict_error_data[] = {
    "var x = 42; delete x",
    NULL
  };

  static const ParserFlag always_flags[] = {kAllowTypes};
  RunParserSyncTest(strict_context_data, typed_data, kSuccess, NULL, 0,
                    always_flags, arraysize(always_flags));
  RunParserSyncTest(strict_context_data, strict_error_data, kError, NULL, 0,
                    always_flags, arraysize(always_flags));
  RunModuleParserSyncTest(strict_context_data, typed_data, kSuccess, NULL, 0,
                          always_flags, arraysize(always_flags));
  RunModuleParserSyncTest(strict_context_data, strict_error_data, kError, NULL,
                          0, always_flags, arraysize(always_flags));
}

TEST(TypedModeIllegalInFunctionScope) {
  const char* context_data[][2] = {
    { "", "" },
    { "'use types'; ", "" },
    { NULL, NULL }
  };

  const char* error_data[] = {
    "function f() { 'use types'; }",
    "function f() { 'use types'; 'use strict'; }",
    "function f() { 'use strict'; 'use types'; }",
    NULL
  };

  RunParserSyncTest(context_data, error_data, kSuccess);
  RunModuleParserSyncTest(context_data, error_data, kSuccess);

  static const ParserFlag typed_flags[] = {kAllowTypes};
  RunParserSyncTest(context_data, error_data, kError, NULL, 0,
                    typed_flags, arraysize(typed_flags));
  RunModuleParserSyncTest(context_data, error_data, kError, NULL, 0,
                          typed_flags, arraysize(typed_flags));
}

TEST(TypedModeSimpleTypes) {
  const char* untyped_context_data[][2] = {{"", ""}, {NULL, NULL}};
  const char* typed_context_data[][2] = {{"'use types'; ", ""}, {NULL, NULL}};

  const char* correct_data[] = {
    "var x: number",
    "var x: (number)",
    "var x: ((number))",
    "var x: ((number))[]",
    "var x: ((number)[])",
    "var x: ((number[]))",
    "var x: ((a: string) => string) & ((b: number) => number)",
    "var x: number | any & string",
    "var s: (a: number, b?: string) => number",
    "var s: (a: number, b?: string, c?) => number",
    "var s: (a: number, b: string, c, ...d) => number",
    "var s: (a: number, b: string, c, ...d: string[]) => number",
    "var s: (number) => number",
    "var s: (number: any) => number",
    "var s: (any: number) => number",
    NULL
  };

  const char* error_data[] = {
    "var x: ()",
    "var x: (a, b)",
    "var x: ((a, b))",
    "var x: ()[]",
    "var x: (()[])",
    "var x: (())[]",
    "var x: () & any",
    "var x: any & ()",
    "var x: () | any",
    "var x: any | ()",
    "var x: (number\n[])",
    "var x: any & (x: number) => number",
    "var x: any | (x: number) => number",
    "var x: (...a, b) => number",
    NULL
  };

  static const ParserFlag always_flags[] = {kAllowTypes};
  RunParserSyncTest(untyped_context_data, correct_data, kError, NULL, 0,
                    always_flags, arraysize(always_flags));
  RunParserSyncTest(typed_context_data, correct_data, kSuccess, NULL, 0,
                    always_flags, arraysize(always_flags));
  RunParserSyncTest(untyped_context_data, error_data, kError, NULL, 0,
                    always_flags, arraysize(always_flags));
  RunParserSyncTest(typed_context_data, error_data, kError, NULL, 0,
                    always_flags, arraysize(always_flags));
}

TEST(TypedModeTypeParameters) {
  const char* untyped_context_data[][2] = {{"", ""}, {NULL, NULL}};
  const char* typed_context_data[][2] = {{"'use types'; ", ""}, {NULL, NULL}};

  const char* correct_data[] = {
    "var f: <A> (x: A) => A",
    "var f: <A extends string> (x: A) => A",
    "var f: <A, B> (x: A, y: B) => A",
    "var f: <A, B extends number[], C> (x: A, y: B) => C",
    "var f: <A, B, C, D> (x: A, y: B, z: C[], d: (e: D) => D) => A",
    "var x: Tree<number>",
    "var x: Map<string, number>",
    NULL
  };

  const char* error_data[] = {
    "var z: <A> A[]",
    "var f: <> (x: number) => number",
    "var f: <A extends ()> (x: A) => A",
    "var x: Map<string, (number, void)>",
    "var x: number<string>",
    "var x: Foo<>",
    NULL
  };

  static const ParserFlag always_flags[] = {kAllowTypes};
  RunParserSyncTest(untyped_context_data, correct_data, kError, NULL, 0,
                    always_flags, arraysize(always_flags));
  RunParserSyncTest(typed_context_data, correct_data, kSuccess, NULL, 0,
                    always_flags, arraysize(always_flags));
  RunParserSyncTest(untyped_context_data, error_data, kError, NULL, 0,
                    always_flags, arraysize(always_flags));
  RunParserSyncTest(typed_context_data, error_data, kError, NULL, 0,
                    always_flags, arraysize(always_flags));
}

TEST(TypedModeStringLiteralTypes) {
  const char* untyped_context_data[][2] = {{"", ""}, {NULL, NULL}};
  const char* typed_context_data[][2] = {{"'use types'; ", ""}, {NULL, NULL}};

  // These are not really valid here.
  // They should only be valid in function/constructor signatures.
  const char* correct_data[] = {
    "var f: (cmd: 'add', x: number, y: number) => number",
    "var f: (cmd: \"sum\", a: number[]) => number",
    "var f: (x: number, cmd: 'one', ...rest) => any",
    "var f: (x: string, y: number, cmd: 'two', ...rest) => any",
    "var f: (x: number, cmd?: 'two', ...rest) => string",
    NULL
  };

  const char* error_data[] = {
    "var x: 'foo'",
    "var x: ('foo')",
    "var x: 'foo'[]",
    "var x: ('foo')[]",
    "var x: ('foo'[])",
    "var x: (('foo')[])",
    "var x: 'foo' | 'bar'",
    "var f: ('foo') => any",
    NULL
  };

  static const ParserFlag always_flags[] = {kAllowTypes};
  RunParserSyncTest(untyped_context_data, correct_data, kError, NULL, 0,
                    always_flags, arraysize(always_flags));
  RunParserSyncTest(typed_context_data, correct_data, kSuccess, NULL, 0,
                    always_flags, arraysize(always_flags));
  RunParserSyncTest(untyped_context_data, error_data, kError, NULL, 0,
                    always_flags, arraysize(always_flags));
  RunParserSyncTest(typed_context_data, error_data, kError, NULL, 0,
                    always_flags, arraysize(always_flags));
}

TEST(TypedModeTupleTypes) {
  const char* untyped_context_data[][2] = {{"", ""}, {NULL, NULL}};
  const char* typed_context_data[][2] = {{"'use types'; ", ""}, {NULL, NULL}};

  const char* correct_data[] = {
    "var x: [number]",
    "var x: [number, string]",
    "var x: [number[], (a: string, b?: number) => boolean]",
    "var f: ([]: number[]) => boolean",
    "var f: ([x]: number[]) => boolean",
    "var f: ([x, y]: number[]) => boolean",
    "var f: ([x,, y]: number[]) => boolean",
    "var f: ([, x,, y,,]: number[]) => boolean",
    "var f: ([x, y, ...rest]: number[]) => boolean",
    "var f: ([any]) => number",
    "var f: ([number]: number[]) => number",
    "var f: ([one, two, ...number]: number[]) => boolean",
    NULL
  };

  const char* error_data[] = {
    "var z: []",
    "var z: [()]",
    "var z: [number,]",
    "var x: [number, (a: string)]",
    "var x: [number[], (a: string, b?: number)]",
    "var z: [, number]",
    "var z: [,, number]",
    "var z: [string,,,]",
    "var z: [string,, number]",
    "var z: [string,, ...number]",
    NULL
  };

  static const ParserFlag always_flags[] = {kAllowTypes};
  RunParserSyncTest(untyped_context_data, correct_data, kError, NULL, 0,
                    always_flags, arraysize(always_flags));
  RunParserSyncTest(typed_context_data, correct_data, kSuccess, NULL, 0,
                    always_flags, arraysize(always_flags));
  RunParserSyncTest(untyped_context_data, error_data, kError, NULL, 0,
                    always_flags, arraysize(always_flags));
  RunParserSyncTest(typed_context_data, error_data, kError, NULL, 0,
                    always_flags, arraysize(always_flags));
}

TEST(TypedModeObjectTypes) {
  const char* untyped_context_data[][2] = {{"", ""}, {NULL, NULL}};
  const char* typed_context_data[][2] = {{"'use types'; ", ""}, {NULL, NULL}};

  const char* correct_data[] = {
    "var x: {}",
    "var x: {a}",
    "var x: {a, b}",
    "var x: {a, b?, c}",
    "var x: {a: number}",
    "var x: {a: number, b: string}",
    "var x: {a?: number; b: {c: any}}",
    "var x: {f()}",
    "var x: {f() : number}",
    "var x: {f(a, b)}",
    "var x: {f(a: number, b: string)}",
    "var x: {f(a: number, b: string) : boolean}",
    "var x: {f?(a: number, b: string) : boolean}",
<<<<<<< HEAD
    "var x: {f<A extends number>(a: A, b: string) : boolean}",
    "var x: {f?<A extends number>(a: A, b: string) : boolean}",
=======
    "var x: {f<A>(a: A, b: string) : boolean}",
    "var x: {f<A, B>(a: A, b: B) : boolean}",
    "var x: {f<A extends number>(a: A, b: string) : boolean}",
    "var x: {f<A extends number, B extends string>(a: A, b: B) : boolean}",
    "var x: {f?<A>(a: A, b: string) : boolean}",
    "var x: {f?<A, B>(a: A, b: B) : boolean}",
    "var x: {f?<A extends number>(a: A, b: string) : boolean}",
    "var x: {f?<A extends number, B extends string>(a: A, b: B) : boolean}",
>>>>>>> 5a6eaebc
    "var x: {()}",
    "var x: {() : number}",
    "var x: {(a, b)}",
    "var x: {(a: number, b: string)}",
    "var x: {(a: number, b: string) : boolean}",
<<<<<<< HEAD
    "var x: {<A extends number>(a: A, b: string) : boolean}",
    "var x: {new (a, b)}",
    "var x: {new (a: number, b: string)}",
    "var x: {new (a: number, b: string) : boolean}",
    "var x: {new <A extends number>(a: A, b: string) : boolean}",
=======
    "var x: {<A>(a: A, b: string) : boolean}",
    "var x: {<A, B>(a: A, b: B) : boolean}",
    "var x: {<A extends number>(a: A, b: string) : boolean}",
    "var x: {<A extends number, B extends string>(a: A, b: B) : boolean}",
    "var x: {new (a, b)}",
    "var x: {new (a: number, b: string)}",
    "var x: {new (a: number, b: string) : boolean}",
    "var x: {new <A>(a: A, b: string) : boolean}",
    "var x: {new <A, B>(a: A, b: B) : boolean}",
    "var x: {new <A extends number>(a: A, b: string) : boolean}",
    "var x: {new <A extends number, B extends string>(a: A, b: B) : boolean}",
>>>>>>> 5a6eaebc
    NULL
  };

  const char* error_data[] = {
    "var z: {a: ()}",  // Not valid in general.
    "var z: {a: []}",  // Valid as a binding pattern, not as a type.
<<<<<<< HEAD
=======
    "var z: {f<>()}",  // Invalid type parameters
    "var z: {f<A>}",
    "var z: {f<A>: A}",
>>>>>>> 5a6eaebc
    NULL
  };

  static const ParserFlag always_flags[] = {kAllowTypes};
  RunParserSyncTest(untyped_context_data, correct_data, kError, NULL, 0,
                    always_flags, arraysize(always_flags));
  RunParserSyncTest(typed_context_data, correct_data, kSuccess, NULL, 0,
                    always_flags, arraysize(always_flags));
  RunParserSyncTest(untyped_context_data, error_data, kError, NULL, 0,
                    always_flags, arraysize(always_flags));
  RunParserSyncTest(typed_context_data, error_data, kError, NULL, 0,
                    always_flags, arraysize(always_flags));
}

TEST(TypedModeBindingPatterns) {
  const char* untyped_context_data[][2] = {{"", ""}, {NULL, NULL}};
  const char* typed_context_data[][2] = {{"'use types'; ", ""}, {NULL, NULL}};

  const char* correct_data[] = {
    "var f: (x: number, cmd?: 'two', ...rest) => string",
    "var f: ([]: number[]) => boolean",
    "var f: ([x, y]: number[]) => boolean",
    "var f: ([x, ...rest]: number[]) => boolean",
    "var f: ([,x, y]: number[]) => boolean",
    "var f: ([x, y,]: number[]) => boolean",
    "var f: ([x, y,,]: number[]) => boolean",
    "var f: ([x, [a, b, c], z]: [number, any[], string]) => boolean",
    "var f: ({x: a, y: b}: {x: number, y: string}) => boolean",
    "var f: ({x: a, y: [b, c, ...rest]}: {x: number, y: string[]}) => boolean",
    "var f: ({x: {a, b}, y: c}: {x: {a, b}, y: string}) => boolean",
    NULL
  };

  const char* error_data[] = {
    "var f: ({x: {a; b}, y: c}: {x: {a; b}, y: string}) => boolean",
    NULL
  };

  static const ParserFlag always_flags[] = {kAllowTypes};
  RunParserSyncTest(untyped_context_data, correct_data, kError, NULL, 0,
                    always_flags, arraysize(always_flags));
  RunParserSyncTest(typed_context_data, correct_data, kSuccess, NULL, 0,
                    always_flags, arraysize(always_flags));
  RunParserSyncTest(untyped_context_data, error_data, kError, NULL, 0,
                    always_flags, arraysize(always_flags));
  RunParserSyncTest(typed_context_data, error_data, kError, NULL, 0,
                    always_flags, arraysize(always_flags));
<<<<<<< HEAD
}

TEST(TypedModeTypeAliases) {
  const char* untyped_context_data[][2] = {{"", ""}, {NULL, NULL}};
  const char* typed_context_data[][2] = {{"'use types'; ", ""}, {NULL, NULL}};

  const char* correct_data[] = {
    "type NumArray = number[]",
    "type Fun = (x: number) => number",
    "type Tree<A> = A | Tree<A>[]",
    NULL
  };

  const char* error_data[] = {
    "type Err<> = number",
    "type Err",
    "type Err =",
    "type Err = ()",
    NULL
  };

  static const ParserFlag always_flags[] = {kAllowTypes};
  RunParserSyncTest(untyped_context_data, correct_data, kError, NULL, 0,
                    always_flags, arraysize(always_flags));
  RunParserSyncTest(typed_context_data, correct_data, kSuccess, NULL, 0,
                    always_flags, arraysize(always_flags));
  RunParserSyncTest(untyped_context_data, error_data, kError, NULL, 0,
                    always_flags, arraysize(always_flags));
  RunParserSyncTest(typed_context_data, error_data, kError, NULL, 0,
                    always_flags, arraysize(always_flags));
}

TEST(TypedModeClassDeclarations) {
  const char* untyped_context_data[][2] = {{"", ""}, {NULL, NULL}};
  const char* typed_context_data[][2] = {{"'use types'; ", ""}, {NULL, NULL}};

  const char* correct_data[] = {
    "class C { f(x: number) : boolean { return x == 42; } }",
    "class D extends C { g<A>(x: A[]) : A { return x[0]; } }",
    "class E extends D implements I, J {}",
    "class F<A> extends D implements I<A>, J<number, A> {}",
    "class C { x; y=42; z: number; w: number = 17; }",
    "class C { [x: string]; }",
    "class C { [x: number]; }",
    "class C { [x: string] : boolean; }",
    "class C { [x: number] : boolean; }",
    "class C { constructor (x: number); constructor (x) {} }",
    "class C { f (x: number) : number; f (x) { return x; } }",
    NULL
  };

  const char* error_data[] = {
    "class C { f(x: number) : () {} }",
    "class D implements () {}",
    "class E implements number[] {}",
    "class F implements I<> {}",
    "class E<> {}",
    "class C { x: (); }",
    "class C { [42]; }",
    "class C { [42] : number; }",
    "class C { [x: any]; }",
    "class C { [x: any] : any; }",
    "class C { static [x: number]; }",
    "class C { constructor (x: number) : number; constructor (x) {} }",
    NULL
  };

  static const ParserFlag always_flags[] = {kAllowTypes};
  RunParserSyncTest(untyped_context_data, correct_data, kError, NULL, 0,
                    always_flags, arraysize(always_flags));
  RunParserSyncTest(typed_context_data, correct_data, kSuccess, NULL, 0,
                    always_flags, arraysize(always_flags));
  RunParserSyncTest(untyped_context_data, error_data, kError, NULL, 0,
                    always_flags, arraysize(always_flags));
  RunParserSyncTest(typed_context_data, error_data, kError, NULL, 0,
                    always_flags, arraysize(always_flags));
}

TEST(TypedModeInterfaceDeclarations) {
  const char* untyped_context_data[][2] = {{"", ""}, {NULL, NULL}};
  const char* typed_context_data[][2] = {{"'use types'; ", ""}, {NULL, NULL}};

  const char* correct_data[] = {
    "interface I { f(x: number) : boolean }",
    "interface J extends I { g(x: number) : boolean }",
    "interface K extends I, J { h(x: number) : boolean }",
    "interface I<A> {}",
    "interface I<A, B> extends A, J<B> {}",
    NULL
  };

  const char* error_data[] = {
    "interface I { x: () }",
    "interface I { f(a: ()) }",
    "interface I<> {}",
    NULL
  };

  static const ParserFlag always_flags[] = {kAllowTypes};
  RunParserSyncTest(untyped_context_data, correct_data, kError, NULL, 0,
                    always_flags, arraysize(always_flags));
  RunParserSyncTest(typed_context_data, correct_data, kSuccess, NULL, 0,
                    always_flags, arraysize(always_flags));
  RunParserSyncTest(untyped_context_data, error_data, kError, NULL, 0,
                    always_flags, arraysize(always_flags));
  RunParserSyncTest(typed_context_data, error_data, kError, NULL, 0,
                    always_flags, arraysize(always_flags));
}

TEST(TypedModeAmbientDeclarations) {
  const char* untyped_context_data[][2] = {{"", ""}, {NULL, NULL}};
  const char* typed_context_data[][2] = {{"'use types'; ", ""}, {NULL, NULL}};
  const char* typed_inner_context_data[][2] = {
    {"'use types'; {", "}"},
    {"'use types'; try {", "} catch(x) {}"},
    // TODO(nikolaos): Leaving this out, for now, there's an unrelated bug.
    // {"'use types'; function f() {", "}"},
    {"'use types'; for(", " of []) {}"},
    {NULL, NULL}
  };

  const char* correct_data[] = {
#define VALID(decl)                             \
    "declare var " decl,                        \
    "declare var " decl "; var " decl
    VALID("x"),
    VALID("x: number"),
    VALID("x, y"),
    VALID("x: number, y: string"),
#undef VALID
#define VALID(decl, full)                       \
    "declare var " decl,                        \
    "declare var " decl "; var " full
    VALID("[x, y]", "[x, y] = [42, 'hello']"),
    VALID("[x, y] : [number, string]", "[x, y] = [42, 'hello']"),
    VALID("{a: x, b: y}", "{a: x, b: y} = {a: 42, b: 'hello'}"),
    VALID("{a: x, b: y} : {a: number, b: string}",
          "{a: x, b: y} = {a: 42, b: 'hello'}"),
#undef VALID
#define VALID(decl)                             \
    "declare " decl,                            \
    "declare " decl "; " decl " {}"
    VALID("function f()"),
    VALID("function f() : number"),
    VALID("function f(x: number)"),
    VALID("function f(x: number) : number"),
    VALID("function f<A>()"),
    VALID("function f<A>() : A"),
    VALID("function f<A>(x: A)"),
    VALID("function f<A, B>(x: A) : B"),
    VALID("function* f()"),
    VALID("function* f() : number"),
    VALID("function* f(x: number)"),
    VALID("function* f(x: number) : number"),
    VALID("function* f<A>()"),
    VALID("function* f<A>() : A"),
    VALID("function* f<A>(x: A)"),
    VALID("function* f<A, B>(x: A) : B"),
#undef VALID
#define VALID(members)                                                  \
    "declare class C {" members "}",                                    \
    "class B {}; declare class C extends B {" members "}",              \
    "declare class C implements I {" members "}",                       \
    "declare class C implements I, J {" members "}",                    \
    "class B {}; declare class C extends B implements I {" members "}", \
    "class B {}; declare class C extends B implements I, J {"           \
      members "}",                                                      \
    "declare class C<A, B> {" members "}",                              \
    "class D {}; declare class C<A, B> extends D {" members "}",        \
    "declare class C<A, B> implements I<A, B> {" members "}",           \
    "class D {}; declare class C<A, B> extends D implements I<A, B> {"  \
      members "}"
    VALID("constructor (x: number, y: boolean);"
          "x;"
          "y: boolean;"
          "'one': number;"
          "'2': boolean;"
          "3: string;"
          "f1 () : number;"
          "f2 (a: number[]) : number;"
          "f3 (a: number[], b: number) : number;"
          "f4 <A, B>(a: A, b: B) : [A, B];"
          "[x: string];"
          "[x: string] : number;"
          "[x: number];"
          "[x: number] : boolean;"),
    VALID("static x;"
          "static y: boolean;"
          "static 'one': number;"
          "static '2': boolean;"
          "static 3: string;"
          "static f1 () : number;"
          "static f2 (a: number[]) : number;"
          "static f3 (a: number[], b: number) : number;"
          "static f4 <A, B>(a: A, b: B) : [A, B];"),
#undef VALID
    NULL
  };

  const char* error_data[] = {
    "declare var x : ()",
    "declare var x = 42",
    "declare x: number = 42",
    "declare x = 42, y = 'hello'",
    "declare x: number = 42, y: string = 'hello'",
#define INVALID(decl) "declare " decl " {}"
    INVALID("function f()"),
    INVALID("function f() : number"),
    INVALID("function f(x: number)"),
    INVALID("function f(x: number) : number"),
    INVALID("function f<A>()"),
    INVALID("function f<A>() : A"),
    INVALID("function f<A>(x: A)"),
    INVALID("function f<A, B>(x: A) : B"),
    INVALID("function* f()"),
    INVALID("function* f() : number"),
    INVALID("function* f(x: number)"),
    INVALID("function* f(x: number) : number"),
    INVALID("function* f<A>()"),
    INVALID("function* f<A>() : A"),
    INVALID("function* f<A>(x: A)"),
    INVALID("function* f<A, B>(x: A) : B"),
#undef INVALID
    "declare function f() : ()",
    "declare function f(x? = 42) : ()",
    "declare function f<>()",
    "declare function ()",
    "declare function () : number",
    "declare function (x: number)",
    "declare function (x: number) : number",
    "declare function <A>()",
    "declare function <A>() : A",
    "declare function <A>(x: A)",
    "declare function <A, B>(x: A) : B",
#define INVALID1(member)                                                \
    "declare class C {" member "}",                                     \
    "class B {}; declare class C extends B {" member "}",               \
    "declare class C implements I {" member "}",                        \
    "declare class C implements I, J {" member "}",                     \
    "class B {}; declare class C extends B implements I {" member "}",  \
    "class B {}; declare class C extends B implements I, J {"           \
      member "}",                                                       \
    "declare class C<A, B> {" member "}",                               \
    "class D {}; declare class C<A, B> extends D {" member "}",         \
    "declare class C<A, B> implements I<A, B> {" member "}",            \
    "class D {}; declare class C<A, B> extends D implements I<A, B> {"  \
      member "}"
#define INVALID2(member, suffix)                               \
    INVALID1(member),                                          \
    INVALID1(member " " suffix)
    INVALID2("constructor (a : number) : boolean", "{}"),
    INVALID2("constructor <A>(a : A)", "{}"),
    INVALID1("x = 42"),
    INVALID1("x : number = 42"),
    INVALID1("'four': number = 4"),
    INVALID1("'5': boolean = false"),
    INVALID1("6: string[] = [...['six', 'six', 'and', 'six']]"),
    INVALID2("get x ()", "{ return 42; }"),
    INVALID2("get x () : number", "{ return 42; }"),
    INVALID2("set x (a)", "{}"),
    INVALID2("set x (a) : void", "{}"),
    INVALID2("set x (a : number)", "{}"),
    INVALID2("set x (a : number) : void", "{}"),
    INVALID2("get x (a)", "{ return 42; }"),
    INVALID2("get x (a) : number", "{ return 42; }"),
    INVALID2("get x (a, b)", "{ return 42; }"),
    INVALID2("get x (a, b) : number", "{ return 42; }"),
    INVALID2("get x (a : number)", "{ return 42; }"),
    INVALID2("get x (a : number) : number", "{ return 42; }"),
    INVALID2("get x <A>()", "{ return 42; }"),
    INVALID2("set x ()", "{}"),
    INVALID2("set x () : void", "{}"),
    INVALID2("set x (a : number, b : number)", "{}"),
    INVALID2("set x (a : number, b : number) : void", "{}"),
    INVALID2("set x (...rest)", "{}"),
    INVALID2("set x (...rest : string[]) : void", "{}"),
    INVALID2("set x <A>(a : A)", "{}"),
#undef INVALID1
#undef INVALID2
    "declare type N = number",
    "declare interface I {}",
    "declare x = 42",
    "declare {}",
    "declare while (true) {}",
    NULL
  };

  static const ParserFlag always_flags[] = {kAllowTypes};
  RunParserSyncTest(untyped_context_data, correct_data, kError, NULL, 0,
                    always_flags, arraysize(always_flags));
  RunParserSyncTest(typed_context_data, correct_data, kSuccess, NULL, 0,
                    always_flags, arraysize(always_flags));
  RunParserSyncTest(typed_inner_context_data, correct_data, kError, NULL, 0,
                    always_flags, arraysize(always_flags));
  RunParserSyncTest(untyped_context_data, error_data, kError, NULL, 0,
                    always_flags, arraysize(always_flags));
  RunParserSyncTest(typed_context_data, error_data, kError, NULL, 0,
                    always_flags, arraysize(always_flags));
  RunParserSyncTest(typed_inner_context_data, error_data, kError, NULL, 0,
                    always_flags, arraysize(always_flags));
}

TEST(TypedModeAmbientExportDeclarations) {
  const char* untyped_context_data[][2] = {{"", ""}, {NULL, NULL}};
  const char* typed_context_data[][2] = {{"'use types'; ", ""}, {NULL, NULL}};

  const char* correct_data[] = {
    // export var
    "export declare var x",
    "export declare var x : number",
    "export declare var x, y",
    "export declare var x: number, y: string",
    "export declare var [x, y]",
    "export declare var [x, y] : [number, string]",
    "export declare var {a: x, b: y}",
    "export declare var {a: x, b: y} : {a: number, b: string}",
    // export function
    "export declare function f()",
    "export declare function f() : number",
    "export declare function f(x: number)",
    "export declare function f(x: number) : number",
    "export declare function f<A>()",
    "export declare function f<A>() : A",
    "export declare function f<A>(x: A)",
    "export declare function f<A, B>(x: A) : B",
    "export declare function* f()",
    "export declare function* f() : number",
    "export declare function* f(x: number)",
    "export declare function* f(x: number) : number",
    "export declare function* f<A>()",
    "export declare function* f<A>() : A",
    "export declare function* f<A>(x: A)",
    "export declare function* f<A, B>(x: A) : B",
    // export class
#define VALID(members)                                                  \
    "export declare class C {" members "}",                             \
    "class B {}; export declare class C extends B {" members "}",       \
    "export declare class C implements I {" members "}",                \
    "export declare class C implements I, J {" members "}",             \
    "class B {}; export declare class C extends B implements I {"       \
      members "}",                                                      \
    "class B {}; export declare class C extends B implements I, J {"    \
      members "}",                                                      \
    "export declare class C<A, B> {" members "}",                       \
    "class D {}; export declare class C<A, B> extends D {" members "}", \
    "export declare class C<A, B> implements I<A, B> {" members "}",    \
    "class D {}; export declare class C<A, B> extends D "               \
      "implements I<A, B> {" members "}"
    VALID("constructor (x: number, y: boolean);"
          "x;"
          "y: boolean;"
          "'one': number;"
          "'2': boolean;"
          "3: string;"
          "f1 () : number;"
          "f2 (a: number[]) : number;"
          "f3 (a: number[], b: number) : number;"
          "f4 <A, B>(a: A, b: B) : [A, B];"
          "[x: string];"
          "[x: string] : number;"
          "[x: number];"
          "[x: number] : boolean;"),
    VALID("static x;"
          "static y: boolean;"
          "static 'one': number;"
          "static '2': boolean;"
          "static 3: string;"
          "static f1 () : number;"
          "static f2 (a: number[]) : number;"
          "static f3 (a: number[], b: number) : number;"
          "static f4 <A, B>(a: A, b: B) : [A, B];"),
#undef VALID
    // export default function
    "export default declare function f()",
    "export default declare function f() : number",
    "export default declare function f(x: number)",
    "export default declare function f(x: number) : boolean",
    "export default declare function f<A>()",
    "export default declare function f<A, B>(x: A) : B",
    "export default declare function ()",
    "export default declare function () : number",
    "export default declare function (x: number)",
    "export default declare function (x: number) : number",
    "export default declare function <A>()",
    "export default declare function <A, B>(x: A) : B",
    "export default declare function* f()",
    "export default declare function* f() : number",
    "export default declare function* f(x: number)",
    "export default declare function* f(x: number) : boolean",
    "export default declare function* f<A>()",
    "export default declare function* f<A, B>(x: A) : B",
    "export default declare function* ()",
    "export default declare function* () : number",
    "export default declare function* (x: number)",
    "export default declare function* (x: number) : number",
    "export default declare function* <A>()",
    "export default declare function* <A, B>(x: A) : B",
    // export default class
    "export default declare class C implements I { x: number }",
    NULL
  };

  const char* error_data[] = {
    // export var
    "export declare var x : ()",
    "export declare var x = 42",
    "export declare x: number = 42",
    "export declare x = 42, y = 'hello'",
    "export declare x: number = 42, y: string = 'hello'",
    // export function
#define INVALID(decl) "export declare " decl " {}"
    INVALID("function f()"),
    INVALID("function f() : number"),
    INVALID("function f(x: number)"),
    INVALID("function f(x: number) : number"),
    INVALID("function f<A>()"),
    INVALID("function f<A>() : A"),
    INVALID("function f<A>(x: A)"),
    INVALID("function f<A, B>(x: A) : B"),
    INVALID("function* f()"),
    INVALID("function* f() : number"),
    INVALID("function* f(x: number)"),
    INVALID("function* f(x: number) : number"),
    INVALID("function* f<A>()"),
    INVALID("function* f<A>() : A"),
    INVALID("function* f<A>(x: A)"),
    INVALID("function* f<A, B>(x: A) : B"),
#undef INVALID
    "export declare function f() : ()",
    "export declare function f(x? = 42) : ()",
    "export declare function f<>()",
    "export declare function ()",
    "export declare function () : number",
    "export declare function (x: number)",
    "export declare function (x: number) : number",
    "export declare function <A>()",
    "export declare function <A>() : A",
    "export declare function <A>(x: A)",
    "export declare function <A, B>(x: A) : B",
    // export class
#define INVALID1(member)                                                \
    "export declare class C {" member "}",                              \
    "class B {}; export declare class C extends B {" member "}",        \
    "export declare class C implements I {" member "}",                 \
    "export declare class C implements I, J {" member "}",              \
    "class B {}; export declare class C extends B implements I {"       \
      member "}",                                                       \
    "class B {}; export declare class C extends B implements I, J {"    \
      member "}",                                                       \
    "export declare class C<A, B> {" member "}",                        \
    "class D {}; export declare class C<A, B> extends D {" member "}",  \
    "export declare class C<A, B> implements I<A, B> {" member "}",     \
    "class D {}; export declare class C<A, B> extends D "               \
      "implements I<A, B> {" member "}"
#define INVALID2(member, suffix)                               \
    INVALID1(member),                                          \
    INVALID1(member " " suffix)
    INVALID2("constructor (a : number) : boolean", "{}"),
    INVALID2("constructor <A>(a : A)", "{}"),
    INVALID1("x = 42"),
    INVALID1("x : number = 42"),
    INVALID1("'four': number = 4"),
    INVALID1("'5': boolean = false"),
    INVALID1("6: string[] = [...['six', 'six', 'and', 'six']]"),
    INVALID2("get x ()", "{ return 42; }"),
    INVALID2("get x () : number", "{ return 42; }"),
    INVALID2("set x (a)", "{}"),
    INVALID2("set x (a) : void", "{}"),
    INVALID2("set x (a : number)", "{}"),
    INVALID2("set x (a : number) : void", "{}"),
    INVALID2("get x (a)", "{ return 42; }"),
    INVALID2("get x (a) : number", "{ return 42; }"),
    INVALID2("get x (a, b)", "{ return 42; }"),
    INVALID2("get x (a, b) : number", "{ return 42; }"),
    INVALID2("get x (a : number)", "{ return 42; }"),
    INVALID2("get x (a : number) : number", "{ return 42; }"),
    INVALID2("get x <A>()", "{ return 42; }"),
    INVALID2("set x ()", "{}"),
    INVALID2("set x () : void", "{}"),
    INVALID2("set x (a : number, b : number)", "{}"),
    INVALID2("set x (a : number, b : number) : void", "{}"),
    INVALID2("set x (...rest)", "{}"),
    INVALID2("set x (...rest : string[]) : void", "{}"),
    INVALID2("set x <A>(a : A)", "{}"),
#undef INVALID1
#undef INVALID2
    // export other ambients
    "export declare type N = number",
    "export declare interface I {}",
    // export invalid ambients
    "export declare x = 42",
    "export declare {}",
    "export declare while (true) {}",
    // export other forms
    "export declare * from 'somewhere'",
    "export declare {}",
    "export declare { something }",
    "export declare { something as different }",
    "export declare {} from 'somewhere'",
    "export declare { something } from 'somewhere'",
    "export declare { something as different } from 'somewhere'",
    "export declare default function f()",
    // export default var
    "export default declare var x",
    "export default declare var x : number",
    "export default declare var x = 42",
    "export default declare x: number = 42",
    // export default function
    "export default declare function f() {}",
    "export default declare function f(x: number) : boolean {}",
    "export default declare function f<A, B>(x: A) : B {}",
    "export default declare function f<>()",
    "export default declare function () {}",
    "export default declare function () : number {}",
    "export default declare function (x: number) {}",
    "export default declare function (x: number) : number {}",
    "export default declare function* f() {}",
    "export default declare function* f(x: number) : boolean {}",
    "export default declare function* f<A, B>(x: A) : B {}",
    "export default declare function* f<>()",
    "export default declare function* () {}",
    "export default declare function* () : number {}",
    "export default declare function* (x: number) {}",
    "export default declare function* (x: number) : number {}",
    // export default class
    "export default declare class C { x: number = 42 }",
    "export default declare class C { get x() : number }",
    // export default ...
    "export default declare type N = number",
    "export default declare interface I {}",
    "export default declare x = 42",
    "export default declare {}",
    "export default declare while (true) {}",
    NULL
  };

  static const ParserFlag always_flags[] = {kAllowTypes};
  RunModuleParserSyncTest(untyped_context_data, correct_data, kError, NULL, 0,
                          always_flags, arraysize(always_flags));
  RunModuleParserSyncTest(typed_context_data, correct_data, kSuccess, NULL, 0,
                          always_flags, arraysize(always_flags));
  RunModuleParserSyncTest(untyped_context_data, error_data, kError, NULL, 0,
                          always_flags, arraysize(always_flags));
  RunModuleParserSyncTest(typed_context_data, error_data, kError, NULL, 0,
                          always_flags, arraysize(always_flags));
=======
>>>>>>> 5a6eaebc
}<|MERGE_RESOLUTION|>--- conflicted
+++ resolved
@@ -7456,7 +7456,6 @@
                     always_flags, arraysize(always_flags));
   RunParserSyncTest(typed_context_data, typed_error_data, kError, NULL, 0,
                     always_flags, arraysize(always_flags));
-<<<<<<< HEAD
   RunModuleParserSyncTest(untyped_context_data, untyped_data, kSuccess, NULL, 0,
                           always_flags, arraysize(always_flags));
   RunModuleParserSyncTest(typed_context_data, untyped_data, kSuccess, NULL, 0,
@@ -7469,8 +7468,6 @@
                           0, always_flags, arraysize(always_flags));
   RunModuleParserSyncTest(typed_context_data, typed_error_data, kError, NULL, 0,
                           always_flags, arraysize(always_flags));
-=======
->>>>>>> 5a6eaebc
 }
 
 TEST(TypedModeChecks) {
@@ -7718,10 +7715,6 @@
     "var x: {f(a: number, b: string)}",
     "var x: {f(a: number, b: string) : boolean}",
     "var x: {f?(a: number, b: string) : boolean}",
-<<<<<<< HEAD
-    "var x: {f<A extends number>(a: A, b: string) : boolean}",
-    "var x: {f?<A extends number>(a: A, b: string) : boolean}",
-=======
     "var x: {f<A>(a: A, b: string) : boolean}",
     "var x: {f<A, B>(a: A, b: B) : boolean}",
     "var x: {f<A extends number>(a: A, b: string) : boolean}",
@@ -7730,19 +7723,11 @@
     "var x: {f?<A, B>(a: A, b: B) : boolean}",
     "var x: {f?<A extends number>(a: A, b: string) : boolean}",
     "var x: {f?<A extends number, B extends string>(a: A, b: B) : boolean}",
->>>>>>> 5a6eaebc
     "var x: {()}",
     "var x: {() : number}",
     "var x: {(a, b)}",
     "var x: {(a: number, b: string)}",
     "var x: {(a: number, b: string) : boolean}",
-<<<<<<< HEAD
-    "var x: {<A extends number>(a: A, b: string) : boolean}",
-    "var x: {new (a, b)}",
-    "var x: {new (a: number, b: string)}",
-    "var x: {new (a: number, b: string) : boolean}",
-    "var x: {new <A extends number>(a: A, b: string) : boolean}",
-=======
     "var x: {<A>(a: A, b: string) : boolean}",
     "var x: {<A, B>(a: A, b: B) : boolean}",
     "var x: {<A extends number>(a: A, b: string) : boolean}",
@@ -7754,19 +7739,15 @@
     "var x: {new <A, B>(a: A, b: B) : boolean}",
     "var x: {new <A extends number>(a: A, b: string) : boolean}",
     "var x: {new <A extends number, B extends string>(a: A, b: B) : boolean}",
->>>>>>> 5a6eaebc
     NULL
   };
 
   const char* error_data[] = {
     "var z: {a: ()}",  // Not valid in general.
     "var z: {a: []}",  // Valid as a binding pattern, not as a type.
-<<<<<<< HEAD
-=======
     "var z: {f<>()}",  // Invalid type parameters
     "var z: {f<A>}",
     "var z: {f<A>: A}",
->>>>>>> 5a6eaebc
     NULL
   };
 
@@ -7814,7 +7795,6 @@
                     always_flags, arraysize(always_flags));
   RunParserSyncTest(typed_context_data, error_data, kError, NULL, 0,
                     always_flags, arraysize(always_flags));
-<<<<<<< HEAD
 }
 
 TEST(TypedModeTypeAliases) {
@@ -8360,6 +8340,4 @@
                           always_flags, arraysize(always_flags));
   RunModuleParserSyncTest(typed_context_data, error_data, kError, NULL, 0,
                           always_flags, arraysize(always_flags));
-=======
->>>>>>> 5a6eaebc
 }