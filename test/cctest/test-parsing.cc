--- conflicted
+++ resolved
@@ -1510,11 +1510,8 @@
   kAllowHarmonyExponentiationOperator,
   kAllowHarmonyForIn,
   kAllowHarmonyAsyncAwait,
-<<<<<<< HEAD
+  kAllowHarmonyRestrictiveGenerators,
   kAllowTypes
-=======
-  kAllowHarmonyRestrictiveGenerators,
->>>>>>> 8a88fc14
 };
 
 enum ParserSyncTestResult {
@@ -1537,12 +1534,9 @@
   parser->set_allow_harmony_for_in(flags.Contains(kAllowHarmonyForIn));
   parser->set_allow_harmony_async_await(
       flags.Contains(kAllowHarmonyAsyncAwait));
-<<<<<<< HEAD
-  parser->set_allow_harmony_types(flags.Contains(kAllowTypes));
-=======
   parser->set_allow_harmony_restrictive_generators(
       flags.Contains(kAllowHarmonyRestrictiveGenerators));
->>>>>>> 8a88fc14
+  parser->set_allow_harmony_types(flags.Contains(kAllowTypes));
 }
 
 
@@ -7743,7 +7737,63 @@
                     arraysize(always_flags));
 }
 
-<<<<<<< HEAD
+TEST(NoDuplicateGeneratorsInBlock) {
+  const char* block_context_data[][2] = {
+      {"'use strict'; {", "}"},
+      {"{", "}"},
+      {"(function() { {", "} })()"},
+      {"(function() {'use strict'; {", "} })()"},
+      {NULL, NULL}};
+  const char* top_level_context_data[][2] = {
+      {"'use strict';", ""},
+      {"", ""},
+      {"(function() {", "})()"},
+      {"(function() {'use strict';", "})()"},
+      {NULL, NULL}};
+  const char* error_data[] = {"function* x() {} function* x() {}",
+                              "function x() {} function* x() {}",
+                              "function* x() {} function x() {}", NULL};
+  static const ParserFlag always_flags[] = {kAllowHarmonyRestrictiveGenerators};
+  // The preparser doesn't enforce the restriction, so turn it off.
+  bool test_preparser = false;
+  RunParserSyncTest(block_context_data, error_data, kError, NULL, 0,
+                    always_flags, arraysize(always_flags), NULL, 0, false,
+                    test_preparser);
+  RunParserSyncTest(top_level_context_data, error_data, kSuccess, NULL, 0,
+                    always_flags, arraysize(always_flags));
+}
+
+TEST(NoDuplicateAsyncFunctionInBlock) {
+  const char* block_context_data[][2] = {
+      {"'use strict'; {", "}"},
+      {"{", "}"},
+      {"(function() { {", "} })()"},
+      {"(function() {'use strict'; {", "} })()"},
+      {NULL, NULL}};
+  const char* top_level_context_data[][2] = {
+      {"'use strict';", ""},
+      {"", ""},
+      {"(function() {", "})()"},
+      {"(function() {'use strict';", "})()"},
+      {NULL, NULL}};
+  const char* error_data[] = {"async function x() {} async function x() {}",
+                              "function x() {} async function x() {}",
+                              "async function x() {} function x() {}",
+                              "function* x() {} async function x() {}",
+                              "function* x() {} async function x() {}",
+                              "async function x() {} function* x() {}",
+                              "function* x() {} async function x() {}",
+                              NULL};
+  static const ParserFlag always_flags[] = {kAllowHarmonyAsyncAwait};
+  // The preparser doesn't enforce the restriction, so turn it off.
+  bool test_preparser = false;
+  RunParserSyncTest(block_context_data, error_data, kError, NULL, 0,
+                    always_flags, arraysize(always_flags), NULL, 0, false,
+                    test_preparser);
+  RunParserSyncTest(top_level_context_data, error_data, kSuccess, NULL, 0,
+                    always_flags, arraysize(always_flags));
+}
+
 TEST(TypedVariableDeclarations) {
   const char* untyped_context_data[][2] = {{"", ""}, {NULL, NULL}};
   const char* typed_context_data[][2] = {{"'use types'; ", ""}, {NULL, NULL}};
@@ -8758,61 +8808,4 @@
   RunModuleParserSyncTest(typed_context_data, error_data, kError, NULL, 0,
                           always_flags, arraysize(always_flags), NULL, 0,
                           false);
-=======
-TEST(NoDuplicateGeneratorsInBlock) {
-  const char* block_context_data[][2] = {
-      {"'use strict'; {", "}"},
-      {"{", "}"},
-      {"(function() { {", "} })()"},
-      {"(function() {'use strict'; {", "} })()"},
-      {NULL, NULL}};
-  const char* top_level_context_data[][2] = {
-      {"'use strict';", ""},
-      {"", ""},
-      {"(function() {", "})()"},
-      {"(function() {'use strict';", "})()"},
-      {NULL, NULL}};
-  const char* error_data[] = {"function* x() {} function* x() {}",
-                              "function x() {} function* x() {}",
-                              "function* x() {} function x() {}", NULL};
-  static const ParserFlag always_flags[] = {kAllowHarmonyRestrictiveGenerators};
-  // The preparser doesn't enforce the restriction, so turn it off.
-  bool test_preparser = false;
-  RunParserSyncTest(block_context_data, error_data, kError, NULL, 0,
-                    always_flags, arraysize(always_flags), NULL, 0, false,
-                    test_preparser);
-  RunParserSyncTest(top_level_context_data, error_data, kSuccess, NULL, 0,
-                    always_flags, arraysize(always_flags));
-}
-
-TEST(NoDuplicateAsyncFunctionInBlock) {
-  const char* block_context_data[][2] = {
-      {"'use strict'; {", "}"},
-      {"{", "}"},
-      {"(function() { {", "} })()"},
-      {"(function() {'use strict'; {", "} })()"},
-      {NULL, NULL}};
-  const char* top_level_context_data[][2] = {
-      {"'use strict';", ""},
-      {"", ""},
-      {"(function() {", "})()"},
-      {"(function() {'use strict';", "})()"},
-      {NULL, NULL}};
-  const char* error_data[] = {"async function x() {} async function x() {}",
-                              "function x() {} async function x() {}",
-                              "async function x() {} function x() {}",
-                              "function* x() {} async function x() {}",
-                              "function* x() {} async function x() {}",
-                              "async function x() {} function* x() {}",
-                              "function* x() {} async function x() {}",
-                              NULL};
-  static const ParserFlag always_flags[] = {kAllowHarmonyAsyncAwait};
-  // The preparser doesn't enforce the restriction, so turn it off.
-  bool test_preparser = false;
-  RunParserSyncTest(block_context_data, error_data, kError, NULL, 0,
-                    always_flags, arraysize(always_flags), NULL, 0, false,
-                    test_preparser);
-  RunParserSyncTest(top_level_context_data, error_data, kSuccess, NULL, 0,
-                    always_flags, arraysize(always_flags));
->>>>>>> 8a88fc14
 }